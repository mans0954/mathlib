/-
Copyright (c) 2020 Thomas Browning and Patrick Lutz. All rights reserved.
Released under Apache 2.0 license as described in the file LICENSE.
Authors: Thomas Browning and Patrick Lutz
-/

import field_theory.intermediate_field
import field_theory.splitting_field
import field_theory.fixed

/-!
# Adjoining Elements to Fields

In this file we introduce the notion of adjoining elements to fields.
This isn't quite the same as adjoining elements to rings.
For example, `algebra.adjoin K {x}` might not include `x⁻¹`.

## Main results

- `adjoin_adjoin_left`: adjoining S and then T is the same as adjoining S ∪ T.
- `bot_eq_top_of_dim_adjoin_eq_one`: if `F⟮x⟯` has dimension `1` over `F` for every `x`
  in `E` then `F = E`

## Notation

 - `F⟮α⟯`: adjoin a single element `α` to `F`.
-/

open finite_dimensional
open_locale classical

namespace intermediate_field

section adjoin_def
variables (F : Type*) [field F] {E : Type*} [field E] [algebra F E] (S : set E)

/-- `adjoin F S` extends a field `F` by adjoining a set `S ⊆ E`. -/
def adjoin : intermediate_field F E :=
{ algebra_map_mem' := λ x, subfield.subset_closure (or.inl (set.mem_range_self x)),
  ..subfield.closure (set.range (algebra_map F E) ∪ S) }

end adjoin_def

section lattice
variables {F : Type*} [field F] {E : Type*} [field E] [algebra F E]

@[simp] lemma adjoin_le_iff {S : set E} {T : intermediate_field F E} : adjoin F S ≤ T ↔ S ≤ T :=
⟨λ H, le_trans (le_trans (set.subset_union_right _ _) subfield.subset_closure) H,
  λ H, (@subfield.closure_le E _ (set.range (algebra_map F E) ∪ S) T.to_subfield).mpr
  (set.union_subset (intermediate_field.set_range_subset T) H)⟩

lemma gc : galois_connection (adjoin F : set E → intermediate_field F E) coe := λ _ _, adjoin_le_iff

/-- Galois insertion between `adjoin` and `coe`. -/
def gi : galois_insertion (adjoin F : set E → intermediate_field F E) coe :=
{ choice := λ S _, adjoin F S,
  gc := intermediate_field.gc,
  le_l_u := λ S, (intermediate_field.gc (S : set E) (adjoin F S)).1 $ le_refl _,
  choice_eq := λ _ _, rfl }

instance : complete_lattice (intermediate_field F E) :=
galois_insertion.lift_complete_lattice intermediate_field.gi

instance : inhabited (intermediate_field F E) := ⟨⊤⟩

lemma mem_bot {x : E} : x ∈ (⊥ : intermediate_field F E) ↔ x ∈ set.range (algebra_map F E) :=
begin
  suffices : set.range (algebra_map F E) = (⊥ : intermediate_field F E),
  { rw this, refl },
  { change set.range (algebra_map F E) = subfield.closure (set.range (algebra_map F E) ∪ ∅),
    simp [←set.image_univ, ←ring_hom.map_field_closure] }
end

lemma mem_top {x : E} : x ∈ (⊤ : intermediate_field F E) :=
subfield.subset_closure $ or.inr trivial

@[simp] lemma bot_to_subalgebra : (⊥ : intermediate_field F E).to_subalgebra = ⊥ :=
by { ext, rw [mem_to_subalgebra, algebra.mem_bot, mem_bot] }

@[simp] lemma top_to_subalgebra : (⊤ : intermediate_field F E).to_subalgebra = ⊤ :=
by { ext, rw [mem_to_subalgebra, iff_true_right algebra.mem_top], exact mem_top }

@[simp] lemma coe_bot_eq_self (K : intermediate_field F E) : ↑(⊥ : intermediate_field K E) = K :=
by { ext, rw [mem_lift2, mem_bot], exact set.ext_iff.mp subtype.range_coe x }

@[simp] lemma coe_top_eq_top (K : intermediate_field F E) :
  ↑(⊤ : intermediate_field K E) = (⊤ : intermediate_field F E) :=
intermediate_field.ext'_iff.mpr (set.ext_iff.mpr (λ _, iff_of_true mem_top mem_top))

end lattice

section adjoin_def
variables (F : Type*) [field F] {E : Type*} [field E] [algebra F E] (S : set E)

lemma adjoin_eq_range_algebra_map_adjoin :
  (adjoin F S : set E) = set.range (algebra_map (adjoin F S) E) := (subtype.range_coe).symm

lemma adjoin.algebra_map_mem (x : F) : algebra_map F E x ∈ adjoin F S :=
intermediate_field.algebra_map_mem (adjoin F S) x

lemma adjoin.range_algebra_map_subset : set.range (algebra_map F E) ⊆ adjoin F S :=
begin
  intros x hx,
  cases hx with f hf,
  rw ← hf,
  exact adjoin.algebra_map_mem F S f,
end

instance adjoin.field_coe : has_coe_t F (adjoin F S) :=
{coe := λ x, ⟨algebra_map F E x, adjoin.algebra_map_mem F S x⟩}

lemma subset_adjoin : S ⊆ adjoin F S :=
λ x hx, subfield.subset_closure (or.inr hx)

instance adjoin.set_coe : has_coe_t S (adjoin F S) :=
{coe := λ x, ⟨x,subset_adjoin F S (subtype.mem x)⟩}

@[mono] lemma adjoin.mono (T : set E) (h : S ⊆ T) : adjoin F S ≤ adjoin F T :=
galois_connection.monotone_l gc h

lemma adjoin_contains_field_as_subfield (F : subfield E) : (F : set E) ⊆ adjoin F S :=
λ x hx, adjoin.algebra_map_mem F S ⟨x, hx⟩

lemma subset_adjoin_of_subset_left {F : subfield E} {T : set E} (HT : T ⊆ F) : T ⊆ adjoin F S :=
λ x hx, (adjoin F S).algebra_map_mem ⟨x, HT hx⟩

lemma subset_adjoin_of_subset_right {T : set E} (H : T ⊆ S) : T ⊆ adjoin F S :=
λ x hx, subset_adjoin F S (H hx)

@[simp] lemma adjoin_empty (F E : Type*) [field F] [field E] [algebra F E] :
  adjoin F (∅ : set E) = ⊥ :=
eq_bot_iff.mpr (adjoin_le_iff.mpr (set.empty_subset _))

/-- If `K` is a field with `F ⊆ K` and `S ⊆ K` then `adjoin F S ≤ K`. -/
lemma adjoin_le_subfield {K : subfield E} (HF : set.range (algebra_map F E) ⊆ K)
  (HS : S ⊆ K) : (adjoin F S).to_subfield ≤ K :=
begin
  apply subfield.closure_le.mpr,
  rw set.union_subset_iff,
  exact ⟨HF, HS⟩,
end

lemma adjoin_subset_adjoin_iff {F' : Type*} [field F'] [algebra F' E]
  {S S' : set E} : (adjoin F S : set E) ⊆ adjoin F' S' ↔
  set.range (algebra_map F E) ⊆ adjoin F' S' ∧ S ⊆ adjoin F' S' :=
⟨λ h, ⟨trans (adjoin.range_algebra_map_subset _ _) h, trans (subset_adjoin _ _) h⟩,
  λ ⟨hF, hS⟩, subfield.closure_le.mpr (set.union_subset hF hS)⟩

/-- `F[S][T] = F[S ∪ T]` -/
lemma adjoin_adjoin_left (T : set E) : ↑(adjoin (adjoin F S) T) = adjoin F (S ∪ T) :=
begin
  rw intermediate_field.ext'_iff,
  change ↑(adjoin (adjoin F S) T) = _,
  apply set.eq_of_subset_of_subset; rw adjoin_subset_adjoin_iff; split,
  { rintros _ ⟨⟨x, hx⟩, rfl⟩, exact adjoin.mono _ _ _ (set.subset_union_left _ _) hx },
  { exact subset_adjoin_of_subset_right _ _ (set.subset_union_right _ _) },
  { exact subset_adjoin_of_subset_left _ (adjoin.range_algebra_map_subset _ _) },
  { exact set.union_subset
            (subset_adjoin_of_subset_left _ (subset_adjoin _ _))
            (subset_adjoin _ _) },
end

@[simp] lemma adjoin_insert_adjoin (x : E) :
  adjoin F (insert x (adjoin F S : set E)) = adjoin F (insert x S) :=
le_antisymm
  (adjoin_le_iff.mpr (set.insert_subset.mpr ⟨subset_adjoin _ _ (set.mem_insert _ _),
   adjoin_le_iff.mpr (subset_adjoin_of_subset_right _ _ (set.subset_insert _ _))⟩))
  (adjoin.mono _ _ _ (set.insert_subset_insert (subset_adjoin _ _)))

/-- `F[S][T] = F[T][S]` -/
lemma adjoin_adjoin_comm (T : set E) :
  ↑(adjoin (adjoin F S) T) = (↑(adjoin (adjoin F T) S) : (intermediate_field F E)) :=
by rw [adjoin_adjoin_left, adjoin_adjoin_left, set.union_comm]

lemma adjoin_map {E' : Type*} [field E'] [algebra F E'] (f : E →ₐ[F] E') :
  (adjoin F S).map f = adjoin F (f '' S) :=
begin
  ext x,
  show x ∈ (subfield.closure (set.range (algebra_map F E) ∪ S)).map (f : E →+* E') ↔
       x ∈ subfield.closure (set.range (algebra_map F E') ∪ f '' S),
  rw [ring_hom.map_field_closure, set.image_union, ← set.range_comp, ← ring_hom.coe_comp,
      f.comp_algebra_map],
  refl,
end

lemma algebra_adjoin_le_adjoin : algebra.adjoin F S ≤ (adjoin F S).to_subalgebra :=
algebra.adjoin_le (subset_adjoin _ _)

lemma adjoin_eq_algebra_adjoin (inv_mem : ∀ x ∈ algebra.adjoin F S, x⁻¹ ∈ algebra.adjoin F S) :
  (adjoin F S).to_subalgebra = algebra.adjoin F S :=
le_antisymm
  (show adjoin F S ≤
      { neg_mem' := λ x, (algebra.adjoin F S).neg_mem, inv_mem' := inv_mem, .. algebra.adjoin F S},
    from adjoin_le_iff.mpr (algebra.subset_adjoin))
  (algebra_adjoin_le_adjoin _ _)

lemma eq_adjoin_of_eq_algebra_adjoin (K : intermediate_field F E)
  (h : K.to_subalgebra = algebra.adjoin F S) : K = adjoin F S :=
begin
  apply to_subalgebra_injective,
  rw h,
  refine (adjoin_eq_algebra_adjoin _ _ _).symm,
  intros x,
  convert K.inv_mem,
  rw ← h,
  refl
end

@[elab_as_eliminator]
lemma adjoin_induction {s : set E} {p : E → Prop} {x} (h : x ∈ adjoin F s)
  (Hs : ∀ x ∈ s, p x) (Hmap : ∀ x, p (algebra_map F E x))
  (Hadd : ∀ x y, p x → p y → p (x + y))
  (Hneg : ∀ x, p x → p (-x))
  (Hinv : ∀ x, p x → p x⁻¹)
  (Hmul : ∀ x y, p x → p y → p (x * y)) : p x :=
subfield.closure_induction h (λ x hx, or.cases_on hx (λ ⟨x, hx⟩, hx ▸ Hmap x) (Hs x))
  ((algebra_map F E).map_one ▸ Hmap 1)
  Hadd Hneg Hinv Hmul

/--
Variation on `set.insert` to enable good notation for adjoining elements to fields.
Used to preferentially use `singleton` rather than `insert` when adjoining one element.
-/
--this definition of notation is courtesy of Kyle Miller on zulip
class insert {α : Type*} (s : set α) :=
(insert : α → set α)

@[priority 1000]
instance insert_empty {α : Type*} : insert (∅ : set α) :=
{ insert := λ x, @singleton _ _ set.has_singleton x }

@[priority 900]
instance insert_nonempty {α : Type*} (s : set α) : insert s :=
{ insert := λ x, set.insert x s }

notation K`⟮`:std.prec.max_plus l:(foldr `, ` (h t, insert.insert t h) ∅) `⟯` := adjoin K l

section adjoin_simple
variables (α : E)

lemma mem_adjoin_simple_self : α ∈ F⟮α⟯ :=
subset_adjoin F {α} (set.mem_singleton α)

/-- generator of `F⟮α⟯` -/
def adjoin_simple.gen : F⟮α⟯ := ⟨α, mem_adjoin_simple_self F α⟩

@[simp] lemma adjoin_simple.algebra_map_gen : algebra_map F⟮α⟯ E (adjoin_simple.gen F α) = α := rfl

lemma adjoin_simple_adjoin_simple (β : E) : ↑F⟮α⟯⟮β⟯ = F⟮α, β⟯ :=
adjoin_adjoin_left _ _ _

lemma adjoin_simple_comm (β : E) : ↑F⟮α⟯⟮β⟯ = (↑F⟮β⟯⟮α⟯ : intermediate_field F E) :=
adjoin_adjoin_comm _ _ _

lemma adjoin_simple_to_subalgebra_of_integral (hα : is_integral F α) :
  (F⟮α⟯).to_subalgebra = algebra.adjoin F {α} :=
begin
  apply adjoin_eq_algebra_adjoin,
  intros x hx,
  by_cases x = 0,
  { rw h,
    rw inv_zero,
    exact subalgebra.zero_mem (algebra.adjoin F {α}) },
  let ϕ := alg_equiv.adjoin_singleton_equiv_adjoin_root_minimal_polynomial F α hα,
  let inv := (@adjoin_root.field F _ _ (minimal_polynomial.irreducible hα)).inv,
  suffices key : ↑(ϕ.symm (inv (ϕ (⟨x, hx⟩)))) = x⁻¹,
  { rw ←key,
    exact subtype.mem (ϕ.symm (inv (ϕ ⟨x, hx⟩))) },
  suffices : ϕ ⟨x, hx⟩ * inv (ϕ ⟨x, hx⟩) = 1,
  { apply eq_inv_of_mul_right_eq_one,
    apply_fun ϕ.symm at this,
    rw [alg_equiv.map_one, alg_equiv.map_mul, alg_equiv.symm_apply_apply] at this,
    rw [←subsemiring.coe_one, ←this, subsemiring.coe_mul, subtype.coe_mk] },
  rw field.mul_inv_cancel,
  intro key,
  rw ← alg_equiv.map_zero ϕ at key,
  replace key := ϕ.injective key,
  apply h,
  change ↑(⟨x, hx⟩ : algebra.adjoin F {α}) = _,
  rw key,
  refl,
end

end adjoin_simple
end adjoin_def

section adjoin_intermediate_field_lattice
variables {F : Type*} [field F] {E : Type*} [field E] [algebra F E] {α : E} {S : set E}

@[simp] lemma adjoin_eq_bot_iff : adjoin F S = ⊥ ↔ S ⊆ (⊥ : intermediate_field F E) :=
by { rw [eq_bot_iff, adjoin_le_iff], refl, }

@[simp] lemma adjoin_simple_eq_bot_iff : F⟮α⟯ = ⊥ ↔ α ∈ (⊥ : intermediate_field F E) :=
by { rw adjoin_eq_bot_iff, exact set.singleton_subset_iff }

@[simp] lemma adjoin_zero : F⟮(0 : E)⟯ = ⊥ :=
adjoin_simple_eq_bot_iff.mpr (zero_mem ⊥)

@[simp] lemma adjoin_one : F⟮(1 : E)⟯ = ⊥ :=
adjoin_simple_eq_bot_iff.mpr (one_mem ⊥)

@[simp] lemma adjoin_int (n : ℤ) : F⟮(n : E)⟯ = ⊥ :=
adjoin_simple_eq_bot_iff.mpr (coe_int_mem ⊥ n)

@[simp] lemma adjoin_nat (n : ℕ) : F⟮(n : E)⟯ = ⊥ :=
adjoin_simple_eq_bot_iff.mpr (coe_int_mem ⊥ n)

section adjoin_dim
open finite_dimensional vector_space

@[simp] lemma dim_intermediate_field_eq_dim_subalgebra :
  dim F (adjoin F S).to_subalgebra = dim F (adjoin F S) := rfl

@[simp] lemma findim_intermediate_field_eq_findim_subalgebra :
  findim F (adjoin F S).to_subalgebra = findim F (adjoin F S) := rfl

@[simp] lemma to_subalgebra_eq_iff {K L : intermediate_field F E} :
  K.to_subalgebra = L.to_subalgebra ↔ K = L :=
by { rw [subalgebra.ext_iff, intermediate_field.ext'_iff, set.ext_iff], refl }

lemma dim_adjoin_eq_one_iff : dim F (adjoin F S) = 1 ↔ S ⊆ (⊥ : intermediate_field F E) :=
by rw [←dim_intermediate_field_eq_dim_subalgebra, subalgebra.dim_eq_one_iff,
      ←bot_to_subalgebra, to_subalgebra_eq_iff, adjoin_eq_bot_iff]

lemma dim_adjoin_simple_eq_one_iff : dim F F⟮α⟯ = 1 ↔ α ∈ (⊥ : intermediate_field F E) :=
by { rw [dim_adjoin_eq_one_iff], exact set.singleton_subset_iff }

lemma findim_adjoin_eq_one_iff : findim F (adjoin F S) = 1 ↔ S ⊆ (⊥ : intermediate_field F E) :=
by rw [←findim_intermediate_field_eq_findim_subalgebra, subalgebra.findim_eq_one_iff,
      ←bot_to_subalgebra, to_subalgebra_eq_iff, adjoin_eq_bot_iff]

lemma findim_adjoin_simple_eq_one_iff : findim F F⟮α⟯ = 1 ↔ α ∈ (⊥ : intermediate_field F E) :=
by { rw [findim_adjoin_eq_one_iff], exact set.singleton_subset_iff }

/-- If `F⟮x⟯` has dimension `1` over `F` for every `x ∈ E` then `F = E`. -/
lemma bot_eq_top_of_dim_adjoin_eq_one (h : ∀ x : E, dim F F⟮x⟯ = 1) :
  (⊥ : intermediate_field F E) = ⊤ :=
begin
  ext,
  rw iff_true_right intermediate_field.mem_top,
  exact dim_adjoin_simple_eq_one_iff.mp (h x),
end

lemma bot_eq_top_of_findim_adjoin_eq_one (h : ∀ x : E, findim F F⟮x⟯ = 1) :
  (⊥ : intermediate_field F E) = ⊤ :=
begin
  ext,
  rw iff_true_right intermediate_field.mem_top,
  exact findim_adjoin_simple_eq_one_iff.mp (h x),
end

lemma subsingleton_of_dim_adjoin_eq_one (h : ∀ x : E, dim F F⟮x⟯ = 1) :
  subsingleton (intermediate_field F E) :=
subsingleton_of_bot_eq_top (bot_eq_top_of_dim_adjoin_eq_one h)

lemma subsingleton_of_findim_adjoin_eq_one (h : ∀ x : E, findim F F⟮x⟯ = 1) :
  subsingleton (intermediate_field F E) :=
subsingleton_of_bot_eq_top (bot_eq_top_of_findim_adjoin_eq_one h)

/-- If `F⟮x⟯` has dimension `≤1` over `F` for every `x ∈ E` then `F = E`. -/
lemma bot_eq_top_of_findim_adjoin_le_one [finite_dimensional F E]
  (h : ∀ x : E, findim F F⟮x⟯ ≤ 1) : (⊥ : intermediate_field F E) = ⊤ :=
begin
  apply bot_eq_top_of_findim_adjoin_eq_one,
  exact λ x, by linarith [h x, show 0 < findim F F⟮x⟯, from findim_pos],
end

lemma subsingleton_of_findim_adjoin_le_one [finite_dimensional F E]
  (h : ∀ x : E, findim F F⟮x⟯ ≤ 1) : subsingleton (intermediate_field F E) :=
subsingleton_of_bot_eq_top (bot_eq_top_of_findim_adjoin_le_one h)

end adjoin_dim
end adjoin_intermediate_field_lattice

section adjoin_integral_element

<<<<<<< HEAD
variables (F : Type*) [field F] {E : Type*} [field E] [algebra F E] (α : E)
variables [h : fact (is_integral F α)]

lemma min_poly_eval_gen_eq_zero :
=======
variables (F : Type*) [field F] {E : Type*} [field E] [algebra F E] {α : E}
variables {K : Type*} [field K] [algebra F K]

lemma min_poly_eval_gen_eq_zero (h : is_integral F α) :
>>>>>>> a82057db
  (minimal_polynomial h).eval₂ (algebra_map F F⟮α⟯) (adjoin_simple.gen F α) = 0 :=
begin
  have comp : algebra_map F E = (algebra_map F⟮α⟯ E).comp (algebra_map F F⟮α⟯) := by { ext, refl },
  have hom_eval := polynomial.hom_eval₂ (minimal_polynomial h)
    (algebra_map F F⟮α⟯) (algebra_map F⟮α⟯ E) (adjoin_simple.gen F α),
  rw [←comp, adjoin_simple.algebra_map_gen, ←polynomial.aeval_def, ←polynomial.aeval_def,
    minimal_polynomial.aeval h] at hom_eval,
  ext,
  exact hom_eval,
end

/-- algebra isomorphism between `adjoin_root` and `F⟮α⟯` -/
<<<<<<< HEAD
noncomputable def adjoin_root_equiv_adjoin_simple : adjoin_root (minimal_polynomial h) ≃ₐ[F] F⟮α⟯ :=
=======
noncomputable def adjoin_root_equiv_adjoin (h : is_integral F α) :
  adjoin_root (minimal_polynomial h) ≃ₐ[F] F⟮α⟯ :=
>>>>>>> a82057db
alg_equiv.of_bijective (alg_hom.mk (adjoin_root.lift (algebra_map F F⟮α⟯)
  (adjoin_simple.gen F α) (@min_poly_eval_gen_eq_zero F  _ _ _ _ α h)) (ring_hom.map_one _)
  (λ x y, ring_hom.map_mul _ x y) (ring_hom.map_zero _) (λ x y, ring_hom.map_add _ x y)
  (by { exact λ _, adjoin_root.lift_of })) (begin
<<<<<<< HEAD
    set f := adjoin_root.lift _ _ (min_poly_eval_gen_eq_zero F α),
=======
    set f := adjoin_root.lift _ _ (min_poly_eval_gen_eq_zero F h),
>>>>>>> a82057db
    haveI := minimal_polynomial.irreducible h,
    split,
    { exact ring_hom.injective f },
    { suffices : F⟮α⟯.to_subfield ≤ ring_hom.field_range ((F⟮α⟯.to_subfield.subtype).comp f),
      { exact λ x, Exists.cases_on (this (subtype.mem x)) (λ y hy, ⟨y, subtype.ext hy.2⟩) },
      exact subfield.closure_le.mpr (set.union_subset (λ x hx, Exists.cases_on hx (λ y hy, ⟨y,
        ⟨subfield.mem_top y, by { rw [ring_hom.comp_apply, adjoin_root.lift_of], exact hy }⟩⟩))
        (set.singleton_subset_iff.mpr ⟨adjoin_root.root (minimal_polynomial h),
        ⟨subfield.mem_top (adjoin_root.root (minimal_polynomial h)),
        by { rw [ring_hom.comp_apply, adjoin_root.lift_root], refl }⟩⟩)) } end)

<<<<<<< HEAD
instance finite_dimensional_adjoin_integral [h : fact (is_integral F α)] :
  finite_dimensional F F⟮α⟯ :=
begin
  haveI := minimal_polynomial.irreducible h,
  haveI := adjoin_root.finite_dimensional (minimal_polynomial h) (minimal_polynomial.ne_zero h),
  exact linear_equiv.finite_dimensional (adjoin_root_equiv_adjoin_simple F α).to_linear_equiv,
end

lemma findim_adjoin_integral [h : fact (is_integral F α)] :
  findim F F⟮α⟯ = (minimal_polynomial h).nat_degree :=
begin
  haveI := minimal_polynomial.irreducible h,
  haveI := adjoin_root.finite_dimensional (minimal_polynomial h) (minimal_polynomial.ne_zero h),
  have key1 := linear_equiv.findim_eq (adjoin_root_equiv_adjoin_simple F α).to_linear_equiv,
  have key2 := adjoin_root.findim (minimal_polynomial h) (minimal_polynomial.ne_zero h),
  exact eq.trans key1.symm key2,
end

lemma alg_hom_adjoin_integral (h_sep : (minimal_polynomial h).separable)
  (h_splits : (minimal_polynomial h).splits (algebra_map F F⟮α⟯)) :
  fintype.card (F⟮α⟯ →ₐ[F] F⟮α⟯) = (minimal_polynomial h).nat_degree :=
begin
  have ϕ := adjoin_root_equiv_adjoin_simple F α,
  have swap1 : (F⟮α⟯ →ₐ[F] F⟮α⟯) ≃
    (adjoin_root (minimal_polynomial h) →ₐ[F] F⟮α⟯) :=
=======
lemma adjoin_root_equiv_adjoin_of_root (h : is_integral F α) : adjoin_root_equiv_adjoin F h
  (adjoin_root.root (minimal_polynomial h)) = adjoin_simple.gen F α :=
begin
  refine adjoin_root.lift_root,
  { exact minimal_polynomial h },
  { exact min_poly_eval_gen_eq_zero F h }
end

/-- Algebra homomorphism `F⟮α⟯ →ₐ[F] K` are in bijection with the set of roots
of `minimal_polynomial α` in `K`. -/
noncomputable def alg_hom_adjoin_integral_equiv (h : is_integral F α) :
  (F⟮α⟯ →ₐ[F] K) ≃ {x // x ∈ ((minimal_polynomial h).map (algebra_map F K)).roots} :=
begin
  have ϕ := adjoin_root_equiv_adjoin F h,
  have swap1 : (F⟮α⟯ →ₐ[F] K) ≃ (adjoin_root (minimal_polynomial h) →ₐ[F] K) :=
>>>>>>> a82057db
  { to_fun := λ f, f.comp (ϕ.to_alg_hom),
    inv_fun := λ f, f.comp (ϕ.symm.to_alg_hom),
    left_inv := λ _, by { ext, simp only [alg_equiv.coe_alg_hom,
      alg_equiv.to_alg_hom_eq_coe, alg_hom.comp_apply, alg_equiv.apply_symm_apply]},
    right_inv := λ _, by { ext, simp only [alg_equiv.symm_apply_apply,
      alg_equiv.coe_alg_hom, alg_equiv.to_alg_hom_eq_coe, alg_hom.comp_apply] } },
<<<<<<< HEAD
  have swap2 := adjoin_root.equiv F F⟮α⟯ (minimal_polynomial h) (minimal_polynomial.ne_zero h),
  rw [fintype.card_congr (swap1.trans swap2), polynomial.nat_degree_eq_card_roots h_splits,
      fintype.card_coe, multiset.to_finset_card_of_nodup],
  exact polynomial.nodup_roots ((polynomial.separable_map (algebra_map F F⟮α⟯)).mpr h_sep),
end

lemma alg_equiv_adjoin_integral (h_separable : (minimal_polynomial h).separable)
  (h_splits : (minimal_polynomial h).splits (algebra_map F F⟮α⟯)) :
  fintype.card (F⟮α⟯ ≃ₐ[F] F⟮α⟯) = (minimal_polynomial h).nat_degree :=
eq.trans (fintype.card_congr (alg_equiv_equiv_alg_hom F F⟮α⟯))
  (@alg_hom_adjoin_integral F _ _ _ _ α h h_separable h_splits)
=======
  have swap2 := adjoin_root.equiv F K (minimal_polynomial h) (minimal_polynomial.ne_zero h),
  exact swap1.trans swap2,
end

noncomputable def fintype_of_alg_hom_adjoin_integral (h : is_integral F α) :
  fintype (F⟮α⟯ →ₐ[F] K) :=
fintype.of_equiv _ (alg_hom_adjoin_integral_equiv F h).symm

lemma alg_hom_adjoin_integral (h : is_integral F α) (h_sep : (minimal_polynomial h).separable)
  (h_splits : (minimal_polynomial h).splits (algebra_map F K)) :
  @fintype.card (F⟮α⟯ →ₐ[F] K) (fintype_of_alg_hom_adjoin_integral F h) =
  (minimal_polynomial h).nat_degree :=
begin
  let s := ((minimal_polynomial h).map (algebra_map F K)).roots.to_finset,
  have H := λ x, multiset.mem_to_finset,
  rw [fintype.card_congr (alg_hom_adjoin_integral_equiv F h), fintype.card_of_subtype s H,
      polynomial.nat_degree_eq_card_roots h_splits, multiset.to_finset_card_of_nodup],
  exact polynomial.nodup_roots ((polynomial.separable_map (algebra_map F K)).mpr h_sep),
end
>>>>>>> a82057db

end adjoin_integral_element

section induction

variables {F : Type*} [field F] {E : Type*} [field E] [algebra F E]

/-- An intermediate field `S` is finitely generated if there exists `t : finset E` such that
`intermediate_field.adjoin F t = S`. -/
def fg (S : intermediate_field F E) : Prop := ∃ (t : finset E), adjoin F ↑t = S

lemma fg_adjoin_finset (t : finset E) : (adjoin F (↑t : set E)).fg :=
⟨t, rfl⟩

theorem fg_def {S : intermediate_field F E} : S.fg ↔ ∃ t : set E, set.finite t ∧ adjoin F t = S :=
⟨λ ⟨t, ht⟩, ⟨↑t, set.finite_mem_finset t, ht⟩,
 λ ⟨t, ht1, ht2⟩, ⟨ht1.to_finset, by rwa set.finite.coe_to_finset⟩⟩

theorem fg_bot : (⊥ : intermediate_field F E).fg :=
⟨∅, adjoin_empty F E⟩

lemma fg_of_fg_to_subalgebra (S : intermediate_field F E)
  (h : S.to_subalgebra.fg) : S.fg :=
begin
  cases h with t ht,
  exact ⟨t, (eq_adjoin_of_eq_algebra_adjoin _ _ _ ht.symm).symm⟩
end

lemma fg_of_noetherian (S : intermediate_field F E)
  [is_noetherian F E] : S.fg :=
S.fg_of_fg_to_subalgebra S.to_subalgebra.fg_of_noetherian

lemma induction_on_adjoin [fd : finite_dimensional F E] (P : intermediate_field F E → Prop)
  (base : P ⊥) (ih : ∀ (K : intermediate_field F E) (x : E), P K → P ↑K⟮x⟯)
  (K : intermediate_field F E) : P K :=
begin
  haveI := classical.prop_decidable,
  obtain ⟨s, rfl⟩ := fg_of_noetherian K,
  apply @finset.induction_on E (λ s, P (adjoin F ↑s)) _ s base,
  intros a t _ h,
  rw [finset.coe_insert, ←set.union_singleton, ←adjoin_adjoin_left],
  exact ih (adjoin F ↑t) a h
end

end induction

end intermediate_field<|MERGE_RESOLUTION|>--- conflicted
+++ resolved
@@ -374,17 +374,10 @@
 
 section adjoin_integral_element
 
-<<<<<<< HEAD
-variables (F : Type*) [field F] {E : Type*} [field E] [algebra F E] (α : E)
-variables [h : fact (is_integral F α)]
-
-lemma min_poly_eval_gen_eq_zero :
-=======
 variables (F : Type*) [field F] {E : Type*} [field E] [algebra F E] {α : E}
 variables {K : Type*} [field K] [algebra F K]
 
 lemma min_poly_eval_gen_eq_zero (h : is_integral F α) :
->>>>>>> a82057db
   (minimal_polynomial h).eval₂ (algebra_map F F⟮α⟯) (adjoin_simple.gen F α) = 0 :=
 begin
   have comp : algebra_map F E = (algebra_map F⟮α⟯ E).comp (algebra_map F F⟮α⟯) := by { ext, refl },
@@ -397,21 +390,13 @@
 end
 
 /-- algebra isomorphism between `adjoin_root` and `F⟮α⟯` -/
-<<<<<<< HEAD
-noncomputable def adjoin_root_equiv_adjoin_simple : adjoin_root (minimal_polynomial h) ≃ₐ[F] F⟮α⟯ :=
-=======
 noncomputable def adjoin_root_equiv_adjoin (h : is_integral F α) :
   adjoin_root (minimal_polynomial h) ≃ₐ[F] F⟮α⟯ :=
->>>>>>> a82057db
 alg_equiv.of_bijective (alg_hom.mk (adjoin_root.lift (algebra_map F F⟮α⟯)
   (adjoin_simple.gen F α) (@min_poly_eval_gen_eq_zero F  _ _ _ _ α h)) (ring_hom.map_one _)
   (λ x y, ring_hom.map_mul _ x y) (ring_hom.map_zero _) (λ x y, ring_hom.map_add _ x y)
   (by { exact λ _, adjoin_root.lift_of })) (begin
-<<<<<<< HEAD
-    set f := adjoin_root.lift _ _ (min_poly_eval_gen_eq_zero F α),
-=======
     set f := adjoin_root.lift _ _ (min_poly_eval_gen_eq_zero F h),
->>>>>>> a82057db
     haveI := minimal_polynomial.irreducible h,
     split,
     { exact ring_hom.injective f },
@@ -423,33 +408,6 @@
         ⟨subfield.mem_top (adjoin_root.root (minimal_polynomial h)),
         by { rw [ring_hom.comp_apply, adjoin_root.lift_root], refl }⟩⟩)) } end)
 
-<<<<<<< HEAD
-instance finite_dimensional_adjoin_integral [h : fact (is_integral F α)] :
-  finite_dimensional F F⟮α⟯ :=
-begin
-  haveI := minimal_polynomial.irreducible h,
-  haveI := adjoin_root.finite_dimensional (minimal_polynomial h) (minimal_polynomial.ne_zero h),
-  exact linear_equiv.finite_dimensional (adjoin_root_equiv_adjoin_simple F α).to_linear_equiv,
-end
-
-lemma findim_adjoin_integral [h : fact (is_integral F α)] :
-  findim F F⟮α⟯ = (minimal_polynomial h).nat_degree :=
-begin
-  haveI := minimal_polynomial.irreducible h,
-  haveI := adjoin_root.finite_dimensional (minimal_polynomial h) (minimal_polynomial.ne_zero h),
-  have key1 := linear_equiv.findim_eq (adjoin_root_equiv_adjoin_simple F α).to_linear_equiv,
-  have key2 := adjoin_root.findim (minimal_polynomial h) (minimal_polynomial.ne_zero h),
-  exact eq.trans key1.symm key2,
-end
-
-lemma alg_hom_adjoin_integral (h_sep : (minimal_polynomial h).separable)
-  (h_splits : (minimal_polynomial h).splits (algebra_map F F⟮α⟯)) :
-  fintype.card (F⟮α⟯ →ₐ[F] F⟮α⟯) = (minimal_polynomial h).nat_degree :=
-begin
-  have ϕ := adjoin_root_equiv_adjoin_simple F α,
-  have swap1 : (F⟮α⟯ →ₐ[F] F⟮α⟯) ≃
-    (adjoin_root (minimal_polynomial h) →ₐ[F] F⟮α⟯) :=
-=======
 lemma adjoin_root_equiv_adjoin_of_root (h : is_integral F α) : adjoin_root_equiv_adjoin F h
   (adjoin_root.root (minimal_polynomial h)) = adjoin_simple.gen F α :=
 begin
@@ -465,26 +423,12 @@
 begin
   have ϕ := adjoin_root_equiv_adjoin F h,
   have swap1 : (F⟮α⟯ →ₐ[F] K) ≃ (adjoin_root (minimal_polynomial h) →ₐ[F] K) :=
->>>>>>> a82057db
   { to_fun := λ f, f.comp (ϕ.to_alg_hom),
     inv_fun := λ f, f.comp (ϕ.symm.to_alg_hom),
     left_inv := λ _, by { ext, simp only [alg_equiv.coe_alg_hom,
       alg_equiv.to_alg_hom_eq_coe, alg_hom.comp_apply, alg_equiv.apply_symm_apply]},
     right_inv := λ _, by { ext, simp only [alg_equiv.symm_apply_apply,
       alg_equiv.coe_alg_hom, alg_equiv.to_alg_hom_eq_coe, alg_hom.comp_apply] } },
-<<<<<<< HEAD
-  have swap2 := adjoin_root.equiv F F⟮α⟯ (minimal_polynomial h) (minimal_polynomial.ne_zero h),
-  rw [fintype.card_congr (swap1.trans swap2), polynomial.nat_degree_eq_card_roots h_splits,
-      fintype.card_coe, multiset.to_finset_card_of_nodup],
-  exact polynomial.nodup_roots ((polynomial.separable_map (algebra_map F F⟮α⟯)).mpr h_sep),
-end
-
-lemma alg_equiv_adjoin_integral (h_separable : (minimal_polynomial h).separable)
-  (h_splits : (minimal_polynomial h).splits (algebra_map F F⟮α⟯)) :
-  fintype.card (F⟮α⟯ ≃ₐ[F] F⟮α⟯) = (minimal_polynomial h).nat_degree :=
-eq.trans (fintype.card_congr (alg_equiv_equiv_alg_hom F F⟮α⟯))
-  (@alg_hom_adjoin_integral F _ _ _ _ α h h_separable h_splits)
-=======
   have swap2 := adjoin_root.equiv F K (minimal_polynomial h) (minimal_polynomial.ne_zero h),
   exact swap1.trans swap2,
 end
@@ -504,7 +448,6 @@
       polynomial.nat_degree_eq_card_roots h_splits, multiset.to_finset_card_of_nodup],
   exact polynomial.nodup_roots ((polynomial.separable_map (algebra_map F K)).mpr h_sep),
 end
->>>>>>> a82057db
 
 end adjoin_integral_element
 
