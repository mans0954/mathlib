--- conflicted
+++ resolved
@@ -174,19 +174,12 @@
 ∀ x, times_cont_mdiff_at I I' n f x
 
 /-- Abbreviation for `times_cont_mdiff I I' ⊤ f`.
-<<<<<<< HEAD
-Short note to work with these abbreviations: there is no need to extend to this case lemmas of the
-form `times_cont_mdiff_foo.bar` if `bar` does not contain `times_cont_mdiff`: dot notation will work
-fine. All other lemmas will have to be stated also in this form to work smoothly with these
-abbreviations. This note also applies to `smooth_at`, `smooth_on` and `smooth_within_at`.-/
-=======
 Short note to work with these abbreviations: a lemma of the form `times_cont_mdiff_foo.bar` will
 apply fine to an assumption `smooth_foo` using dot notation or normal notation.
 If the consequence `bar` of the lemma involves `times_cont_diff`, it is still better to restate
 the lemma replacing `times_cont_diff` with `smooth` both in the assumption and in the conclusion,
 to make it possible to use `smooth` consistently.
 This also applies to `smooth_at`, `smooth_on` and `smooth_within_at`.-/
->>>>>>> 34fd3b99
 @[reducible] def smooth (f : M → M') := times_cont_mdiff I I' ⊤ f
 
 /-! ### Basic properties of smooth functions between manifolds -/
@@ -233,8 +226,6 @@
 lemma smooth_on_univ :
   smooth_on I I' f univ ↔ smooth I I' f := times_cont_mdiff_on_univ
 
-<<<<<<< HEAD
-=======
 /-- One can reformulate smoothness within a set at a point as continuity within this set at this
 point, and smoothness in the corresponding extended chart. -/
 lemma times_cont_mdiff_within_at_iff :
@@ -255,7 +246,6 @@
     (ext_chart_at I x x) :=
 times_cont_mdiff_within_at_iff
 
->>>>>>> 34fd3b99
 include Is I's
 
 /-- One can reformulate smoothness on a set as continuity on this set, and smoothness in any
