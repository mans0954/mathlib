--- conflicted
+++ resolved
@@ -168,7 +168,6 @@
 
 end function
 
-<<<<<<< HEAD
 lemma set.image_inter_support_eq {α β M : Type*} {f : α → M} [has_zero M] {s : set β} {g : β → α} :
   (g '' s ∩ function.support f) = g '' (s ∩ function.support (f ∘ g)) :=
 begin
@@ -185,7 +184,6 @@
   rw [set.image_inter_support_eq, set.finite_image_iff],
   exact set.inj_on.mono (set.inter_subset_left s _) hg
 end
-=======
 namespace pi
 variables {A : Type*} {B : Type*} [decidable_eq A] [has_zero B] {a : A} {b : B}
 
@@ -216,5 +214,4 @@
   simp
 end
 
-end pi
->>>>>>> 1cc59b9d
+end pi