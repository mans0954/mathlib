--- conflicted
+++ resolved
@@ -152,13 +152,8 @@
 ⟨λc v, v.map_range (λ _, (•) c) (λ _, smul_zero _)⟩
 local attribute [instance] to_has_scalar
 
-<<<<<<< HEAD
 @[simp] lemma smul_apply {γ : Type w} [semiring γ] [Π i, add_comm_monoid (β i)]
-  [Π i, semimodule γ (β i)] {i : ι} {b : γ} {v : Π₀ i, β i} :
-=======
-@[simp] lemma smul_apply {γ : Type w} [semiring γ] [Π i, add_comm_group (β i)]
   [Π i, semimodule γ (β i)] (b : γ) (v : Π₀ i, β i) (i : ι) :
->>>>>>> d75da1a2
   (b • v) i = b • (v i) :=
 map_range_apply _ _ v i
 
