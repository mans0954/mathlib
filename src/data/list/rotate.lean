/-
Copyright (c) 2019 Chris Hughes. All rights reserved.
Released under Apache 2.0 license as described in the file LICENSE.
Authors: Chris Hughes, Yakov Pechersky
-/
import data.list.perm
import data.list.range

universe u
variables {α : Type u}

open nat

namespace list

lemma rotate_mod (l : list α) (n : ℕ) : l.rotate (n % l.length) = l.rotate n :=
by simp [rotate]

@[simp] lemma rotate_nil (n : ℕ) : ([] : list α).rotate n = [] := by cases n; simp [rotate]

@[simp] lemma rotate_zero (l : list α) : l.rotate 0 = l := by simp [rotate]

@[simp] lemma rotate'_nil (n : ℕ) : ([] : list α).rotate' n = [] := by cases n; refl

@[simp] lemma rotate'_zero (l : list α) : l.rotate' 0 = l := by cases l; refl

lemma rotate'_cons_succ (l : list α) (a : α) (n : ℕ) :
  (a :: l : list α).rotate' n.succ = (l ++ [a]).rotate' n := by simp [rotate']

@[simp] lemma length_rotate' : ∀ (l : list α) (n : ℕ), (l.rotate' n).length = l.length
| []     n     := rfl
| (a::l) 0     := rfl
| (a::l) (n+1) := by rw [list.rotate', length_rotate' (l ++ [a]) n]; simp

lemma rotate'_eq_drop_append_take : ∀ {l : list α} {n : ℕ}, n ≤ l.length →
  l.rotate' n = l.drop n ++ l.take n
| []     n     h := by simp [drop_append_of_le_length h]
| l      0     h := by simp [take_append_of_le_length h]
| (a::l) (n+1) h :=
have hnl : n ≤ l.length, from le_of_succ_le_succ h,
have hnl' : n ≤ (l ++ [a]).length,
  by rw [length_append, length_cons, list.length, zero_add];
    exact (le_of_succ_le h),
by rw [rotate'_cons_succ, rotate'_eq_drop_append_take hnl', drop, take,
     drop_append_of_le_length hnl, take_append_of_le_length hnl];
   simp

lemma rotate'_rotate' : ∀ (l : list α) (n m : ℕ), (l.rotate' n).rotate' m = l.rotate' (n + m)
| (a::l) 0     m := by simp
| []     n     m := by simp
| (a::l) (n+1) m := by rw [rotate'_cons_succ, rotate'_rotate', add_right_comm, rotate'_cons_succ]

@[simp] lemma rotate'_length (l : list α) : rotate' l l.length = l :=
by rw rotate'_eq_drop_append_take (le_refl _); simp

@[simp] lemma rotate'_length_mul (l : list α) : ∀ n : ℕ, l.rotate' (l.length * n) = l
| 0     := by simp
| (n+1) :=
calc l.rotate' (l.length * (n + 1)) =
  (l.rotate' (l.length * n)).rotate' (l.rotate' (l.length * n)).length :
    by simp [-rotate'_length, nat.mul_succ, rotate'_rotate']
... = l : by rw [rotate'_length, rotate'_length_mul]

lemma rotate'_mod (l : list α) (n : ℕ) : l.rotate' (n % l.length) = l.rotate' n :=
calc l.rotate' (n % l.length) = (l.rotate' (n % l.length)).rotate'
    ((l.rotate' (n % l.length)).length * (n / l.length)) : by rw rotate'_length_mul
... = l.rotate' n : by rw [rotate'_rotate', length_rotate', nat.mod_add_div]

lemma rotate_eq_rotate' (l : list α) (n : ℕ) : l.rotate n = l.rotate' n :=
if h : l.length = 0 then by simp [length_eq_zero, *] at *
else by
  rw [← rotate'_mod, rotate'_eq_drop_append_take (le_of_lt (nat.mod_lt _ (nat.pos_of_ne_zero h)))];
  simp [rotate]

lemma rotate_cons_succ (l : list α) (a : α) (n : ℕ) :
  (a :: l : list α).rotate n.succ = (l ++ [a]).rotate n :=
by rw [rotate_eq_rotate', rotate_eq_rotate', rotate'_cons_succ]

@[simp] lemma mem_rotate : ∀ {l : list α} {a : α} {n : ℕ}, a ∈ l.rotate n ↔ a ∈ l
| []     _ n     := by simp
| (a::l) _ 0     := by simp
| (a::l) _ (n+1) := by simp [rotate_cons_succ, mem_rotate, or.comm]

@[simp] lemma length_rotate (l : list α) (n : ℕ) : (l.rotate n).length = l.length :=
by rw [rotate_eq_rotate', length_rotate']

lemma rotate_eq_drop_append_take {l : list α} {n : ℕ} : n ≤ l.length →
  l.rotate n = l.drop n ++ l.take n :=
by rw rotate_eq_rotate'; exact rotate'_eq_drop_append_take

lemma rotate_eq_drop_append_take_mod {l : list α} {n : ℕ} :
  l.rotate n = l.drop (n % l.length) ++ l.take (n % l.length) :=
begin
  cases l.length.zero_le.eq_or_lt with hl hl,
  { simp [eq_nil_of_length_eq_zero hl.symm ] },
  rw [←rotate_eq_drop_append_take (n.mod_lt hl).le, rotate_mod]
end

lemma rotate_rotate (l : list α) (n m : ℕ) : (l.rotate n).rotate m = l.rotate (n + m) :=
by rw [rotate_eq_rotate', rotate_eq_rotate', rotate_eq_rotate', rotate'_rotate']

@[simp] lemma rotate_length (l : list α) : rotate l l.length = l :=
by rw [rotate_eq_rotate', rotate'_length]

@[simp] lemma rotate_length_mul (l : list α) (n : ℕ) : l.rotate (l.length * n) = l :=
by rw [rotate_eq_rotate', rotate'_length_mul]

lemma prod_rotate_eq_one_of_prod_eq_one [group α] : ∀ {l : list α} (hl : l.prod = 1) (n : ℕ),
  (l.rotate n).prod = 1
| []     _  _ := by simp
| (a::l) hl n :=
have n % list.length (a :: l) ≤ list.length (a :: l), from le_of_lt (nat.mod_lt _ dec_trivial),
by rw ← list.take_append_drop (n % list.length (a :: l)) (a :: l) at hl;
  rw [← rotate_mod, rotate_eq_drop_append_take this, list.prod_append, mul_eq_one_iff_inv_eq,
    ← one_mul (list.prod _)⁻¹, ← hl, list.prod_append, mul_assoc, mul_inv_self, mul_one]

lemma rotate_perm (l : list α) (n : ℕ) : l.rotate n ~ l :=
begin
  rw rotate_eq_rotate',
  induction n with n hn generalizing l,
  { simp },
  { cases l with hd tl,
    { simp },
    { rw rotate'_cons_succ,
      exact (hn _).trans (perm_append_singleton _ _) } }
end

@[simp] lemma nodup_rotate {l : list α} {n : ℕ} : nodup (l.rotate n) ↔ nodup l :=
(rotate_perm l n).nodup_iff

@[simp] lemma rotate_eq_nil_iff {l : list α} {n : ℕ} : l.rotate n = [] ↔ l = [] :=
begin
  induction n with n hn generalizing l,
  { simp },
  { cases l with hd tl,
    { simp },
    { simp [rotate_cons_succ, hn] } }
end

@[simp] lemma rotate_singleton (x : α) (n : ℕ) :
  [x].rotate n = [x] :=
begin
  induction n with n hn,
  { simp },
  { rwa [rotate_cons_succ] }
end

lemma zip_with_rotate_distrib {α β γ : Type*} (f : α → β → γ) (l : list α) (l' : list β) (n : ℕ)
  (h : l.length = l'.length) :
  (zip_with f l l').rotate n = zip_with f (l.rotate n) (l'.rotate n) :=
begin
  rw [rotate_eq_drop_append_take_mod, rotate_eq_drop_append_take_mod,
      rotate_eq_drop_append_take_mod, h, zip_with_append, ←zip_with_distrib_drop,
      ←zip_with_distrib_take, list.length_zip_with, h, min_self],
  rw [length_drop, length_drop, h]
end

local attribute [simp] rotate_cons_succ

@[simp] lemma zip_with_rotate_one {β : Type*} (f : α → α → β) (x y : α) (l : list α) :
  zip_with f (x :: y :: l) ((x :: y :: l).rotate 1) =
  f x y :: zip_with f (y :: l) (l ++ [x]) :=
by simp

lemma nth_le_rotate_one (l : list α) (k : ℕ) (hk : k < (l.rotate 1).length) :
  (l.rotate 1).nth_le k hk = l.nth_le ((k + 1) % l.length)
<<<<<<< HEAD
    (by { cases l, { simpa using hk }, { refine nat.mod_lt _ _, simp }}) :=
=======
    (mod_lt _ (length_rotate l 1 ▸ k.zero_le.trans_lt hk)) :=
>>>>>>> 3fd7cc36
begin
  cases l with hd tl,
  { simp },
  { have : k ≤ tl.length,
      { refine nat.le_of_lt_succ _,
        simpa using hk },
    rcases this.eq_or_lt with rfl|hk',
    { simp [nth_le_append_right (le_refl _)] },
    { simpa [nth_le_append _ hk', length_cons, nat.mod_eq_of_lt (nat.succ_lt_succ hk')] } }
end

lemma nth_le_rotate (l : list α) (n k : ℕ) (hk : k < (l.rotate n).length) :
  (l.rotate n).nth_le k hk = l.nth_le ((k + n) % l.length)
<<<<<<< HEAD
    (by { cases l, { simpa using hk }, { refine nat.mod_lt _ _, simp }}) :=
=======
    (mod_lt _ (length_rotate l n ▸ k.zero_le.trans_lt hk)) :=
>>>>>>> 3fd7cc36
begin
  induction n with n hn generalizing l k,
  { have hk' : k < l.length := by simpa using hk,
    simp [nat.mod_eq_of_lt hk'] },
  { simp [nat.succ_eq_add_one, ←rotate_rotate, nth_le_rotate_one, hn l, add_comm, add_left_comm] }
end

lemma rotate_injective (n : ℕ) : function.injective (λ l : list α, l.rotate n) :=
begin
  rintros l l' (h : l.rotate n = l'.rotate n),
  have hle : l.length = l'.length := (l.length_rotate n).symm.trans (h.symm ▸ l'.length_rotate n),
  rw [rotate_eq_drop_append_take_mod, rotate_eq_drop_append_take_mod] at h,
  obtain ⟨hd, ht⟩ := append_inj h _,
  { rw [←take_append_drop _ l, ht, hd, take_append_drop] },
  { rw [length_drop, length_drop, hle] }
end

-- possibly easier to find in doc-gen, otherwise not that useful.
lemma rotate_eq_rotate {l l' : list α} {n : ℕ} :
  l.rotate n = l'.rotate n ↔ l = l' :=
(rotate_injective n).eq_iff

lemma rotate_eq_iff {l l' : list α} {n : ℕ} :
  l.rotate n = l' ↔ l = l'.rotate (l'.length - n % l'.length) :=
begin
  rw [←@rotate_eq_rotate _ l _ n, rotate_rotate, ←rotate_mod l', add_mod],
  cases l'.length.zero_le.eq_or_lt with hl hl,
  { rw [eq_nil_of_length_eq_zero hl.symm, rotate_nil, rotate_eq_nil_iff] },
  { cases (nat.zero_le (n % l'.length)).eq_or_lt with hn hn,
    { simp [←hn] },
    { rw [mod_eq_of_lt (nat.sub_lt_self hl hn), nat.sub_add_cancel, mod_self, rotate_zero],
      exact (nat.mod_lt _ hl).le } }
end

lemma reverse_rotate (l : list α) (n : ℕ) :
  (l.rotate n).reverse = l.reverse.rotate (l.length - (n % l.length)) :=
begin
  rw [←length_reverse l, ←rotate_eq_iff],
  induction n with n hn generalizing l,
  { simp },
  { cases l with hd tl,
    { simp },
    { rw [rotate_cons_succ, nat.succ_eq_add_one, ←rotate_rotate, hn],
      simp } }
end

section is_rotated

variables (l l' : list α)

/-- `is_rotated l₁ l₂` or `l₁ ~r l₂` asserts that `l₁` and `l₂` are cyclic permutations
  of each other. This is defined by claiming that `∃ n, l.rotate n = l'`. -/
def is_rotated : Prop := ∃ n, l.rotate n = l'

infixr ` ~r `:1000 := is_rotated

variables {l l'}

@[refl] lemma is_rotated.refl (l : list α) : l ~r l :=
⟨0, by simp⟩

@[symm] lemma is_rotated.symm (h : l ~r l') : l' ~r l :=
begin
  obtain ⟨n, rfl⟩ := h,
  cases l with hd tl,
  { simp },
  { use (hd :: tl).length * n - n,
    rw [rotate_rotate, nat.add_sub_cancel', rotate_length_mul],
    exact nat.le_mul_of_pos_left (by simp) }
end

lemma is_rotated_comm : l ~r l' ↔ l' ~r l :=
⟨is_rotated.symm, is_rotated.symm⟩

@[simp] protected lemma is_rotated.forall (l : list α) (n : ℕ) : l.rotate n ~r l :=
is_rotated.symm ⟨n, rfl⟩

@[trans] lemma is_rotated.trans {l'' : list α} (h : l ~r l') (h' : l' ~r l'') :
  l ~r l'' :=
begin
  obtain ⟨n, rfl⟩ := h,
  obtain ⟨m, rfl⟩ := h',
  rw rotate_rotate,
  use (n + m)
end

lemma is_rotated.eqv : equivalence (@is_rotated α) :=
mk_equivalence _ is_rotated.refl (λ _ _, is_rotated.symm) (λ _ _ _, is_rotated.trans)

/-- The relation `list.is_rotated l l'` forms a `setoid` of cycles. -/
def is_rotated.setoid (α : Type*) : setoid (list α) :=
{ r := is_rotated, iseqv := is_rotated.eqv }

lemma is_rotated.perm (h : l ~r l') : l ~ l' :=
exists.elim h (λ _ hl, hl ▸ (rotate_perm _ _).symm)

lemma is_rotated.nodup_iff (h : l ~r l') : nodup l ↔ nodup l' :=
h.perm.nodup_iff

<<<<<<< HEAD
lemma nodup.of_is_rotated (h : nodup l) (h' : l ~r l') : nodup l' :=
h'.nodup_iff.mp h

=======
>>>>>>> 3fd7cc36
lemma is_rotated.mem_iff (h : l ~r l') {a : α} : a ∈ l ↔ a ∈ l' :=
h.perm.mem_iff

@[simp] lemma is_rotated_nil_iff : l ~r [] ↔ l = [] :=
⟨λ ⟨n, hn⟩, by simpa using hn, λ h, h ▸ by refl⟩

@[simp] lemma is_rotated_nil_iff' : [] ~r l ↔ l = [] :=
by rw [is_rotated_comm, is_rotated_nil_iff]

lemma is_rotated_concat (hd : α) (tl : list α) :
  (tl ++ [hd]) ~r (hd :: tl) :=
is_rotated.symm ⟨1, by simp⟩

lemma is_rotated.reverse (h : l ~r l') : l.reverse ~r l'.reverse :=
begin
  obtain ⟨n, rfl⟩ := h,
  exact ⟨_, (reverse_rotate _ _).symm⟩
end

lemma is_rotated_reverse_comm_iff :
  l.reverse ~r l' ↔ l ~r l'.reverse :=
begin
  split;
  { intro h,
    simpa using h.reverse }
end

@[simp] lemma is_rotated_reverse_iff :
  l.reverse ~r l'.reverse ↔ l ~r l' :=
by simp [is_rotated_reverse_comm_iff]

lemma is_rotated_iff_mod : l ~r l' ↔ ∃ n ≤ l.length, l.rotate n = l' :=
begin
  refine ⟨λ h, _, λ ⟨n, _, h⟩, ⟨n, h⟩⟩,
  obtain ⟨n, rfl⟩ := h,
  cases l with hd tl,
  { simp },
  { refine ⟨n % (hd :: tl).length, _, rotate_mod _ _⟩,
    refine (nat.mod_lt _ _).le,
    simp }
end

lemma is_rotated_iff_mem_map_range : l ~r l' ↔ l' ∈ (list.range (l.length + 1)).map l.rotate :=
begin
  simp_rw [mem_map, mem_range, is_rotated_iff_mod],
  exact ⟨λ ⟨n, hn, h⟩, ⟨n, nat.lt_succ_of_le hn, h⟩, λ ⟨n, hn, h⟩, ⟨n, nat.le_of_lt_succ hn, h⟩⟩
end

section decidable

variables [decidable_eq α]

instance is_rotated_decidable (l l' : list α) : decidable (l ~r l') :=
decidable_of_iff' _ is_rotated_iff_mem_map_range

instance {l l' : list α} : decidable (@setoid.r _ (is_rotated.setoid α) l l') :=
list.is_rotated_decidable _ _

end decidable

end is_rotated

end list<|MERGE_RESOLUTION|>--- conflicted
+++ resolved
@@ -164,11 +164,7 @@
 
 lemma nth_le_rotate_one (l : list α) (k : ℕ) (hk : k < (l.rotate 1).length) :
   (l.rotate 1).nth_le k hk = l.nth_le ((k + 1) % l.length)
-<<<<<<< HEAD
-    (by { cases l, { simpa using hk }, { refine nat.mod_lt _ _, simp }}) :=
-=======
     (mod_lt _ (length_rotate l 1 ▸ k.zero_le.trans_lt hk)) :=
->>>>>>> 3fd7cc36
 begin
   cases l with hd tl,
   { simp },
@@ -182,11 +178,7 @@
 
 lemma nth_le_rotate (l : list α) (n k : ℕ) (hk : k < (l.rotate n).length) :
   (l.rotate n).nth_le k hk = l.nth_le ((k + n) % l.length)
-<<<<<<< HEAD
-    (by { cases l, { simpa using hk }, { refine nat.mod_lt _ _, simp }}) :=
-=======
     (mod_lt _ (length_rotate l n ▸ k.zero_le.trans_lt hk)) :=
->>>>>>> 3fd7cc36
 begin
   induction n with n hn generalizing l k,
   { have hk' : k < l.length := by simpa using hk,
@@ -286,12 +278,6 @@
 lemma is_rotated.nodup_iff (h : l ~r l') : nodup l ↔ nodup l' :=
 h.perm.nodup_iff
 
-<<<<<<< HEAD
-lemma nodup.of_is_rotated (h : nodup l) (h' : l ~r l') : nodup l' :=
-h'.nodup_iff.mp h
-
-=======
->>>>>>> 3fd7cc36
 lemma is_rotated.mem_iff (h : l ~r l') {a : α} : a ∈ l ↔ a ∈ l' :=
 h.perm.mem_iff
 
