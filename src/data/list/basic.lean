/-
Copyright (c) 2014 Parikshit Khanna. All rights reserved.
Released under Apache 2.0 license as described in the file LICENSE.
Authors: Parikshit Khanna, Jeremy Avigad, Leonardo de Moura, Floris van Doorn, Mario Carneiro
-/
import algebra.order_functions
import control.monad.basic
import data.nat.choose.basic
import order.rel_classes

/-!
# Basic properties of lists
-/

open function nat

namespace list
universes u v w x
variables {α : Type u} {β : Type v} {γ : Type w} {δ : Type x}

attribute [inline] list.head

instance : is_left_id (list α) has_append.append [] :=
⟨ nil_append ⟩

instance : is_right_id (list α) has_append.append [] :=
⟨ append_nil ⟩

instance : is_associative (list α) has_append.append :=
⟨ append_assoc ⟩

theorem cons_ne_nil (a : α) (l : list α) : a::l ≠ [].

theorem cons_ne_self (a : α) (l : list α) : a::l ≠ l :=
mt (congr_arg length) (nat.succ_ne_self _)

theorem head_eq_of_cons_eq {h₁ h₂ : α} {t₁ t₂ : list α} :
      (h₁::t₁) = (h₂::t₂) → h₁ = h₂ :=
assume Peq, list.no_confusion Peq (assume Pheq Pteq, Pheq)

theorem tail_eq_of_cons_eq {h₁ h₂ : α} {t₁ t₂ : list α} :
      (h₁::t₁) = (h₂::t₂) → t₁ = t₂ :=
assume Peq, list.no_confusion Peq (assume Pheq Pteq, Pteq)

@[simp] theorem cons_injective {a : α} : injective (cons a) :=
assume l₁ l₂, assume Pe, tail_eq_of_cons_eq Pe

theorem cons_inj (a : α) {l l' : list α} : a::l = a::l' ↔ l = l' :=
cons_injective.eq_iff

theorem exists_cons_of_ne_nil {l : list α} (h : l ≠ nil) : ∃ b L, l = b :: L :=
by { induction l with c l',  contradiction,  use [c,l'], }

/-! ### mem -/

theorem mem_singleton_self (a : α) : a ∈ [a] := mem_cons_self _ _

theorem eq_of_mem_singleton {a b : α} : a ∈ [b] → a = b :=
assume : a ∈ [b], or.elim (eq_or_mem_of_mem_cons this)
  (assume : a = b, this)
  (assume : a ∈ [], absurd this (not_mem_nil a))

@[simp] theorem mem_singleton {a b : α} : a ∈ [b] ↔ a = b :=
⟨eq_of_mem_singleton, or.inl⟩

theorem mem_of_mem_cons_of_mem {a b : α} {l : list α} : a ∈ b::l → b ∈ l → a ∈ l :=
assume ainbl binl, or.elim (eq_or_mem_of_mem_cons ainbl)
  (assume : a = b, begin subst a, exact binl end)
  (assume : a ∈ l, this)

theorem eq_or_ne_mem_of_mem {a b : α} {l : list α} (h : a ∈ b :: l) : a = b ∨ (a ≠ b ∧ a ∈ l) :=
classical.by_cases or.inl $ assume : a ≠ b, h.elim or.inl $ assume h, or.inr ⟨this, h⟩

theorem not_mem_append {a : α} {s t : list α} (h₁ : a ∉ s) (h₂ : a ∉ t) : a ∉ s ++ t :=
mt mem_append.1 $ not_or_distrib.2 ⟨h₁, h₂⟩

theorem ne_nil_of_mem {a : α} {l : list α} (h : a ∈ l) : l ≠ [] :=
by intro e; rw e at h; cases h

theorem mem_split {a : α} {l : list α} (h : a ∈ l) : ∃ s t : list α, l = s ++ a :: t :=
begin
  induction l with b l ih, {cases h}, rcases h with rfl | h,
  { exact ⟨[], l, rfl⟩ },
  { rcases ih h with ⟨s, t, rfl⟩,
    exact ⟨b::s, t, rfl⟩ }
end

theorem mem_of_ne_of_mem {a y : α} {l : list α} (h₁ : a ≠ y) (h₂ : a ∈ y :: l) : a ∈ l :=
or.elim (eq_or_mem_of_mem_cons h₂) (λe, absurd e h₁) (λr, r)

theorem ne_of_not_mem_cons {a b : α} {l : list α} : a ∉ b::l → a ≠ b :=
assume nin aeqb, absurd (or.inl aeqb) nin

theorem not_mem_of_not_mem_cons {a b : α} {l : list α} : a ∉ b::l → a ∉ l :=
assume nin nainl, absurd (or.inr nainl) nin

theorem not_mem_cons_of_ne_of_not_mem {a y : α} {l : list α} : a ≠ y → a ∉ l → a ∉ y::l :=
assume p1 p2, not.intro (assume Pain, absurd (eq_or_mem_of_mem_cons Pain) (not_or p1 p2))

theorem ne_and_not_mem_of_not_mem_cons {a y : α} {l : list α} : a ∉ y::l → a ≠ y ∧ a ∉ l :=
assume p, and.intro (ne_of_not_mem_cons p) (not_mem_of_not_mem_cons p)

theorem mem_map_of_mem (f : α → β) {a : α} {l : list α} (h : a ∈ l) : f a ∈ map f l :=
begin
  induction l with b l' ih,
  {cases h},
  {rcases h with rfl | h,
    {exact or.inl rfl},
    {exact or.inr (ih h)}}
end

theorem exists_of_mem_map {f : α → β} {b : β} {l : list α} (h : b ∈ map f l) :
  ∃ a, a ∈ l ∧ f a = b :=
begin
  induction l with c l' ih,
  {cases h},
  {cases (eq_or_mem_of_mem_cons h) with h h,
    {exact ⟨c, mem_cons_self _ _, h.symm⟩},
    {rcases ih h with ⟨a, ha₁, ha₂⟩,
      exact ⟨a, mem_cons_of_mem _ ha₁, ha₂⟩ }}
end

@[simp] theorem mem_map {f : α → β} {b : β} {l : list α} : b ∈ map f l ↔ ∃ a, a ∈ l ∧ f a = b :=
⟨exists_of_mem_map, λ ⟨a, la, h⟩, by rw [← h]; exact mem_map_of_mem f la⟩

theorem mem_map_of_injective {f : α → β} (H : injective f) {a : α} {l : list α} :
  f a ∈ map f l ↔ a ∈ l :=
⟨λ m, let ⟨a', m', e⟩ := exists_of_mem_map m in H e ▸ m', mem_map_of_mem _⟩

lemma forall_mem_map_iff {f : α → β} {l : list α} {P : β → Prop} :
  (∀ i ∈ l.map f, P i) ↔ ∀ j ∈ l, P (f j) :=
begin
  split,
  { assume H j hj,
    exact H (f j) (mem_map_of_mem f hj) },
  { assume H i hi,
    rcases mem_map.1 hi with ⟨j, hj, ji⟩,
    rw ← ji,
    exact H j hj }
end

@[simp] lemma map_eq_nil {f : α → β} {l : list α} : list.map f l = [] ↔ l = [] :=
⟨by cases l; simp only [forall_prop_of_true, map, forall_prop_of_false, not_false_iff],
  λ h, h.symm ▸ rfl⟩

@[simp] theorem mem_join {a : α} : ∀ {L : list (list α)}, a ∈ join L ↔ ∃ l, l ∈ L ∧ a ∈ l
| []       := ⟨false.elim, λ⟨_, h, _⟩, false.elim h⟩
| (c :: L) := by simp only [join, mem_append, @mem_join L, mem_cons_iff, or_and_distrib_right,
  exists_or_distrib, exists_eq_left]

theorem exists_of_mem_join {a : α} {L : list (list α)} : a ∈ join L → ∃ l, l ∈ L ∧ a ∈ l :=
mem_join.1

theorem mem_join_of_mem {a : α} {L : list (list α)} {l} (lL : l ∈ L) (al : a ∈ l) : a ∈ join L :=
mem_join.2 ⟨l, lL, al⟩

@[simp]
theorem mem_bind {b : β} {l : list α} {f : α → list β} : b ∈ list.bind l f ↔ ∃ a ∈ l, b ∈ f a :=
iff.trans mem_join
  ⟨λ ⟨l', h1, h2⟩, let ⟨a, al, fa⟩ := exists_of_mem_map h1 in ⟨a, al, fa.symm ▸ h2⟩,
  λ ⟨a, al, bfa⟩, ⟨f a, mem_map_of_mem _ al, bfa⟩⟩

theorem exists_of_mem_bind {b : β} {l : list α} {f : α → list β} :
  b ∈ list.bind l f → ∃ a ∈ l, b ∈ f a :=
mem_bind.1

theorem mem_bind_of_mem {b : β} {l : list α} {f : α → list β} {a} (al : a ∈ l) (h : b ∈ f a) :
  b ∈ list.bind l f :=
mem_bind.2 ⟨a, al, h⟩

lemma bind_map {g : α → list β} {f : β → γ} :
  ∀(l : list α), list.map f (l.bind g) = l.bind (λa, (g a).map f)
| [] := rfl
| (a::l) := by simp only [cons_bind, map_append, bind_map l]

/-! ### length -/

theorem length_eq_zero {l : list α} : length l = 0 ↔ l = [] :=
⟨eq_nil_of_length_eq_zero, λ h, h.symm ▸ rfl⟩

@[simp] lemma length_singleton (a : α) : length [a] = 1 := rfl

theorem length_pos_of_mem {a : α} : ∀ {l : list α}, a ∈ l → 0 < length l
| (b::l) _ := zero_lt_succ _

theorem exists_mem_of_length_pos : ∀ {l : list α}, 0 < length l → ∃ a, a ∈ l
| (b::l) _ := ⟨b, mem_cons_self _ _⟩

theorem length_pos_iff_exists_mem {l : list α} : 0 < length l ↔ ∃ a, a ∈ l :=
⟨exists_mem_of_length_pos, λ ⟨a, h⟩, length_pos_of_mem h⟩

theorem ne_nil_of_length_pos {l : list α} : 0 < length l → l ≠ [] :=
λ h1 h2, lt_irrefl 0 ((length_eq_zero.2 h2).subst h1)

theorem length_pos_of_ne_nil {l : list α} : l ≠ [] → 0 < length l :=
λ h, pos_iff_ne_zero.2 $ λ h0, h $ length_eq_zero.1 h0

theorem length_pos_iff_ne_nil {l : list α} : 0 < length l ↔ l ≠ [] :=
⟨ne_nil_of_length_pos, length_pos_of_ne_nil⟩

theorem length_eq_one {l : list α} : length l = 1 ↔ ∃ a, l = [a] :=
⟨match l with [a], _ := ⟨a, rfl⟩ end, λ ⟨a, e⟩, e.symm ▸ rfl⟩

lemma exists_of_length_succ {n} :
  ∀ l : list α, l.length = n + 1 → ∃ h t, l = h :: t
| [] H := absurd H.symm $ succ_ne_zero n
| (h :: t) H := ⟨h, t, rfl⟩

@[simp] lemma length_injective_iff : injective (list.length : list α → ℕ) ↔ subsingleton α :=
begin
  split,
  { intro h, refine ⟨λ x y, _⟩, suffices : [x] = [y], { simpa using this }, apply h, refl },
  { intros hα l1 l2 hl, induction l1 generalizing l2; cases l2,
    { refl }, { cases hl }, { cases hl },
    congr, exactI subsingleton.elim _ _, apply l1_ih, simpa using hl }
end

@[simp] lemma length_injective [subsingleton α] : injective (length : list α → ℕ) :=
length_injective_iff.mpr $ by apply_instance

/-! ### set-theoretic notation of lists -/

lemma empty_eq : (∅ : list α) = [] := by refl
lemma singleton_eq (x : α) : ({x} : list α) = [x] := rfl
lemma insert_neg [decidable_eq α] {x : α} {l : list α} (h : x ∉ l) :
  has_insert.insert x l = x :: l :=
if_neg h
lemma insert_pos [decidable_eq α] {x : α} {l : list α} (h : x ∈ l) :
  has_insert.insert x l = l :=
if_pos h
lemma doubleton_eq [decidable_eq α] {x y : α} (h : x ≠ y) : ({x, y} : list α) = [x, y] :=
by { rw [insert_neg, singleton_eq], rwa [singleton_eq, mem_singleton] }

/-! ### bounded quantifiers over lists -/

theorem forall_mem_nil (p : α → Prop) : ∀ x ∈ @nil α, p x.

theorem forall_mem_cons : ∀ {p : α → Prop} {a : α} {l : list α},
  (∀ x ∈ a :: l, p x) ↔ p a ∧ ∀ x ∈ l, p x :=
ball_cons

theorem forall_mem_of_forall_mem_cons {p : α → Prop} {a : α} {l : list α}
    (h : ∀ x ∈ a :: l, p x) :
  ∀ x ∈ l, p x :=
(forall_mem_cons.1 h).2

theorem forall_mem_singleton {p : α → Prop} {a : α} : (∀ x ∈ [a], p x) ↔ p a :=
by simp only [mem_singleton, forall_eq]

theorem forall_mem_append {p : α → Prop} {l₁ l₂ : list α} :
  (∀ x ∈ l₁ ++ l₂, p x) ↔ (∀ x ∈ l₁, p x) ∧ (∀ x ∈ l₂, p x) :=
by simp only [mem_append, or_imp_distrib, forall_and_distrib]

theorem not_exists_mem_nil (p : α → Prop) : ¬ ∃ x ∈ @nil α, p x.

theorem exists_mem_cons_of {p : α → Prop} {a : α} (l : list α) (h : p a) :
  ∃ x ∈ a :: l, p x :=
bex.intro a (mem_cons_self _ _) h

theorem exists_mem_cons_of_exists {p : α → Prop} {a : α} {l : list α} (h : ∃ x ∈ l, p x) :
  ∃ x ∈ a :: l, p x :=
bex.elim h (λ x xl px, bex.intro x (mem_cons_of_mem _ xl) px)

theorem or_exists_of_exists_mem_cons {p : α → Prop} {a : α} {l : list α} (h : ∃ x ∈ a :: l, p x) :
  p a ∨ ∃ x ∈ l, p x :=
bex.elim h (λ x xal px,
  or.elim (eq_or_mem_of_mem_cons xal)
    (assume : x = a, begin rw ←this, left, exact px end)
    (assume : x ∈ l, or.inr (bex.intro x this px)))

theorem exists_mem_cons_iff (p : α → Prop) (a : α) (l : list α) :
  (∃ x ∈ a :: l, p x) ↔ p a ∨ ∃ x ∈ l, p x :=
iff.intro or_exists_of_exists_mem_cons
  (assume h, or.elim h (exists_mem_cons_of l) exists_mem_cons_of_exists)

/-! ### list subset -/

theorem subset_def {l₁ l₂ : list α} : l₁ ⊆ l₂ ↔ ∀ ⦃a : α⦄, a ∈ l₁ → a ∈ l₂ := iff.rfl

theorem subset_append_of_subset_left (l l₁ l₂ : list α) : l ⊆ l₁ → l ⊆ l₁++l₂ :=
λ s, subset.trans s $ subset_append_left _ _

theorem subset_append_of_subset_right (l l₁ l₂ : list α) : l ⊆ l₂ → l ⊆ l₁++l₂ :=
λ s, subset.trans s $ subset_append_right _ _

@[simp] theorem cons_subset {a : α} {l m : list α} :
  a::l ⊆ m ↔ a ∈ m ∧ l ⊆ m :=
by simp only [subset_def, mem_cons_iff, or_imp_distrib, forall_and_distrib, forall_eq]

theorem cons_subset_of_subset_of_mem {a : α} {l m : list α}
  (ainm : a ∈ m) (lsubm : l ⊆ m) : a::l ⊆ m :=
cons_subset.2 ⟨ainm, lsubm⟩

theorem append_subset_of_subset_of_subset {l₁ l₂ l : list α} (l₁subl : l₁ ⊆ l) (l₂subl : l₂ ⊆ l) :
  l₁ ++ l₂ ⊆ l :=
λ a h, (mem_append.1 h).elim (@l₁subl _) (@l₂subl _)

@[simp] theorem append_subset_iff {l₁ l₂ l : list α} :
  l₁ ++ l₂ ⊆ l ↔ l₁ ⊆ l ∧ l₂ ⊆ l :=
begin
  split,
  { intro h, simp only [subset_def] at *, split; intros; simp* },
  { rintro ⟨h1, h2⟩, apply append_subset_of_subset_of_subset h1 h2 }
end

theorem eq_nil_of_subset_nil : ∀ {l : list α}, l ⊆ [] → l = []
| []     s := rfl
| (a::l) s := false.elim $ s $ mem_cons_self a l

theorem eq_nil_iff_forall_not_mem {l : list α} : l = [] ↔ ∀ a, a ∉ l :=
show l = [] ↔ l ⊆ [], from ⟨λ e, e ▸ subset.refl _, eq_nil_of_subset_nil⟩

theorem map_subset {l₁ l₂ : list α} (f : α → β) (H : l₁ ⊆ l₂) : map f l₁ ⊆ map f l₂ :=
λ x, by simp only [mem_map, not_and, exists_imp_distrib, and_imp]; exact λ a h e, ⟨a, H h, e⟩

theorem map_subset_iff {l₁ l₂ : list α} (f : α → β) (h : injective f) :
  map f l₁ ⊆ map f l₂ ↔ l₁ ⊆ l₂ :=
begin
  refine ⟨_, map_subset f⟩, intros h2 x hx,
  rcases mem_map.1 (h2 (mem_map_of_mem f hx)) with ⟨x', hx', hxx'⟩,
  cases h hxx', exact hx'
end

/-! ### append -/

lemma append_eq_has_append {L₁ L₂ : list α} : list.append L₁ L₂ = L₁ ++ L₂ := rfl

@[simp] lemma singleton_append {x : α} {l : list α} : [x] ++ l = x :: l := rfl

theorem append_ne_nil_of_ne_nil_left (s t : list α) : s ≠ [] → s ++ t ≠ [] :=
by induction s; intros; contradiction

theorem append_ne_nil_of_ne_nil_right (s t : list α) : t ≠ [] → s ++ t ≠ [] :=
by induction s; intros; contradiction

@[simp] lemma append_eq_nil {p q : list α} : (p ++ q) = [] ↔ p = [] ∧ q = [] :=
by cases p; simp only [nil_append, cons_append, eq_self_iff_true, true_and, false_and]

@[simp] lemma nil_eq_append_iff {a b : list α} : [] = a ++ b ↔ a = [] ∧ b = [] :=
by rw [eq_comm, append_eq_nil]

lemma append_eq_cons_iff {a b c : list α} {x : α} :
  a ++ b = x :: c ↔ (a = [] ∧ b = x :: c) ∨ (∃a', a = x :: a' ∧ c = a' ++ b) :=
by cases a; simp only [and_assoc, @eq_comm _ c, nil_append, cons_append, eq_self_iff_true,
  true_and, false_and, exists_false, false_or, or_false, exists_and_distrib_left, exists_eq_left']

lemma cons_eq_append_iff {a b c : list α} {x : α} :
  (x :: c : list α) = a ++ b ↔ (a = [] ∧ b = x :: c) ∨ (∃a', a = x :: a' ∧ c = a' ++ b) :=
by rw [eq_comm, append_eq_cons_iff]

lemma append_eq_append_iff {a b c d : list α} :
  a ++ b = c ++ d ↔ (∃a', c = a ++ a' ∧ b = a' ++ d) ∨ (∃c', a = c ++ c' ∧ d = c' ++ b) :=
begin
  induction a generalizing c,
  case nil { rw nil_append, split,
    { rintro rfl, left, exact ⟨_, rfl, rfl⟩ },
    { rintro (⟨a', rfl, rfl⟩ | ⟨a', H, rfl⟩), {refl}, {rw [← append_assoc, ← H], refl} } },
  case cons : a as ih {
    cases c,
    { simp only [cons_append, nil_append, false_and, exists_false, false_or, exists_eq_left'],
      exact eq_comm },
    { simp only [cons_append, @eq_comm _ a, ih, and_assoc, and_or_distrib_left,
        exists_and_distrib_left] } }
end

@[simp] theorem split_at_eq_take_drop : ∀ (n : ℕ) (l : list α), split_at n l = (take n l, drop n l)
| 0        a         := rfl
| (succ n) []        := rfl
| (succ n) (x :: xs) := by simp only [split_at, split_at_eq_take_drop n xs, take, drop]

@[simp] theorem take_append_drop : ∀ (n : ℕ) (l : list α), take n l ++ drop n l = l
| 0        a         := rfl
| (succ n) []        := rfl
| (succ n) (x :: xs) := congr_arg (cons x) $ take_append_drop n xs

-- TODO(Leo): cleanup proof after arith dec proc
theorem append_inj :
  ∀ {s₁ s₂ t₁ t₂ : list α}, s₁ ++ t₁ = s₂ ++ t₂ → length s₁ = length s₂ → s₁ = s₂ ∧ t₁ = t₂
| []      []      t₁ t₂ h hl := ⟨rfl, h⟩
| (a::s₁) []      t₁ t₂ h hl := list.no_confusion $ eq_nil_of_length_eq_zero hl
| []      (b::s₂) t₁ t₂ h hl := list.no_confusion $ eq_nil_of_length_eq_zero hl.symm
| (a::s₁) (b::s₂) t₁ t₂ h hl := list.no_confusion h $ λab hap,
  let ⟨e1, e2⟩ := @append_inj s₁ s₂ t₁ t₂ hap (succ.inj hl) in
  by rw [ab, e1, e2]; exact ⟨rfl, rfl⟩

theorem append_inj_right {s₁ s₂ t₁ t₂ : list α} (h : s₁ ++ t₁ = s₂ ++ t₂)
  (hl : length s₁ = length s₂) : t₁ = t₂ :=
(append_inj h hl).right

theorem append_inj_left {s₁ s₂ t₁ t₂ : list α} (h : s₁ ++ t₁ = s₂ ++ t₂)
  (hl : length s₁ = length s₂) : s₁ = s₂ :=
(append_inj h hl).left

theorem append_inj' {s₁ s₂ t₁ t₂ : list α} (h : s₁ ++ t₁ = s₂ ++ t₂) (hl : length t₁ = length t₂) :
  s₁ = s₂ ∧ t₁ = t₂ :=
append_inj h $ @nat.add_right_cancel _ (length t₁) _ $
let hap := congr_arg length h in by simp only [length_append] at hap; rwa [← hl] at hap

theorem append_inj_right' {s₁ s₂ t₁ t₂ : list α} (h : s₁ ++ t₁ = s₂ ++ t₂)
  (hl : length t₁ = length t₂) : t₁ = t₂ :=
(append_inj' h hl).right

theorem append_inj_left' {s₁ s₂ t₁ t₂ : list α} (h : s₁ ++ t₁ = s₂ ++ t₂)
  (hl : length t₁ = length t₂) : s₁ = s₂ :=
(append_inj' h hl).left

theorem append_left_cancel {s t₁ t₂ : list α} (h : s ++ t₁ = s ++ t₂) : t₁ = t₂ :=
append_inj_right h rfl

theorem append_right_cancel {s₁ s₂ t : list α} (h : s₁ ++ t = s₂ ++ t) : s₁ = s₂ :=
append_inj_left' h rfl

theorem append_right_injective (s : list α) : function.injective (λ t, s ++ t) :=
λ t₁ t₂, append_left_cancel

theorem append_right_inj {t₁ t₂ : list α} (s) : s ++ t₁ = s ++ t₂ ↔ t₁ = t₂ :=
(append_right_injective s).eq_iff

theorem append_left_injective (t : list α) : function.injective (λ s, s ++ t) :=
λ s₁ s₂, append_right_cancel

theorem append_left_inj {s₁ s₂ : list α} (t) : s₁ ++ t = s₂ ++ t ↔ s₁ = s₂ :=
(append_left_injective t).eq_iff

theorem map_eq_append_split {f : α → β} {l : list α} {s₁ s₂ : list β}
  (h : map f l = s₁ ++ s₂) : ∃ l₁ l₂, l = l₁ ++ l₂ ∧ map f l₁ = s₁ ∧ map f l₂ = s₂ :=
begin
  have := h, rw [← take_append_drop (length s₁) l] at this ⊢,
  rw map_append at this,
  refine ⟨_, _, rfl, append_inj this _⟩,
  rw [length_map, length_take, min_eq_left],
  rw [← length_map f l, h, length_append],
  apply nat.le_add_right
end

/-! ### repeat -/

@[simp] theorem repeat_succ (a : α) (n) : repeat a (n + 1) = a :: repeat a n := rfl

theorem mem_repeat {a b : α} : ∀ {n}, b ∈ repeat a n ↔ n ≠ 0 ∧ b = a
| 0 := by simp
| (n + 1) := by simp [mem_repeat]

theorem eq_of_mem_repeat {a b : α} {n} (h :  b ∈ repeat a n) : b = a :=
(mem_repeat.1 h).2

theorem eq_repeat_of_mem {a : α} : ∀ {l : list α}, (∀ b ∈ l, b = a) → l = repeat a l.length
| []     H := rfl
| (b::l) H := by cases forall_mem_cons.1 H with H₁ H₂;
  unfold length repeat; congr; [exact H₁, exact eq_repeat_of_mem H₂]

theorem eq_repeat' {a : α} {l : list α} : l = repeat a l.length ↔ ∀ b ∈ l, b = a :=
⟨λ h, h.symm ▸ λ b, eq_of_mem_repeat, eq_repeat_of_mem⟩

theorem eq_repeat {a : α} {n} {l : list α} : l = repeat a n ↔ length l = n ∧ ∀ b ∈ l, b = a :=
⟨λ h, h.symm ▸ ⟨length_repeat _ _, λ b, eq_of_mem_repeat⟩,
 λ ⟨e, al⟩, e ▸ eq_repeat_of_mem al⟩

theorem repeat_add (a : α) (m n) : repeat a (m + n) = repeat a m ++ repeat a n :=
by induction m; simp only [*, zero_add, succ_add, repeat]; split; refl

theorem repeat_subset_singleton (a : α) (n) : repeat a n ⊆ [a] :=
λ b h, mem_singleton.2 (eq_of_mem_repeat h)

@[simp] theorem map_const (l : list α) (b : β) : map (function.const α b) l = repeat b l.length :=
by induction l; [refl, simp only [*, map]]; split; refl

theorem eq_of_mem_map_const {b₁ b₂ : β} {l : list α} (h : b₁ ∈ map (function.const α b₂) l) :
  b₁ = b₂ :=
by rw map_const at h; exact eq_of_mem_repeat h

@[simp] theorem map_repeat (f : α → β) (a : α) (n) : map f (repeat a n) = repeat (f a) n :=
by induction n; [refl, simp only [*, repeat, map]]; split; refl

@[simp] theorem tail_repeat (a : α) (n) : tail (repeat a n) = repeat a n.pred :=
by cases n; refl

@[simp] theorem join_repeat_nil (n : ℕ) : join (repeat [] n) = @nil α :=
by induction n; [refl, simp only [*, repeat, join, append_nil]]

lemma repeat_left_injective {n : ℕ} (hn : n ≠ 0) :
  function.injective (λ a : α, repeat a n) :=
λ a b h, (eq_repeat.1 h).2 _ $ mem_repeat.2 ⟨hn, rfl⟩

lemma repeat_left_inj {a b : α} {n : ℕ} (hn : n ≠ 0) :
  repeat a n = repeat b n ↔ a = b :=
(repeat_left_injective hn).eq_iff

@[simp] lemma repeat_left_inj' {a b : α} :
  ∀ {n}, repeat a n = repeat b n ↔ n = 0 ∨ a = b
| 0 := by simp
| (n + 1) := (repeat_left_inj n.succ_ne_zero).trans $ by simp only [n.succ_ne_zero, false_or]

lemma repeat_right_injective (a : α) : function.injective (repeat a) :=
function.left_inverse.injective (length_repeat a)

@[simp] lemma repeat_right_inj {a : α} {n m : ℕ} :
  repeat a n = repeat a m ↔ n = m :=
(repeat_right_injective a).eq_iff

/-! ### pure -/

@[simp] theorem mem_pure {α} (x y : α) :
  x ∈ (pure y : list α) ↔ x = y := by simp! [pure,list.ret]

/-! ### bind -/

@[simp] theorem bind_eq_bind {α β} (f : α → list β) (l : list α) :
  l >>= f = l.bind f := rfl

-- TODO: duplicate of a lemma in core
theorem bind_append (f : α → list β) (l₁ l₂ : list α) :
  (l₁ ++ l₂).bind f = l₁.bind f ++ l₂.bind f :=
append_bind _ _ _

@[simp] theorem bind_singleton (f : α → list β) (x : α) : [x].bind f = f x :=
append_nil (f x)

/-! ### concat -/

theorem concat_nil (a : α) : concat [] a = [a] := rfl

theorem concat_cons (a b : α) (l : list α) : concat (a :: l) b = a :: concat l b := rfl

@[simp] theorem concat_eq_append (a : α) (l : list α) : concat l a = l ++ [a] :=
by induction l; simp only [*, concat]; split; refl

theorem init_eq_of_concat_eq {a : α} {l₁ l₂ : list α} : concat l₁ a = concat l₂ a → l₁ = l₂ :=
begin
  intro h,
  rw [concat_eq_append, concat_eq_append] at h,
  exact append_right_cancel h
end

theorem last_eq_of_concat_eq {a b : α} {l : list α} : concat l a = concat l b → a = b :=
begin
  intro h,
  rw [concat_eq_append, concat_eq_append] at h,
  exact head_eq_of_cons_eq (append_left_cancel h)
end

theorem concat_ne_nil (a : α) (l : list α) : concat l a ≠ [] :=
by simp

theorem concat_append (a : α) (l₁ l₂ : list α) : concat l₁ a ++ l₂ = l₁ ++ a :: l₂ :=
by simp

theorem length_concat (a : α) (l : list α) : length (concat l a) = succ (length l) :=
by simp only [concat_eq_append, length_append, length]

theorem append_concat (a : α) (l₁ l₂ : list α) : l₁ ++ concat l₂ a = concat (l₁ ++ l₂) a :=
by simp

/-! ### reverse -/

@[simp] theorem reverse_nil : reverse (@nil α) = [] := rfl

local attribute [simp] reverse_core

@[simp] theorem reverse_cons (a : α) (l : list α) : reverse (a::l) = reverse l ++ [a] :=
have aux : ∀ l₁ l₂, reverse_core l₁ l₂ ++ [a] = reverse_core l₁ (l₂ ++ [a]),
by intro l₁; induction l₁; intros; [refl, simp only [*, reverse_core, cons_append]],
(aux l nil).symm

theorem reverse_core_eq (l₁ l₂ : list α) : reverse_core l₁ l₂ = reverse l₁ ++ l₂ :=
by induction l₁ generalizing l₂; [refl, simp only [*, reverse_core, reverse_cons, append_assoc]];
  refl

theorem reverse_cons' (a : α) (l : list α) : reverse (a::l) = concat (reverse l) a :=
by simp only [reverse_cons, concat_eq_append]

@[simp] theorem reverse_singleton (a : α) : reverse [a] = [a] := rfl

@[simp] theorem reverse_append (s t : list α) : reverse (s ++ t) = (reverse t) ++ (reverse s) :=
by induction s; [rw [nil_append, reverse_nil, append_nil],
simp only [*, cons_append, reverse_cons, append_assoc]]

theorem reverse_concat (l : list α) (a : α) : reverse (concat l a) = a :: reverse l :=
by rw [concat_eq_append, reverse_append, reverse_singleton, singleton_append]

@[simp] theorem reverse_reverse (l : list α) : reverse (reverse l) = l :=
by induction l; [refl, simp only [*, reverse_cons, reverse_append]]; refl

@[simp] theorem reverse_involutive : involutive (@reverse α) :=
λ l, reverse_reverse l

@[simp] theorem reverse_injective : injective (@reverse α) :=
reverse_involutive.injective

@[simp] theorem reverse_inj {l₁ l₂ : list α} : reverse l₁ = reverse l₂ ↔ l₁ = l₂ :=
reverse_injective.eq_iff

@[simp] theorem reverse_eq_nil {l : list α} : reverse l = [] ↔ l = [] :=
@reverse_inj _ l []

theorem concat_eq_reverse_cons (a : α) (l : list α) : concat l a = reverse (a :: reverse l) :=
by simp only [concat_eq_append, reverse_cons, reverse_reverse]

@[simp] theorem length_reverse (l : list α) : length (reverse l) = length l :=
by induction l; [refl, simp only [*, reverse_cons, length_append, length]]

@[simp] theorem map_reverse (f : α → β) (l : list α) : map f (reverse l) = reverse (map f l) :=
by induction l; [refl, simp only [*, map, reverse_cons, map_append]]

theorem map_reverse_core (f : α → β) (l₁ l₂ : list α) :
  map f (reverse_core l₁ l₂) = reverse_core (map f l₁) (map f l₂) :=
by simp only [reverse_core_eq, map_append, map_reverse]

@[simp] theorem mem_reverse {a : α} {l : list α} : a ∈ reverse l ↔ a ∈ l :=
by induction l; [refl, simp only [*, reverse_cons, mem_append, mem_singleton, mem_cons_iff,
  not_mem_nil, false_or, or_false, or_comm]]

@[simp] theorem reverse_repeat (a : α) (n) : reverse (repeat a n) = repeat a n :=
eq_repeat.2 ⟨by simp only [length_reverse, length_repeat],
  λ b h, eq_of_mem_repeat (mem_reverse.1 h)⟩

/-! ### is_nil -/

lemma is_nil_iff_eq_nil {l : list α} : l.is_nil ↔ l = [] :=
list.cases_on l (by simp [is_nil]) (by simp [is_nil])

/-! ### init -/

@[simp] theorem length_init : ∀ (l : list α), length (init l) = length l - 1
| [] := rfl
| [a] := rfl
| (a :: b :: l) :=
begin
  rw init,
  simp only [add_left_inj, length, succ_add_sub_one],
  exact length_init (b :: l)
end

/-! ### last -/

@[simp] theorem last_cons {a : α} {l : list α} :
  ∀ (h₁ : a :: l ≠ nil) (h₂ : l ≠ nil), last (a :: l) h₁ = last l h₂ :=
by {induction l; intros, contradiction, reflexivity}

@[simp] theorem last_append {a : α} (l : list α) (h : l ++ [a] ≠ []) : last (l ++ [a]) h = a :=
by induction l;
  [refl, simp only [cons_append, last_cons _ (λ H, cons_ne_nil _ _ (append_eq_nil.1 H).2), *]]

theorem last_concat {a : α} (l : list α) (h : concat l a ≠ []) : last (concat l a) h = a :=
by simp only [concat_eq_append, last_append]

@[simp] theorem last_singleton (a : α) (h : [a] ≠ []) : last [a] h = a := rfl

@[simp] theorem last_cons_cons (a₁ a₂ : α) (l : list α) (h : a₁::a₂::l ≠ []) :
  last (a₁::a₂::l) h = last (a₂::l) (cons_ne_nil a₂ l) := rfl

theorem init_append_last : ∀ {l : list α} (h : l ≠ []), init l ++ [last l h] = l
| [] h := absurd rfl h
| [a] h := rfl
| (a::b::l) h :=
begin
  rw [init, cons_append, last_cons (cons_ne_nil _ _) (cons_ne_nil _ _)],
  congr,
  exact init_append_last (cons_ne_nil b l)
end

theorem last_congr {l₁ l₂ : list α} (h₁ : l₁ ≠ []) (h₂ : l₂ ≠ []) (h₃ : l₁ = l₂) :
  last l₁ h₁ = last l₂ h₂ :=
by subst l₁

theorem last_mem : ∀ {l : list α} (h : l ≠ []), last l h ∈ l
| [] h := absurd rfl h
| [a] h := or.inl rfl
| (a::b::l) h := or.inr $ by { rw [last_cons_cons], exact last_mem (cons_ne_nil b l) }

lemma last_repeat_succ (a m : ℕ) :
  (repeat a m.succ).last (ne_nil_of_length_eq_succ
  (show (repeat a m.succ).length = m.succ, by rw length_repeat)) = a :=
begin
  induction m with k IH,
  { simp },
  { simpa only [repeat_succ, last] }
end

/-! ### last' -/

@[simp] theorem last'_is_none :
  ∀ {l : list α}, (last' l).is_none ↔ l = []
| [] := by simp
| [a] := by simp
| (a::b::l) := by simp [@last'_is_none (b::l)]

@[simp] theorem last'_is_some : ∀ {l : list α}, l.last'.is_some ↔ l ≠ []
| [] := by simp
| [a] := by simp
| (a::b::l) := by simp [@last'_is_some (b::l)]

theorem mem_last'_eq_last : ∀ {l : list α} {x : α}, x ∈ l.last' → ∃ h, x = last l h
| [] x hx := false.elim $ by simpa using hx
| [a] x hx := have a = x, by simpa using hx, this ▸ ⟨cons_ne_nil a [], rfl⟩
| (a::b::l) x hx :=
  begin
    rw last' at hx,
    rcases mem_last'_eq_last hx with ⟨h₁, h₂⟩,
    use cons_ne_nil _ _,
    rwa [last_cons]
  end

theorem mem_of_mem_last' {l : list α} {a : α} (ha : a ∈ l.last') : a ∈ l :=
let ⟨h₁, h₂⟩ := mem_last'_eq_last ha in h₂.symm ▸ last_mem _

theorem init_append_last' : ∀ {l : list α} (a ∈ l.last'), init l ++ [a] = l
| [] a ha := (option.not_mem_none a ha).elim
| [a] _ rfl := rfl
| (a :: b :: l) c hc := by { rw [last'] at hc, rw [init, cons_append, init_append_last' _ hc] }

theorem ilast_eq_last' [inhabited α] : ∀ l : list α, l.ilast = l.last'.iget
| [] := by simp [ilast, arbitrary]
| [a] := rfl
| [a, b] := rfl
| [a, b, c] := rfl
| (a :: b :: c :: l) := by simp [ilast, ilast_eq_last' (c :: l)]

@[simp] theorem last'_append_cons : ∀ (l₁ : list α) (a : α) (l₂ : list α),
  last' (l₁ ++ a :: l₂) = last' (a :: l₂)
| [] a l₂ := rfl
| [b] a l₂ := rfl
| (b::c::l₁) a l₂ := by rw [cons_append, cons_append, last', ← cons_append, last'_append_cons]

theorem last'_append_of_ne_nil (l₁ : list α) : ∀ {l₂ : list α} (hl₂ : l₂ ≠ []),
  last' (l₁ ++ l₂) = last' l₂
| [] hl₂ := by contradiction
| (b::l₂) _ := last'_append_cons l₁ b l₂

/-! ### head(') and tail -/

theorem head_eq_head' [inhabited α] (l : list α) : head l = (head' l).iget :=
by cases l; refl

theorem mem_of_mem_head' {x : α} : ∀ {l : list α}, x ∈ l.head' → x ∈ l
| [] h := (option.not_mem_none _ h).elim
| (a::l) h := by { simp only [head', option.mem_def] at h, exact h ▸ or.inl rfl }

@[simp] theorem head_cons [inhabited α] (a : α) (l : list α) : head (a::l) = a := rfl

@[simp] theorem tail_nil : tail (@nil α) = [] := rfl

@[simp] theorem tail_cons (a : α) (l : list α) : tail (a::l) = l := rfl

@[simp] theorem head_append [inhabited α] (t : list α) {s : list α} (h : s ≠ []) :
  head (s ++ t) = head s :=
by {induction s, contradiction, refl}

theorem tail_append_singleton_of_ne_nil {a : α} {l : list α} (h : l ≠ nil) :
  tail (l ++ [a]) = tail l ++ [a] :=
by { induction l,  contradiction, rw [tail,cons_append,tail], }

theorem cons_head'_tail : ∀ {l : list α} {a : α} (h : a ∈ head' l), a :: tail l = l
| [] a h := by contradiction
| (b::l) a h := by { simp at h, simp [h] }

theorem head_mem_head' [inhabited α] : ∀ {l : list α} (h : l ≠ []), head l ∈ head' l
| [] h := by contradiction
| (a::l) h := rfl

theorem cons_head_tail [inhabited α] {l : list α} (h : l ≠ []) : (head l)::(tail l) = l :=
cons_head'_tail (head_mem_head' h)

@[simp] theorem head'_map (f : α → β) (l) : head' (map f l) = (head' l).map f := by cases l; refl

/-! ### Induction from the right -/

/-- Induction principle from the right for lists: if a property holds for the empty list, and
for `l ++ [a]` if it holds for `l`, then it holds for all lists. The principle is given for
a `Sort`-valued predicate, i.e., it can also be used to construct data. -/
@[elab_as_eliminator] def reverse_rec_on {C : list α → Sort*}
  (l : list α) (H0 : C [])
  (H1 : ∀ (l : list α) (a : α), C l → C (l ++ [a])) : C l :=
begin
  rw ← reverse_reverse l,
  induction reverse l,
  { exact H0 },
  { rw reverse_cons, exact H1 _ _ ih }
end

/-- Bidirectional induction principle for lists: if a property holds for the empty list, the
singleton list, and `a :: (l ++ [b])` from `l`, then it holds for all lists. This can be used to
prove statements about palindromes. The principle is given for a `Sort`-valued predicate, i.e., it
can also be used to construct data. -/
def bidirectional_rec {C : list α → Sort*}
    (H0 : C []) (H1 : ∀ (a : α), C [a])
    (Hn : ∀ (a : α) (l : list α) (b : α), C l → C (a :: (l ++ [b]))) : ∀ l, C l
| [] := H0
| [a] := H1 a
| (a :: b :: l) :=
let l' := init (b :: l), b' := last (b :: l) (cons_ne_nil _ _) in
have length l' < length (a :: b :: l), by { change _ < length l + 2, simp },
begin
  rw ←init_append_last (cons_ne_nil b l),
  have : C l', from bidirectional_rec l',
  exact Hn a l' b' ‹C l'›
end
using_well_founded { rel_tac := λ _ _, `[exact ⟨_, measure_wf list.length⟩] }

/-- Like `bidirectional_rec`, but with the list parameter placed first. -/
@[elab_as_eliminator] def bidirectional_rec_on {C : list α → Sort*}
    (l : list α) (H0 : C []) (H1 : ∀ (a : α), C [a])
    (Hn : ∀ (a : α) (l : list α) (b : α), C l → C (a :: (l ++ [b]))) : C l :=
bidirectional_rec H0 H1 Hn l

/-! ### sublists -/

@[simp] theorem nil_sublist : Π (l : list α), [] <+ l
| []       := sublist.slnil
| (a :: l) := sublist.cons _ _ a (nil_sublist l)

@[refl, simp] theorem sublist.refl : Π (l : list α), l <+ l
| []       := sublist.slnil
| (a :: l) := sublist.cons2 _ _ a (sublist.refl l)

@[trans] theorem sublist.trans {l₁ l₂ l₃ : list α} (h₁ : l₁ <+ l₂) (h₂ : l₂ <+ l₃) : l₁ <+ l₃ :=
sublist.rec_on h₂ (λ_ s, s)
  (λl₂ l₃ a h₂ IH l₁ h₁, sublist.cons _ _ _ (IH l₁ h₁))
  (λl₂ l₃ a h₂ IH l₁ h₁, @sublist.cases_on _ (λl₁ l₂', l₂' = a :: l₂ → l₁ <+ a :: l₃) _ _ h₁
    (λ_, nil_sublist _)
    (λl₁ l₂' a' h₁' e, match a', l₂', e, h₁' with ._, ._, rfl, h₁ :=
      sublist.cons _ _ _ (IH _ h₁) end)
    (λl₁ l₂' a' h₁' e, match a', l₂', e, h₁' with ._, ._, rfl, h₁ :=
      sublist.cons2 _ _ _ (IH _ h₁) end) rfl)
  l₁ h₁

@[simp] theorem sublist_cons (a : α) (l : list α) : l <+ a::l :=
sublist.cons _ _ _ (sublist.refl l)

theorem sublist_of_cons_sublist {a : α} {l₁ l₂ : list α} : a::l₁ <+ l₂ → l₁ <+ l₂ :=
sublist.trans (sublist_cons a l₁)

theorem cons_sublist_cons {l₁ l₂ : list α} (a : α) (s : l₁ <+ l₂) : a::l₁ <+ a::l₂ :=
sublist.cons2 _ _ _ s

@[simp] theorem sublist_append_left : Π (l₁ l₂ : list α), l₁ <+ l₁++l₂
| []      l₂ := nil_sublist _
| (a::l₁) l₂ := cons_sublist_cons _ (sublist_append_left l₁ l₂)

@[simp] theorem sublist_append_right : Π (l₁ l₂ : list α), l₂ <+ l₁++l₂
| []      l₂ := sublist.refl _
| (a::l₁) l₂ := sublist.cons _ _ _ (sublist_append_right l₁ l₂)

theorem sublist_cons_of_sublist (a : α) {l₁ l₂ : list α} : l₁ <+ l₂ → l₁ <+ a::l₂ :=
sublist.cons _ _ _

theorem sublist_append_of_sublist_left {l l₁ l₂ : list α} (s : l <+ l₁) : l <+ l₁++l₂ :=
s.trans $ sublist_append_left _ _

theorem sublist_append_of_sublist_right {l l₁ l₂ : list α} (s : l <+ l₂) : l <+ l₁++l₂ :=
s.trans $ sublist_append_right _ _

theorem sublist_of_cons_sublist_cons {l₁ l₂ : list α} : ∀ {a : α}, a::l₁ <+ a::l₂ → l₁ <+ l₂
| ._ (sublist.cons  ._ ._ a s) := sublist_of_cons_sublist s
| ._ (sublist.cons2 ._ ._ a s) := s

theorem cons_sublist_cons_iff {l₁ l₂ : list α} {a : α} : a::l₁ <+ a::l₂ ↔ l₁ <+ l₂ :=
⟨sublist_of_cons_sublist_cons, cons_sublist_cons _⟩

@[simp] theorem append_sublist_append_left {l₁ l₂ : list α} : ∀ l, l++l₁ <+ l++l₂ ↔ l₁ <+ l₂
| []     := iff.rfl
| (a::l) := cons_sublist_cons_iff.trans (append_sublist_append_left l)

theorem sublist.append_right {l₁ l₂ : list α} (h : l₁ <+ l₂) (l) : l₁++l <+ l₂++l :=
begin
  induction h with _ _ a _ ih _ _ a _ ih,
  { refl },
  { apply sublist_cons_of_sublist a ih },
  { apply cons_sublist_cons a ih }
end

theorem sublist_or_mem_of_sublist {l l₁ l₂ : list α} {a : α} (h : l <+ l₁ ++ a::l₂) :
  l <+ l₁ ++ l₂ ∨ a ∈ l :=
begin
  induction l₁ with b l₁ IH generalizing l,
  { cases h, { left, exact ‹l <+ l₂› }, { right, apply mem_cons_self } },
  { cases h with _ _ _ h _ _ _ h,
    { exact or.imp_left (sublist_cons_of_sublist _) (IH h) },
    { exact (IH h).imp (cons_sublist_cons _) (mem_cons_of_mem _) } }
end

theorem sublist.reverse {l₁ l₂ : list α} (h : l₁ <+ l₂) : l₁.reverse <+ l₂.reverse :=
begin
  induction h with _ _ _ _ ih _ _ a _ ih, {refl},
  { rw reverse_cons, exact sublist_append_of_sublist_left ih },
  { rw [reverse_cons, reverse_cons], exact ih.append_right [a] }
end

@[simp] theorem reverse_sublist_iff {l₁ l₂ : list α} : l₁.reverse <+ l₂.reverse ↔ l₁ <+ l₂ :=
⟨λ h, l₁.reverse_reverse ▸ l₂.reverse_reverse ▸ h.reverse, sublist.reverse⟩

@[simp] theorem append_sublist_append_right {l₁ l₂ : list α} (l) : l₁++l <+ l₂++l ↔ l₁ <+ l₂ :=
⟨λ h, by simpa only [reverse_append, append_sublist_append_left, reverse_sublist_iff]
  using h.reverse,
 λ h, h.append_right l⟩

theorem sublist.append {l₁ l₂ r₁ r₂ : list α}
  (hl : l₁ <+ l₂) (hr : r₁ <+ r₂) : l₁ ++ r₁ <+ l₂ ++ r₂ :=
(hl.append_right _).trans ((append_sublist_append_left _).2 hr)

theorem sublist.subset : Π {l₁ l₂ : list α}, l₁ <+ l₂ → l₁ ⊆ l₂
| ._ ._ sublist.slnil             b h := h
| ._ ._ (sublist.cons  l₁ l₂ a s) b h := mem_cons_of_mem _ (sublist.subset s h)
| ._ ._ (sublist.cons2 l₁ l₂ a s) b h :=
  match eq_or_mem_of_mem_cons h with
  | or.inl h := h ▸ mem_cons_self _ _
  | or.inr h := mem_cons_of_mem _ (sublist.subset s h)
  end

theorem singleton_sublist {a : α} {l} : [a] <+ l ↔ a ∈ l :=
⟨λ h, h.subset (mem_singleton_self _), λ h,
let ⟨s, t, e⟩ := mem_split h in e.symm ▸
  (cons_sublist_cons _ (nil_sublist _)).trans (sublist_append_right _ _)⟩

theorem eq_nil_of_sublist_nil {l : list α} (s : l <+ []) : l = [] :=
eq_nil_of_subset_nil $ s.subset

theorem repeat_sublist_repeat (a : α) {m n} : repeat a m <+ repeat a n ↔ m ≤ n :=
⟨λ h, by simpa only [length_repeat] using length_le_of_sublist h,
 λ h, by induction h; [refl, simp only [*, repeat_succ, sublist.cons]] ⟩

theorem eq_of_sublist_of_length_eq : ∀ {l₁ l₂ : list α}, l₁ <+ l₂ → length l₁ = length l₂ → l₁ = l₂
| ._ ._ sublist.slnil             h := rfl
| ._ ._ (sublist.cons  l₁ l₂ a s) h :=
  absurd (length_le_of_sublist s) $ not_le_of_gt $ by rw h; apply lt_succ_self
| ._ ._ (sublist.cons2 l₁ l₂ a s) h :=
  by rw [length, length] at h; injection h with h; rw eq_of_sublist_of_length_eq s h

theorem eq_of_sublist_of_length_le {l₁ l₂ : list α} (s : l₁ <+ l₂) (h : length l₂ ≤ length l₁) :
  l₁ = l₂ :=
eq_of_sublist_of_length_eq s (le_antisymm (length_le_of_sublist s) h)

theorem sublist.antisymm {l₁ l₂ : list α} (s₁ : l₁ <+ l₂) (s₂ : l₂ <+ l₁) : l₁ = l₂ :=
eq_of_sublist_of_length_le s₁ (length_le_of_sublist s₂)

instance decidable_sublist [decidable_eq α] : ∀ (l₁ l₂ : list α), decidable (l₁ <+ l₂)
| []      l₂      := is_true $ nil_sublist _
| (a::l₁) []      := is_false $ λh, list.no_confusion $ eq_nil_of_sublist_nil h
| (a::l₁) (b::l₂) :=
  if h : a = b then
    decidable_of_decidable_of_iff (decidable_sublist l₁ l₂) $
      by rw [← h]; exact ⟨cons_sublist_cons _, sublist_of_cons_sublist_cons⟩
  else decidable_of_decidable_of_iff (decidable_sublist (a::l₁) l₂)
    ⟨sublist_cons_of_sublist _, λs, match a, l₁, s, h with
    | a, l₁, sublist.cons ._ ._ ._ s', h := s'
    | ._, ._, sublist.cons2 t ._ ._ s', h := absurd rfl h
    end⟩

/-! ### index_of -/

section index_of
variable [decidable_eq α]

@[simp] theorem index_of_nil (a : α) : index_of a [] = 0 := rfl

theorem index_of_cons (a b : α) (l : list α) :
  index_of a (b::l) = if a = b then 0 else succ (index_of a l) := rfl

theorem index_of_cons_eq {a b : α} (l : list α) : a = b → index_of a (b::l) = 0 :=
assume e, if_pos e

@[simp] theorem index_of_cons_self (a : α) (l : list α) : index_of a (a::l) = 0 :=
index_of_cons_eq _ rfl

@[simp, priority 990]
theorem index_of_cons_ne {a b : α} (l : list α) : a ≠ b → index_of a (b::l) = succ (index_of a l) :=
assume n, if_neg n

theorem index_of_eq_length {a : α} {l : list α} : index_of a l = length l ↔ a ∉ l :=
begin
  induction l with b l ih,
  { exact iff_of_true rfl (not_mem_nil _) },
  simp only [length, mem_cons_iff, index_of_cons], split_ifs,
  { exact iff_of_false (by rintro ⟨⟩) (λ H, H $ or.inl h) },
  { simp only [h, false_or], rw ← ih, exact succ_inj' }
end

@[simp, priority 980]
theorem index_of_of_not_mem {l : list α} {a : α} : a ∉ l → index_of a l = length l :=
index_of_eq_length.2

theorem index_of_le_length {a : α} {l : list α} : index_of a l ≤ length l :=
begin
  induction l with b l ih, {refl},
  simp only [length, index_of_cons],
  by_cases h : a = b, {rw if_pos h, exact nat.zero_le _},
  rw if_neg h, exact succ_le_succ ih
end

theorem index_of_lt_length {a} {l : list α} : index_of a l < length l ↔ a ∈ l :=
⟨λh, decidable.by_contradiction $ λ al, ne_of_lt h $ index_of_eq_length.2 al,
λal, lt_of_le_of_ne index_of_le_length $ λ h, index_of_eq_length.1 h al⟩

end index_of

/-! ### nth element -/

theorem nth_le_of_mem : ∀ {a} {l : list α}, a ∈ l → ∃ n h, nth_le l n h = a
| a (_ :: l) (or.inl rfl) := ⟨0, succ_pos _, rfl⟩
| a (b :: l) (or.inr m)   :=
  let ⟨n, h, e⟩ := nth_le_of_mem m in ⟨n+1, succ_lt_succ h, e⟩

theorem nth_le_nth : ∀ {l : list α} {n} h, nth l n = some (nth_le l n h)
| (a :: l) 0     h := rfl
| (a :: l) (n+1) h := @nth_le_nth l n _

theorem nth_len_le : ∀ {l : list α} {n}, length l ≤ n → nth l n = none
| []       n     h := rfl
| (a :: l) (n+1) h := nth_len_le (le_of_succ_le_succ h)

theorem nth_eq_some {l : list α} {n a} : nth l n = some a ↔ ∃ h, nth_le l n h = a :=
⟨λ e,
  have h : n < length l, from lt_of_not_ge $ λ hn,
    by rw nth_len_le hn at e; contradiction,
  ⟨h, by rw nth_le_nth h at e;
    injection e with e; apply nth_le_mem⟩,
λ ⟨h, e⟩, e ▸ nth_le_nth _⟩

@[simp]
theorem nth_eq_none_iff : ∀ {l : list α} {n}, nth l n = none ↔ length l ≤ n :=
begin
  intros, split,
  { intro h, by_contradiction h',
    have h₂ : ∃ h, l.nth_le n h = l.nth_le n (lt_of_not_ge h') := ⟨lt_of_not_ge h', rfl⟩,
    rw [← nth_eq_some, h] at h₂, cases h₂ },
  { solve_by_elim [nth_len_le] },
end

theorem nth_of_mem {a} {l : list α} (h : a ∈ l) : ∃ n, nth l n = some a :=
let ⟨n, h, e⟩ := nth_le_of_mem h in ⟨n, by rw [nth_le_nth, e]⟩

theorem nth_le_mem : ∀ (l : list α) n h, nth_le l n h ∈ l
| (a :: l) 0     h := mem_cons_self _ _
| (a :: l) (n+1) h := mem_cons_of_mem _ (nth_le_mem l _ _)

theorem nth_mem {l : list α} {n a} (e : nth l n = some a) : a ∈ l :=
let ⟨h, e⟩ := nth_eq_some.1 e in e ▸ nth_le_mem _ _ _

theorem mem_iff_nth_le {a} {l : list α} : a ∈ l ↔ ∃ n h, nth_le l n h = a :=
⟨nth_le_of_mem, λ ⟨n, h, e⟩, e ▸ nth_le_mem _ _ _⟩

theorem mem_iff_nth {a} {l : list α} : a ∈ l ↔ ∃ n, nth l n = some a :=
mem_iff_nth_le.trans $ exists_congr $ λ n, nth_eq_some.symm

lemma nth_zero (l : list α) : l.nth 0 = l.head' := by cases l; refl

lemma nth_injective {α : Type u} {xs : list α} {i j : ℕ}
  (h₀ : i < xs.length)
  (h₁ : nodup xs)
  (h₂ : xs.nth i = xs.nth j) : i = j :=
begin
  induction xs with x xs generalizing i j,
  { cases h₀ },
  { cases i; cases j,
    case nat.zero nat.zero
    { refl },
    case nat.succ nat.succ
    { congr, cases h₁,
      apply xs_ih;
      solve_by_elim [lt_of_succ_lt_succ] },
    iterate 2
    { dsimp at h₂,
      cases h₁ with _ _ h h',
      cases h x _ rfl,
      rw mem_iff_nth,
      exact ⟨_, h₂.symm⟩ <|>
        exact ⟨_, h₂⟩ } },
end

@[simp] theorem nth_map (f : α → β) : ∀ l n, nth (map f l) n = (nth l n).map f
| []       n     := rfl
| (a :: l) 0     := rfl
| (a :: l) (n+1) := nth_map l n

theorem nth_le_map (f : α → β) {l n} (H1 H2) : nth_le (map f l) n H1 = f (nth_le l n H2) :=
option.some.inj $ by rw [← nth_le_nth, nth_map, nth_le_nth]; refl

/-- A version of `nth_le_map` that can be used for rewriting. -/
theorem nth_le_map_rev (f : α → β) {l n} (H) :
  f (nth_le l n H) = nth_le (map f l) n ((length_map f l).symm ▸ H) :=
(nth_le_map f _ _).symm

@[simp] theorem nth_le_map' (f : α → β) {l n} (H) :
  nth_le (map f l) n H = f (nth_le l n (length_map f l ▸ H)) :=
nth_le_map f _ _

/-- If one has `nth_le L i hi` in a formula and `h : L = L'`, one can not `rw h` in the formula as
`hi` gives `i < L.length` and not `i < L'.length`. The lemma `nth_le_of_eq` can be used to make
such a rewrite, with `rw (nth_le_of_eq h)`. -/
lemma nth_le_of_eq {L L' : list α} (h : L = L') {i : ℕ} (hi : i < L.length) :
  nth_le L i hi = nth_le L' i (h ▸ hi) :=
by { congr, exact h}

@[simp] lemma nth_le_singleton (a : α) {n : ℕ} (hn : n < 1) :
  nth_le [a] n hn = a :=
have hn0 : n = 0 := le_zero_iff.1 (le_of_lt_succ hn),
by subst hn0; refl

lemma nth_le_zero [inhabited α] {L : list α} (h : 0 < L.length) :
  L.nth_le 0 h = L.head :=
by { cases L, cases h, simp, }

lemma nth_le_append : ∀ {l₁ l₂ : list α} {n : ℕ} (hn₁) (hn₂),
  (l₁ ++ l₂).nth_le n hn₁ = l₁.nth_le n hn₂
| []     _ n     hn₁ hn₂  := (not_lt_zero _ hn₂).elim
| (a::l) _ 0     hn₁ hn₂ := rfl
| (a::l) _ (n+1) hn₁ hn₂ := by simp only [nth_le, cons_append];
                         exact nth_le_append _ _

lemma nth_le_append_right_aux {l₁ l₂ : list α} {n : ℕ}
  (h₁ : l₁.length ≤ n) (h₂ : n < (l₁ ++ l₂).length) : n - l₁.length < l₂.length :=
begin
  rw list.length_append at h₂,
  convert (nat.sub_lt_sub_right_iff h₁).mpr h₂,
  simp,
end

lemma nth_le_append_right : ∀ {l₁ l₂ : list α} {n : ℕ} (h₁ : l₁.length ≤ n) (h₂),
  (l₁ ++ l₂).nth_le n h₂ = l₂.nth_le (n - l₁.length) (nth_le_append_right_aux h₁ h₂)
| []       _ n     h₁ h₂ := rfl
| (a :: l) _ (n+1) h₁ h₂ :=
  begin
    dsimp,
    conv { to_rhs, congr, skip, rw [←nat.sub_sub, nat.sub.right_comm, nat.add_sub_cancel], },
    rw nth_le_append_right (nat.lt_succ_iff.mp h₁),
  end

@[simp] lemma nth_le_repeat (a : α) {n m : ℕ} (h : m < (list.repeat a n).length) :
  (list.repeat a n).nth_le m h = a :=
eq_of_mem_repeat (nth_le_mem _ _ _)

lemma nth_append {l₁ l₂ : list α} {n : ℕ} (hn : n < l₁.length) :
  (l₁ ++ l₂).nth n = l₁.nth n :=
have hn' : n < (l₁ ++ l₂).length := lt_of_lt_of_le hn
  (by rw length_append; exact le_add_right _ _),
by rw [nth_le_nth hn, nth_le_nth hn', nth_le_append]

lemma nth_append_right {l₁ l₂ : list α} {n : ℕ} (hn : l₁.length ≤ n) :
  (l₁ ++ l₂).nth n = l₂.nth (n - l₁.length) :=
begin
  by_cases hl : n < (l₁ ++ l₂).length,
  { rw [nth_le_nth hl, nth_le_nth, nth_le_append_right hn] },
  { rw [nth_len_le (le_of_not_lt hl), nth_len_le],
    rw [not_lt, length_append] at hl,
    exact nat.le_sub_left_of_add_le hl }
end

lemma last_eq_nth_le : ∀ (l : list α) (h : l ≠ []),
  last l h = l.nth_le (l.length - 1) (sub_lt (length_pos_of_ne_nil h) one_pos)
| [] h := rfl
| [a] h := by rw [last_singleton, nth_le_singleton]
| (a :: b :: l) h := by { rw [last_cons, last_eq_nth_le (b :: l)],
                          refl, exact cons_ne_nil b l }

@[simp] lemma nth_concat_length : ∀ (l : list α) (a : α), (l ++ [a]).nth l.length = some a
| []     a := rfl
| (b::l) a := by rw [cons_append, length_cons, nth, nth_concat_length]

@[ext]
theorem ext : ∀ {l₁ l₂ : list α}, (∀n, nth l₁ n = nth l₂ n) → l₁ = l₂
| []      []       h := rfl
| (a::l₁) []       h := by have h0 := h 0; contradiction
| []      (a'::l₂) h := by have h0 := h 0; contradiction
| (a::l₁) (a'::l₂) h := by have h0 : some a = some a' := h 0; injection h0 with aa;
    simp only [aa, ext (λn, h (n+1))]; split; refl

theorem ext_le {l₁ l₂ : list α} (hl : length l₁ = length l₂)
  (h : ∀n h₁ h₂, nth_le l₁ n h₁ = nth_le l₂ n h₂) : l₁ = l₂ :=
ext $ λn, if h₁ : n < length l₁
  then by rw [nth_le_nth, nth_le_nth, h n h₁ (by rwa [← hl])]
  else let h₁ := le_of_not_gt h₁ in by { rw [nth_len_le h₁, nth_len_le], rwa [←hl], }

@[simp] theorem index_of_nth_le [decidable_eq α] {a : α} :
  ∀ {l : list α} h, nth_le l (index_of a l) h = a
| (b::l) h := by by_cases h' : a = b;
  simp only [h', if_pos, if_false, index_of_cons, nth_le, @index_of_nth_le l]

@[simp] theorem index_of_nth [decidable_eq α] {a : α} {l : list α} (h : a ∈ l) :
  nth l (index_of a l) = some a :=
by rw [nth_le_nth, index_of_nth_le (index_of_lt_length.2 h)]

theorem nth_le_reverse_aux1 :
  ∀ (l r : list α) (i h1 h2), nth_le (reverse_core l r) (i + length l) h1 = nth_le r i h2
| []       r i := λh1 h2, rfl
| (a :: l) r i :=
  by rw (show i + length (a :: l) = i + 1 + length l, from add_right_comm i (length l) 1);
    exact λh1 h2, nth_le_reverse_aux1 l (a :: r) (i+1) h1 (succ_lt_succ h2)

lemma index_of_inj [decidable_eq α] {l : list α} {x y : α}
  (hx : x ∈ l) (hy : y ∈ l) : index_of x l = index_of y l ↔ x = y :=
⟨λ h, have nth_le l (index_of x l) (index_of_lt_length.2 hx) =
        nth_le l (index_of y l) (index_of_lt_length.2 hy),
      by simp only [h],
    by simpa only [index_of_nth_le],
  λ h, by subst h⟩

theorem nth_le_reverse_aux2 : ∀ (l r : list α) (i : nat) (h1) (h2),
  nth_le (reverse_core l r) (length l - 1 - i) h1 = nth_le l i h2
| []       r i     h1 h2 := absurd h2 (not_lt_zero _)
| (a :: l) r 0     h1 h2 := begin
    have aux := nth_le_reverse_aux1 l (a :: r) 0,
    rw zero_add at aux,
    exact aux _ (zero_lt_succ _)
  end
| (a :: l) r (i+1) h1 h2 := begin
    have aux := nth_le_reverse_aux2 l (a :: r) i,
    have heq := calc length (a :: l) - 1 - (i + 1)
          = length l - (1 + i) : by rw add_comm; refl
      ... = length l - 1 - i   : by rw nat.sub_sub,
    rw [← heq] at aux,
    apply aux
  end

@[simp] theorem nth_le_reverse (l : list α) (i : nat) (h1 h2) :
  nth_le (reverse l) (length l - 1 - i) h1 = nth_le l i h2 :=
nth_le_reverse_aux2 _ _ _ _ _

lemma eq_cons_of_length_one {l : list α} (h : l.length = 1) :
  l = [l.nth_le 0 (h.symm ▸ zero_lt_one)] :=
begin
  refine ext_le (by convert h) (λ n h₁ h₂, _),
  simp only [nth_le_singleton],
  congr,
  exact eq_bot_iff.mpr (nat.lt_succ_iff.mp h₂)
end

lemma modify_nth_tail_modify_nth_tail {f g : list α → list α} (m : ℕ) :
  ∀n (l:list α), (l.modify_nth_tail f n).modify_nth_tail g (m + n) =
    l.modify_nth_tail (λl, (f l).modify_nth_tail g m) n
| 0     l      := rfl
| (n+1) []     := rfl
| (n+1) (a::l) := congr_arg (list.cons a) (modify_nth_tail_modify_nth_tail n l)

lemma modify_nth_tail_modify_nth_tail_le
  {f g : list α → list α} (m n : ℕ) (l : list α) (h : n ≤ m) :
  (l.modify_nth_tail f n).modify_nth_tail g m =
    l.modify_nth_tail (λl, (f l).modify_nth_tail g (m - n)) n :=
begin
  rcases le_iff_exists_add.1 h with ⟨m, rfl⟩,
  rw [nat.add_sub_cancel_left, add_comm, modify_nth_tail_modify_nth_tail]
end

lemma modify_nth_tail_modify_nth_tail_same {f g : list α → list α} (n : ℕ) (l:list α) :
  (l.modify_nth_tail f n).modify_nth_tail g n = l.modify_nth_tail (g ∘ f) n :=
by rw [modify_nth_tail_modify_nth_tail_le n n l (le_refl n), nat.sub_self]; refl

lemma modify_nth_tail_id :
  ∀n (l:list α), l.modify_nth_tail id n = l
| 0     l      := rfl
| (n+1) []     := rfl
| (n+1) (a::l) := congr_arg (list.cons a) (modify_nth_tail_id n l)

theorem remove_nth_eq_nth_tail : ∀ n (l : list α), remove_nth l n = modify_nth_tail tail n l
| 0     l      := by cases l; refl
| (n+1) []     := rfl
| (n+1) (a::l) := congr_arg (cons _) (remove_nth_eq_nth_tail _ _)

theorem update_nth_eq_modify_nth (a : α) : ∀ n (l : list α),
  update_nth l n a = modify_nth (λ _, a) n l
| 0     l      := by cases l; refl
| (n+1) []     := rfl
| (n+1) (b::l) := congr_arg (cons _) (update_nth_eq_modify_nth _ _)

theorem modify_nth_eq_update_nth (f : α → α) : ∀ n (l : list α),
  modify_nth f n l = ((λ a, update_nth l n (f a)) <$> nth l n).get_or_else l
| 0     l      := by cases l; refl
| (n+1) []     := rfl
| (n+1) (b::l) := (congr_arg (cons b)
  (modify_nth_eq_update_nth n l)).trans $ by cases nth l n; refl

theorem nth_modify_nth (f : α → α) : ∀ n (l : list α) m,
  nth (modify_nth f n l) m = (λ a, if n = m then f a else a) <$> nth l m
| n     l      0     := by cases l; cases n; refl
| n     []     (m+1) := by cases n; refl
| 0     (a::l) (m+1) := by cases nth l m; refl
| (n+1) (a::l) (m+1) := (nth_modify_nth n l m).trans $
  by cases nth l m with b; by_cases n = m;
  simp only [h, if_pos, if_true, if_false, option.map_none, option.map_some, mt succ.inj,
    not_false_iff]

theorem modify_nth_tail_length (f : list α → list α) (H : ∀ l, length (f l) = length l) :
  ∀ n l, length (modify_nth_tail f n l) = length l
| 0     l      := H _
| (n+1) []     := rfl
| (n+1) (a::l) := @congr_arg _ _ _ _ (+1) (modify_nth_tail_length _ _)

@[simp] theorem modify_nth_length (f : α → α) :
  ∀ n l, length (modify_nth f n l) = length l :=
modify_nth_tail_length _ (λ l, by cases l; refl)

@[simp] theorem update_nth_length (l : list α) (n) (a : α) :
  length (update_nth l n a) = length l :=
by simp only [update_nth_eq_modify_nth, modify_nth_length]

@[simp] theorem nth_modify_nth_eq (f : α → α) (n) (l : list α) :
  nth (modify_nth f n l) n = f <$> nth l n :=
by simp only [nth_modify_nth, if_pos]

@[simp] theorem nth_modify_nth_ne (f : α → α) {m n} (l : list α) (h : m ≠ n) :
  nth (modify_nth f m l) n = nth l n :=
by simp only [nth_modify_nth, if_neg h, id_map']

theorem nth_update_nth_eq (a : α) (n) (l : list α) :
  nth (update_nth l n a) n = (λ _, a) <$> nth l n :=
by simp only [update_nth_eq_modify_nth, nth_modify_nth_eq]

theorem nth_update_nth_of_lt (a : α) {n} {l : list α} (h : n < length l) :
  nth (update_nth l n a) n = some a :=
by rw [nth_update_nth_eq, nth_le_nth h]; refl

theorem nth_update_nth_ne (a : α) {m n} (l : list α) (h : m ≠ n) :
  nth (update_nth l m a) n = nth l n :=
by simp only [update_nth_eq_modify_nth, nth_modify_nth_ne _ _ h]

@[simp] lemma update_nth_nil (n : ℕ) (a : α) : [].update_nth n a = [] := rfl

@[simp] lemma update_nth_succ (x : α) (xs : list α) (n : ℕ) (a : α) :
  (x :: xs).update_nth n.succ a = x :: xs.update_nth n a := rfl

lemma update_nth_comm (a b : α) : Π {n m : ℕ} (l : list α) (h : n ≠ m),
  (l.update_nth n a).update_nth m b = (l.update_nth m b).update_nth n a
| _ _ [] _ := by simp
| 0 0 (x :: t) h := absurd rfl h
| (n + 1) 0 (x :: t) h := by simp [list.update_nth]
| 0 (m + 1) (x :: t) h := by simp [list.update_nth]
| (n + 1) (m + 1) (x :: t) h := by { simp only [update_nth, true_and, eq_self_iff_true],
  exact update_nth_comm t (λ h', h $ nat.succ_inj'.mpr h'), }

@[simp] lemma nth_le_update_nth_eq (l : list α) (i : ℕ) (a : α)
  (h : i < (l.update_nth i a).length) : (l.update_nth i a).nth_le i h = a :=
by rw [← option.some_inj, ← nth_le_nth, nth_update_nth_eq, nth_le_nth]; simp * at *

@[simp] lemma nth_le_update_nth_of_ne {l : list α} {i j : ℕ} (h : i ≠ j) (a : α)
  (hj : j < (l.update_nth i a).length) :
  (l.update_nth i a).nth_le j hj = l.nth_le j (by simpa using hj) :=
by rw [← option.some_inj, ← list.nth_le_nth, list.nth_update_nth_ne _ _ h, list.nth_le_nth]

lemma mem_or_eq_of_mem_update_nth : ∀ {l : list α} {n : ℕ} {a b : α}
  (h : a ∈ l.update_nth n b), a ∈ l ∨ a = b
| []     n     a b h := false.elim h
| (c::l) 0     a b h := ((mem_cons_iff _ _ _).1 h).elim
  or.inr (or.inl ∘ mem_cons_of_mem _)
| (c::l) (n+1) a b h := ((mem_cons_iff _ _ _).1 h).elim
  (λ h, h ▸ or.inl (mem_cons_self _ _))
  (λ h, (mem_or_eq_of_mem_update_nth h).elim
    (or.inl ∘ mem_cons_of_mem _) or.inr)

section insert_nth
variable {a : α}

@[simp] lemma insert_nth_nil (a : α) : insert_nth 0 a [] = [a] := rfl

@[simp] lemma insert_nth_succ_nil (n : ℕ) (a : α) : insert_nth (n + 1) a [] = [] := rfl

lemma length_insert_nth : ∀n as, n ≤ length as → length (insert_nth n a as) = length as + 1
| 0     as       h := rfl
| (n+1) []       h := (nat.not_succ_le_zero _ h).elim
| (n+1) (a'::as) h := congr_arg nat.succ $ length_insert_nth n as (nat.le_of_succ_le_succ h)

lemma remove_nth_insert_nth (n:ℕ) (l : list α) : (l.insert_nth n a).remove_nth n = l :=
by rw [remove_nth_eq_nth_tail, insert_nth, modify_nth_tail_modify_nth_tail_same];
from modify_nth_tail_id _ _

lemma insert_nth_remove_nth_of_ge : ∀n m as, n < length as → n ≤ m →
  insert_nth m a (as.remove_nth n) = (as.insert_nth (m + 1) a).remove_nth n
| 0     0     []      has _   := (lt_irrefl _ has).elim
| 0     0     (a::as) has hmn := by simp [remove_nth, insert_nth]
| 0     (m+1) (a::as) has hmn := rfl
| (n+1) (m+1) (a::as) has hmn :=
  congr_arg (cons a) $
    insert_nth_remove_nth_of_ge n m as (nat.lt_of_succ_lt_succ has) (nat.le_of_succ_le_succ hmn)

lemma insert_nth_remove_nth_of_le : ∀n m as, n < length as → m ≤ n →
  insert_nth m a (as.remove_nth n) = (as.insert_nth m a).remove_nth (n + 1)
| n       0       (a :: as) has hmn := rfl
| (n + 1) (m + 1) (a :: as) has hmn :=
  congr_arg (cons a) $
    insert_nth_remove_nth_of_le n m as (nat.lt_of_succ_lt_succ has) (nat.le_of_succ_le_succ hmn)

lemma insert_nth_comm (a b : α) :
  ∀(i j : ℕ) (l : list α) (h : i ≤ j) (hj : j ≤ length l),
    (l.insert_nth i a).insert_nth (j + 1) b = (l.insert_nth j b).insert_nth i a
| 0       j     l      := by simp [insert_nth]
| (i + 1) 0     l      := assume h, (nat.not_lt_zero _ h).elim
| (i + 1) (j+1) []     := by simp
| (i + 1) (j+1) (c::l) :=
  assume h₀ h₁,
  by simp [insert_nth];
    exact insert_nth_comm i j l (nat.le_of_succ_le_succ h₀) (nat.le_of_succ_le_succ h₁)

lemma mem_insert_nth {a b : α} : ∀ {n : ℕ} {l : list α} (hi : n ≤ l.length),
  a ∈ l.insert_nth n b ↔ a = b ∨ a ∈ l
| 0     as       h := iff.rfl
| (n+1) []       h := (nat.not_succ_le_zero _ h).elim
| (n+1) (a'::as) h := begin
  dsimp [list.insert_nth],
  erw [list.mem_cons_iff, mem_insert_nth (nat.le_of_succ_le_succ h), list.mem_cons_iff,
    ← or.assoc, or_comm (a = a'), or.assoc]
end

end insert_nth

/-! ### map -/

@[simp] lemma map_nil (f : α → β) : map f [] = [] := rfl

theorem map_eq_foldr (f : α → β) (l : list α) :
  map f l = foldr (λ a bs, f a :: bs) [] l :=
by induction l; simp *

lemma map_congr {f g : α → β} : ∀ {l : list α}, (∀ x ∈ l, f x = g x) → map f l = map g l
| []     _ := rfl
| (a::l) h := let ⟨h₁, h₂⟩ := forall_mem_cons.1 h in
  by rw [map, map, h₁, map_congr h₂]

lemma map_eq_map_iff {f g : α → β} {l : list α} : map f l = map g l ↔ (∀ x ∈ l, f x = g x) :=
begin
  refine ⟨_, map_congr⟩, intros h x hx,
  rw [mem_iff_nth_le] at hx, rcases hx with ⟨n, hn, rfl⟩,
  rw [nth_le_map_rev f, nth_le_map_rev g], congr, exact h
end

theorem map_concat (f : α → β) (a : α) (l : list α) : map f (concat l a) = concat (map f l) (f a) :=
by induction l; [refl, simp only [*, concat_eq_append, cons_append, map, map_append]]; split; refl

theorem map_id' {f : α → α} (h : ∀ x, f x = x) (l : list α) : map f l = l :=
by induction l; [refl, simp only [*, map]]; split; refl

theorem eq_nil_of_map_eq_nil {f : α → β} {l : list α} (h : map f l = nil) : l = nil :=
eq_nil_of_length_eq_zero $ by rw [← length_map f l, h]; refl

@[simp] theorem map_join (f : α → β) (L : list (list α)) :
  map f (join L) = join (map (map f) L) :=
by induction L; [refl, simp only [*, join, map, map_append]]

theorem bind_ret_eq_map (f : α → β) (l : list α) :
  l.bind (list.ret ∘ f) = map f l :=
by unfold list.bind; induction l; simp only [map, join, list.ret, cons_append, nil_append, *];
  split; refl

@[simp] theorem map_eq_map {α β} (f : α → β) (l : list α) : f <$> l = map f l := rfl

@[simp] theorem map_tail (f : α → β) (l) : map f (tail l) = tail (map f l) :=
by cases l; refl

@[simp] theorem map_injective_iff {f : α → β} : injective (map f) ↔ injective f :=
begin
  split; intros h x y hxy,
  { suffices : [x] = [y], { simpa using this }, apply h, simp [hxy] },
  { induction y generalizing x, simpa using hxy,
    cases x, simpa using hxy, simp at hxy, simp [y_ih hxy.2, h hxy.1] }
end

/--
A single `list.map` of a composition of functions is equal to
composing a `list.map` with another `list.map`, fully applied.
This is the reverse direction of `list.map_map`.
-/
lemma comp_map (h : β → γ) (g : α → β) (l : list α) :
  map (h ∘ g) l = map h (map g l) := (map_map _ _ _).symm

/--
Composing a `list.map` with another `list.map` is equal to
a single `list.map` of composed functions.
-/
@[simp] lemma map_comp_map (g : β → γ) (f : α → β) :
  map g ∘ map f = map (g ∘ f) :=
by { ext l, rw comp_map }

theorem map_filter_eq_foldr (f : α → β) (p : α → Prop) [decidable_pred p] (as : list α) :
  map f (filter p as) = foldr (λ a bs, if p a then f a :: bs else bs) [] as :=
by { induction as, { refl }, { simp! [*, apply_ite (map f)] } }

lemma last_map (f : α → β) {l : list α} (hl : l ≠ []) :
  (l.map f).last (mt eq_nil_of_map_eq_nil hl) = f (l.last hl) :=
begin
  induction l with l_ih l_tl l_ih,
  { apply (hl rfl).elim },
  { cases l_tl,
    { simp },
    { simpa using l_ih } }
end

/-! ### map₂ -/

theorem nil_map₂ (f : α → β → γ) (l : list β) : map₂ f [] l = [] :=
by cases l; refl

theorem map₂_nil (f : α → β → γ) (l : list α) : map₂ f l [] = [] :=
by cases l; refl

@[simp] theorem map₂_flip (f : α → β → γ) :
  ∀ as bs, map₂ (flip f) bs as = map₂ f as bs
| [] [] := rfl
| [] (b :: bs) := rfl
| (a :: as) [] := rfl
| (a :: as) (b :: bs) := by { simp! [map₂_flip], refl }

/-! ### take, drop -/
@[simp] theorem take_zero (l : list α) : take 0 l = [] := rfl

@[simp] theorem take_nil : ∀ n, take n [] = ([] : list α)
| 0     := rfl
| (n+1) := rfl

theorem take_cons (n) (a : α) (l : list α) : take (succ n) (a::l) = a :: take n l := rfl

@[simp] theorem take_length : ∀ (l : list α), take (length l) l = l
| []     := rfl
| (a::l) := begin change a :: (take (length l) l) = a :: l, rw take_length end

theorem take_all_of_le : ∀ {n} {l : list α}, length l ≤ n → take n l = l
| 0     []     h := rfl
| 0     (a::l) h := absurd h (not_le_of_gt (zero_lt_succ _))
| (n+1) []     h := rfl
| (n+1) (a::l) h :=
  begin
    change a :: take n l = a :: l,
    rw [take_all_of_le (le_of_succ_le_succ h)]
  end

@[simp] theorem take_left : ∀ l₁ l₂ : list α, take (length l₁) (l₁ ++ l₂) = l₁
| []      l₂ := rfl
| (a::l₁) l₂ := congr_arg (cons a) (take_left l₁ l₂)

theorem take_left' {l₁ l₂ : list α} {n} (h : length l₁ = n) :
  take n (l₁ ++ l₂) = l₁ :=
by rw ← h; apply take_left

theorem take_take : ∀ (n m) (l : list α), take n (take m l) = take (min n m) l
| n         0        l      := by rw [min_zero, take_zero, take_nil]
| 0         m        l      := by rw [zero_min, take_zero, take_zero]
| (succ n)  (succ m) nil    := by simp only [take_nil]
| (succ n)  (succ m) (a::l) := by simp only [take, min_succ_succ, take_take n m l]; split; refl

theorem take_repeat (a : α) : ∀ (n m : ℕ), take n (repeat a m) = repeat a (min n m)
| n        0        := by simp
| 0        m        := by simp
| (succ n) (succ m) := by simp [min_succ_succ, take_repeat]

lemma map_take {α β : Type*} (f : α → β) :
  ∀ (L : list α) (i : ℕ), (L.take i).map f = (L.map f).take i
| [] i := by simp
| L 0 := by simp
| (h :: t) (n+1) := by { dsimp, rw [map_take], }

lemma take_append_of_le_length : ∀ {l₁ l₂ : list α} {n : ℕ},
  n ≤ l₁.length → (l₁ ++ l₂).take n = l₁.take n
| l₁      l₂ 0     hn := by simp
| []      l₂ (n+1) hn := absurd hn dec_trivial
| (a::l₁) l₂ (n+1) hn :=
by rw [list.take, list.cons_append, list.take, take_append_of_le_length (le_of_succ_le_succ hn)]

/-- Taking the first `l₁.length + i` elements in `l₁ ++ l₂` is the same as appending the first
`i` elements of `l₂` to `l₁`. -/
lemma take_append {l₁ l₂ : list α} (i : ℕ) :
  take (l₁.length + i) (l₁ ++ l₂) = l₁ ++ (take i l₂) :=
begin
  induction l₁, { simp },
  have : length l₁_tl + 1 + i = (length l₁_tl + i).succ,
    by { rw nat.succ_eq_add_one, exact succ_add _ _ },
  simp only [cons_append, length, this, take_cons, l₁_ih, eq_self_iff_true, and_self]
end

/-- The `i`-th element of a list coincides with the `i`-th element of any of its prefixes of
length `> i`. Version designed to rewrite from the big list to the small list. -/
lemma nth_le_take (L : list α) {i j : ℕ} (hi : i < L.length) (hj : i < j) :
  nth_le L i hi = nth_le (L.take j) i (by { rw length_take, exact lt_min hj hi }) :=
by { rw nth_le_of_eq (take_append_drop j L).symm hi, exact nth_le_append _ _ }

/-- The `i`-th element of a list coincides with the `i`-th element of any of its prefixes of
length `> i`. Version designed to rewrite from the small list to the big list. -/
lemma nth_le_take' (L : list α) {i j : ℕ} (hi : i < (L.take j).length) :
  nth_le (L.take j) i hi = nth_le L i (lt_of_lt_of_le hi (by simp [le_refl])) :=
by { simp at hi, rw nth_le_take L _ hi.1 }

lemma nth_take {l : list α} {n m : ℕ} (h : m < n) :
  (l.take n).nth m = l.nth m :=
begin
  induction n with n hn generalizing l m,
  { simp only [nat.nat_zero_eq_zero] at h,
    exact absurd h (not_lt_of_le m.zero_le) },
  { cases l with hd tl,
    { simp only [take_nil] },
    { cases m,
      { simp only [nth, take] },
      { simpa only using hn (nat.lt_of_succ_lt_succ h) } } },
end

@[simp] lemma nth_take_of_succ {l : list α} {n : ℕ} :
  (l.take (n + 1)).nth n = l.nth n :=
nth_take (nat.lt_succ_self n)

lemma take_succ {l : list α} {n : ℕ} :
  l.take (n + 1) = l.take n ++ (l.nth n).to_list :=
begin
  induction l with hd tl hl generalizing n,
  { simp only [option.to_list, nth, take_nil, append_nil]},
  { cases n,
    { simp only [option.to_list, nth, eq_self_iff_true, and_self, take, nil_append] },
    { simp only [hl, cons_append, nth, eq_self_iff_true, and_self, take] } }
end

@[simp] lemma take_eq_nil_iff {l : list α} {k : ℕ} :
  l.take k = [] ↔ l = [] ∨ k = 0 :=
by { cases l; cases k; simp [nat.succ_ne_zero] }

lemma init_eq_take (l : list α) : l.init = l.take l.length.pred :=
begin
  cases l with x l,
  { simp [init] },
  { induction l with hd tl hl generalizing x,
    { simp [init], },
    { simp [init, hl] } }
end

lemma init_take {n : ℕ} {l : list α} (h : n < l.length) :
  (l.take n).init = l.take n.pred :=
by simp [init_eq_take, min_eq_left_of_lt h, take_take, pred_le]

@[simp] lemma drop_eq_nil_of_le {l : list α} {k : ℕ} (h : l.length ≤ k) :
  l.drop k = [] :=
by simpa [←length_eq_zero] using nat.sub_eq_zero_of_le h

lemma drop_eq_nil_iff_le {l : list α} {k : ℕ} :
  l.drop k = [] ↔ l.length ≤ k :=
begin
  refine ⟨λ h, _, drop_eq_nil_of_le⟩,
  induction k with k hk generalizing l,
  { simp only [drop] at h,
    simp [h] },
  { cases l,
    { simp },
    { simp only [drop] at h,
      simpa [nat.succ_le_succ_iff] using hk h } }
end

lemma tail_drop (l : list α) (n : ℕ) : (l.drop n).tail = l.drop (n + 1) :=
begin
  induction l with hd tl hl generalizing n,
  { simp },
  { cases n,
    { simp },
    { simp [hl] } }
end

lemma cons_nth_le_drop_succ {l : list α} {n : ℕ} (hn : n < l.length) :
  l.nth_le n hn :: l.drop (n + 1) = l.drop n :=
begin
  induction l with hd tl hl generalizing n,
  { exact absurd n.zero_le (not_le_of_lt (by simpa using hn)) },
  { cases n,
    { simp },
    { simp only [nat.succ_lt_succ_iff, list.length] at hn,
      simpa [list.nth_le, list.drop] using hl hn } }
end

theorem drop_nil : ∀ n, drop n [] = ([] : list α) :=
λ _, drop_eq_nil_of_le (nat.zero_le _)

lemma mem_of_mem_drop {α} {n : ℕ} {l : list α} {x : α}
  (h : x ∈ l.drop n) :
  x ∈ l :=
begin
  induction l generalizing n,
  case list.nil : n h
  { simpa using h },
  case list.cons : l_hd l_tl l_ih n h
  { cases n; simp only [mem_cons_iff, drop] at h ⊢,
    { exact h },
    right, apply l_ih h },
end

@[simp] theorem drop_one : ∀ l : list α, drop 1 l = tail l
| []       := rfl
| (a :: l) := rfl

theorem drop_add : ∀ m n (l : list α), drop (m + n) l = drop m (drop n l)
| m 0     l      := rfl
| m (n+1) []     := (drop_nil _).symm
| m (n+1) (a::l) := drop_add m n _

@[simp] theorem drop_left : ∀ l₁ l₂ : list α, drop (length l₁) (l₁ ++ l₂) = l₂
| []      l₂ := rfl
| (a::l₁) l₂ := drop_left l₁ l₂

theorem drop_left' {l₁ l₂ : list α} {n} (h : length l₁ = n) :
  drop n (l₁ ++ l₂) = l₂ :=
by rw ← h; apply drop_left

theorem drop_eq_nth_le_cons : ∀ {n} {l : list α} h,
  drop n l = nth_le l n h :: drop (n+1) l
| 0     (a::l) h := rfl
| (n+1) (a::l) h := @drop_eq_nth_le_cons n _ _

@[simp] lemma drop_length (l : list α) : l.drop l.length = [] :=
calc l.drop l.length = (l ++ []).drop l.length : by simp
                 ... = [] : drop_left _ _

lemma drop_append_of_le_length : ∀ {l₁ l₂ : list α} {n : ℕ}, n ≤ l₁.length →
  (l₁ ++ l₂).drop n = l₁.drop n ++ l₂
| l₁      l₂ 0     hn := by simp
| []      l₂ (n+1) hn := absurd hn dec_trivial
| (a::l₁) l₂ (n+1) hn :=
by rw [drop, cons_append, drop, drop_append_of_le_length (le_of_succ_le_succ hn)]

/-- Dropping the elements up to `l₁.length + i` in `l₁ + l₂` is the same as dropping the elements
up to `i` in `l₂`. -/
lemma drop_append {l₁ l₂ : list α} (i : ℕ) :
  drop (l₁.length + i) (l₁ ++ l₂) = drop i l₂ :=
begin
  induction l₁, { simp },
  have : length l₁_tl + 1 + i = (length l₁_tl + i).succ,
    by { rw nat.succ_eq_add_one, exact succ_add _ _ },
  simp only [cons_append, length, this, drop, l₁_ih]
end

/-- The `i + j`-th element of a list coincides with the `j`-th element of the list obtained by
dropping the first `i` elements. Version designed to rewrite from the big list to the small list. -/
lemma nth_le_drop (L : list α) {i j : ℕ} (h : i + j < L.length) :
  nth_le L (i + j) h = nth_le (L.drop i) j
begin
  have A : i < L.length := lt_of_le_of_lt (nat.le.intro rfl) h,
  rw (take_append_drop i L).symm at h,
  simpa only [le_of_lt A, min_eq_left, add_lt_add_iff_left, length_take, length_append] using h
end :=
begin
  have A : length (take i L) = i, by simp [le_of_lt (lt_of_le_of_lt (nat.le.intro rfl) h)],
  rw [nth_le_of_eq (take_append_drop i L).symm h, nth_le_append_right];
  simp [A]
end

/--  The `i + j`-th element of a list coincides with the `j`-th element of the list obtained by
dropping the first `i` elements. Version designed to rewrite from the small list to the big list. -/
lemma nth_le_drop' (L : list α) {i j : ℕ} (h : j < (L.drop i).length) :
  nth_le (L.drop i) j h = nth_le L (i + j) (nat.add_lt_of_lt_sub_left ((length_drop i L) ▸ h)) :=
by rw nth_le_drop

lemma nth_drop (L : list α) (i j : ℕ) :
  nth (L.drop i) j = nth L (i + j) :=
begin
  ext,
  simp only [nth_eq_some, nth_le_drop', option.mem_def],
  split;
  exact λ ⟨h, ha⟩, ⟨by simpa [nat.lt_sub_left_iff_add_lt] using h, ha⟩
end

@[simp] theorem drop_drop (n : ℕ) : ∀ (m) (l : list α), drop n (drop m l) = drop (n + m) l
| m     []     := by simp
| 0     l      := by simp
| (m+1) (a::l) :=
  calc drop n (drop (m + 1) (a :: l)) = drop n (drop m l) : rfl
    ... = drop (n + m) l : drop_drop m l
    ... = drop (n + (m + 1)) (a :: l) : rfl

theorem drop_take : ∀ (m : ℕ) (n : ℕ) (l : list α),
  drop m (take (m + n) l) = take n (drop m l)
| 0     n _      := by simp
| (m+1) n nil    := by simp
| (m+1) n (_::l) :=
  have h: m + 1 + n = (m+n) + 1, by ac_refl,
  by simpa [take_cons, h] using drop_take m n l

lemma map_drop {α β : Type*} (f : α → β) :
  ∀ (L : list α) (i : ℕ), (L.drop i).map f = (L.map f).drop i
| [] i := by simp
| L 0 := by simp
| (h :: t) (n+1) := by { dsimp, rw [map_drop], }

theorem modify_nth_tail_eq_take_drop (f : list α → list α) (H : f [] = []) :
  ∀ n l, modify_nth_tail f n l = take n l ++ f (drop n l)
| 0     l      := rfl
| (n+1) []     := H.symm
| (n+1) (b::l) := congr_arg (cons b) (modify_nth_tail_eq_take_drop n l)

theorem modify_nth_eq_take_drop (f : α → α) :
  ∀ n l, modify_nth f n l = take n l ++ modify_head f (drop n l) :=
modify_nth_tail_eq_take_drop _ rfl

theorem modify_nth_eq_take_cons_drop (f : α → α) {n l} (h) :
  modify_nth f n l = take n l ++ f (nth_le l n h) :: drop (n+1) l :=
by rw [modify_nth_eq_take_drop, drop_eq_nth_le_cons h]; refl

theorem update_nth_eq_take_cons_drop (a : α) {n l} (h : n < length l) :
  update_nth l n a = take n l ++ a :: drop (n+1) l :=
by rw [update_nth_eq_modify_nth, modify_nth_eq_take_cons_drop _ h]

lemma reverse_take {α} {xs : list α} (n : ℕ)
  (h : n ≤ xs.length) :
  xs.reverse.take n = (xs.drop (xs.length - n)).reverse :=
begin
  induction xs generalizing n;
    simp only [reverse_cons, drop, reverse_nil, nat.zero_sub, length, take_nil],
  cases decidable.lt_or_eq_of_le h with h' h',
  { replace h' := le_of_succ_le_succ h',
    rwa [take_append_of_le_length, xs_ih _ h'],
    rw [show xs_tl.length + 1 - n = succ (xs_tl.length - n), from _, drop],
    { rwa [succ_eq_add_one, nat.sub_add_comm] },
    { rwa length_reverse } },
  { subst h', rw [length, nat.sub_self, drop],
    suffices : xs_tl.length + 1 = (xs_tl.reverse ++ [xs_hd]).length,
      by rw [this, take_length, reverse_cons],
    rw [length_append, length_reverse], refl }
end

@[simp] lemma update_nth_eq_nil (l : list α) (n : ℕ) (a : α) : l.update_nth n a = [] ↔ l = [] :=
by cases l; cases n; simp only [update_nth]

section take'
variable [inhabited α]

@[simp] theorem take'_length : ∀ n l, length (@take' α _ n l) = n
| 0     l := rfl
| (n+1) l := congr_arg succ (take'_length _ _)

@[simp] theorem take'_nil : ∀ n, take' n (@nil α) = repeat (default _) n
| 0     := rfl
| (n+1) := congr_arg (cons _) (take'_nil _)

theorem take'_eq_take : ∀ {n} {l : list α},
  n ≤ length l → take' n l = take n l
| 0     l      h := rfl
| (n+1) (a::l) h := congr_arg (cons _) $
  take'_eq_take $ le_of_succ_le_succ h

@[simp] theorem take'_left (l₁ l₂ : list α) : take' (length l₁) (l₁ ++ l₂) = l₁ :=
(take'_eq_take (by simp only [length_append, nat.le_add_right])).trans (take_left _ _)

theorem take'_left' {l₁ l₂ : list α} {n} (h : length l₁ = n) :
  take' n (l₁ ++ l₂) = l₁ :=
by rw ← h; apply take'_left

end take'

/-! ### foldl, foldr -/

lemma foldl_ext (f g : α → β → α) (a : α)
  {l : list β} (H : ∀ a : α, ∀ b ∈ l, f a b = g a b) :
  foldl f a l = foldl g a l :=
begin
  induction l with hd tl ih generalizing a, {refl},
  unfold foldl,
  rw [ih (λ a b bin, H a b $ mem_cons_of_mem _ bin), H a hd (mem_cons_self _ _)]
end

lemma foldr_ext (f g : α → β → β) (b : β)
  {l : list α} (H : ∀ a ∈ l, ∀ b : β, f a b = g a b) :
  foldr f b l = foldr g b l :=
begin
  induction l with hd tl ih, {refl},
  simp only [mem_cons_iff, or_imp_distrib, forall_and_distrib, forall_eq] at H,
  simp only [foldr, ih H.2, H.1]
end

@[simp] theorem foldl_nil (f : α → β → α) (a : α) : foldl f a [] = a := rfl

@[simp] theorem foldl_cons (f : α → β → α) (a : α) (b : β) (l : list β) :
  foldl f a (b::l) = foldl f (f a b) l := rfl

@[simp] theorem foldr_nil (f : α → β → β) (b : β) : foldr f b [] = b := rfl

@[simp] theorem foldr_cons (f : α → β → β) (b : β) (a : α) (l : list α) :
  foldr f b (a::l) = f a (foldr f b l) := rfl

@[simp] theorem foldl_append (f : α → β → α) :
  ∀ (a : α) (l₁ l₂ : list β), foldl f a (l₁++l₂) = foldl f (foldl f a l₁) l₂
| a []      l₂ := rfl
| a (b::l₁) l₂ := by simp only [cons_append, foldl_cons, foldl_append (f a b) l₁ l₂]

@[simp] theorem foldr_append (f : α → β → β) :
  ∀ (b : β) (l₁ l₂ : list α), foldr f b (l₁++l₂) = foldr f (foldr f b l₂) l₁
| b []      l₂ := rfl
| b (a::l₁) l₂ := by simp only [cons_append, foldr_cons, foldr_append b l₁ l₂]

@[simp] theorem foldl_join (f : α → β → α) :
  ∀ (a : α) (L : list (list β)), foldl f a (join L) = foldl (foldl f) a L
| a []     := rfl
| a (l::L) := by simp only [join, foldl_append, foldl_cons, foldl_join (foldl f a l) L]

@[simp] theorem foldr_join (f : α → β → β) :
  ∀ (b : β) (L : list (list α)), foldr f b (join L) = foldr (λ l b, foldr f b l) b L
| a []     := rfl
| a (l::L) := by simp only [join, foldr_append, foldr_join a L, foldr_cons]

theorem foldl_reverse (f : α → β → α) (a : α) (l : list β) :
  foldl f a (reverse l) = foldr (λx y, f y x) a l :=
by induction l; [refl, simp only [*, reverse_cons, foldl_append, foldl_cons, foldl_nil, foldr]]

theorem foldr_reverse (f : α → β → β) (a : β) (l : list α) :
  foldr f a (reverse l) = foldl (λx y, f y x) a l :=
let t := foldl_reverse (λx y, f y x) a (reverse l) in
by rw reverse_reverse l at t; rwa t

@[simp] theorem foldr_eta : ∀ (l : list α), foldr cons [] l = l
| []     := rfl
| (x::l) := by simp only [foldr_cons, foldr_eta l]; split; refl

@[simp] theorem reverse_foldl {l : list α} : reverse (foldl (λ t h, h :: t) [] l) = l :=
by rw ←foldr_reverse; simp

@[simp] theorem foldl_map (g : β → γ) (f : α → γ → α) (a : α) (l : list β) :
  foldl f a (map g l) = foldl (λx y, f x (g y)) a l :=
by revert a; induction l; intros; [refl, simp only [*, map, foldl]]

@[simp] theorem foldr_map (g : β → γ) (f : γ → α → α) (a : α) (l : list β) :
  foldr f a (map g l) = foldr (f ∘ g) a l :=
by revert a; induction l; intros; [refl, simp only [*, map, foldr]]

theorem foldl_map' {α β: Type u} (g : α → β) (f : α → α → α) (f' : β → β → β)
  (a : α) (l : list α) (h : ∀ x y, f' (g x) (g y) = g (f x y)) :
  list.foldl f' (g a) (l.map g) = g (list.foldl f a l) :=
begin
  induction l generalizing a,
  { simp }, { simp [l_ih, h] }
end

theorem foldr_map' {α β: Type u} (g : α → β) (f : α → α → α) (f' : β → β → β)
  (a : α) (l : list α) (h : ∀ x y, f' (g x) (g y) = g (f x y)) :
  list.foldr f' (g a) (l.map g) = g (list.foldr f a l) :=
begin
  induction l generalizing a,
  { simp }, { simp [l_ih, h] }
end

theorem foldl_hom (l : list γ) (f : α → β) (op : α → γ → α) (op' : β → γ → β) (a : α)
  (h : ∀a x, f (op a x) = op' (f a) x) : foldl op' (f a) l = f (foldl op a l) :=
eq.symm $ by { revert a, induction l; intros; [refl, simp only [*, foldl]] }

theorem foldr_hom (l : list γ) (f : α → β) (op : γ → α → α) (op' : γ → β → β) (a : α)
  (h : ∀x a, f (op x a) = op' x (f a)) : foldr op' (f a) l = f (foldr op a l) :=
by { revert a, induction l; intros; [refl, simp only [*, foldr]] }

lemma injective_foldl_comp {α : Type*} {l : list (α → α)} {f : α → α}
  (hl : ∀ f ∈ l, function.injective f) (hf : function.injective f):
  function.injective (@list.foldl (α → α) (α → α) function.comp f l) :=
begin
  induction l generalizing f,
  { exact hf },
  { apply l_ih (λ _ h, hl _ (list.mem_cons_of_mem _ h)),
    apply function.injective.comp hf,
    apply hl _ (list.mem_cons_self _ _) }
end

<<<<<<< HEAD
/-- Transform a `l : list α` folded via `foldr` across a motive that holds
for the seed element `b : β` and for all incremental `op : α → β → β`
performed on the elements `(a : α) ∈ l`. -/
=======
/-- Induction principle for values produced by a `foldr`: if a property holds
for the seed element `b : β` and for all incremental `op : α → β → β`
performed on the elements `(a : α) ∈ l`. The principle is given for
a `Sort`-valued predicate, i.e., it can also be used to construct data. -/
>>>>>>> a6f62a74
def foldr_rec_on {C : β → Sort*} (l : list α) (op : α → β → β) (b : β) (hb : C b)
  (hl : ∀ (b : β) (hb : C b) (a : α) (ha : a ∈ l), C (op a b)) :
  C (foldr op b l) :=
begin
  induction l with hd tl IH,
  { exact hb },
  { refine hl _ _ hd (mem_cons_self hd tl),
    refine IH _,
    intros y hy x hx,
    exact hl y hy x (mem_cons_of_mem hd hx) }
end

<<<<<<< HEAD
/-- Transform a `l : list α` folded via `foldl` across a motive that holds
for the seed element `b : β` and for all incremental `op : β → α → β`
performed on the elements `(a : α) ∈ l`. -/
=======
/-- Induction principle for values produced by a `foldl`: if a property holds
for the seed element `b : β` and for all incremental `op : β → α → β`
performed on the elements `(a : α) ∈ l`. The principle is given for
a `Sort`-valued predicate, i.e., it can also be used to construct data. -/
>>>>>>> a6f62a74
def foldl_rec_on {C : β → Sort*} (l : list α) (op : β → α → β) (b : β) (hb : C b)
  (hl : ∀ (b : β) (hb : C b) (a : α) (ha : a ∈ l), C (op b a)) :
  C (foldl op b l) :=
begin
  induction l with hd tl IH generalizing b,
  { exact hb },
  { refine IH _ _ _,
    { intros y hy x hx,
      exact hl y hy x (mem_cons_of_mem hd hx) },
    { exact hl b hb hd (mem_cons_self hd tl) } }
end

<<<<<<< HEAD
@[simp] lemma foldr_induction_nil {C : β → Sort*} (op : α → β → β) (b) (hb : C b) (hl) :
  foldr_rec_on [] op b hb hl = hb := rfl

@[simp] lemma foldr_induction_cons {C : β → Sort*} (x : α) (l : list α)
=======
@[simp] lemma foldr_rec_on_nil {C : β → Sort*} (op : α → β → β) (b) (hb : C b) (hl) :
  foldr_rec_on [] op b hb hl = hb := rfl

@[simp] lemma foldr_rec_on_cons {C : β → Sort*} (x : α) (l : list α)
>>>>>>> a6f62a74
  (op : α → β → β) (b) (hb : C b)
  (hl : ∀ (b : β) (hb : C b) (a : α) (ha : a ∈ (x :: l)), C (op a b)) :
  foldr_rec_on (x :: l) op b hb hl = hl _ (foldr_rec_on l op b hb
    (λ b hb a ha, hl b hb a (mem_cons_of_mem _ ha))) x (mem_cons_self _ _) := rfl

<<<<<<< HEAD
@[simp] lemma foldl_induction_nil {C : β → Sort*} (op : β → α → β) (b) (hb : C b) (hl) :
  foldl_rec_on [] op b hb hl = hb := rfl

-- TODO: add foldl_induction_cons

=======
@[simp] lemma foldl_rec_on_nil {C : β → Sort*} (op : β → α → β) (b) (hb : C b) (hl) :
  foldl_rec_on [] op b hb hl = hb := rfl

>>>>>>> a6f62a74
/- scanl -/

section scanl

variables {f : β → α → β} {b : β} {a : α} {l : list α}

lemma length_scanl :
  ∀ a l, length (scanl f a l) = l.length + 1
| a [] := rfl
| a (x :: l) := by erw [length_cons, length_cons, length_scanl]

@[simp] lemma scanl_nil (b : β) : scanl f b nil = [b] := rfl

@[simp] lemma scanl_cons :
  scanl f b (a :: l) = [b] ++ scanl f (f b a) l :=
by simp only [scanl, eq_self_iff_true, singleton_append, and_self]

@[simp] lemma nth_zero_scanl : (scanl f b l).nth 0 = some b :=
begin
  cases l,
  { simp only [nth, scanl_nil] },
  { simp only [nth, scanl_cons, singleton_append] }
end

@[simp] lemma nth_le_zero_scanl {h : 0 < (scanl f b l).length} :
  (scanl f b l).nth_le 0 h = b :=
begin
  cases l,
  { simp only [nth_le, scanl_nil] },
  { simp only [nth_le, scanl_cons, singleton_append] }
end

lemma nth_succ_scanl {i : ℕ} :
  (scanl f b l).nth (i + 1) = ((scanl f b l).nth i).bind (λ x, (l.nth i).map (λ y, f x y)) :=
begin
  induction l with hd tl hl generalizing b i,
  { symmetry,
    simp only [option.bind_eq_none', nth, forall_2_true_iff, not_false_iff, option.map_none',
               scanl_nil, option.not_mem_none, forall_true_iff] },
  { simp only [nth, scanl_cons, singleton_append],
    cases i,
    { simp only [option.map_some', nth_zero_scanl, nth, option.some_bind'] },
    { simp only [hl, nth] } }
end

lemma nth_le_succ_scanl {i : ℕ} {h : i + 1 < (scanl f b l).length} :
  (scanl f b l).nth_le (i + 1) h =
  f ((scanl f b l).nth_le i (nat.lt_of_succ_lt h))
    (l.nth_le i (nat.lt_of_succ_lt_succ (lt_of_lt_of_le h (le_of_eq (length_scanl b l))))) :=
begin
  induction i with i hi generalizing b l,
  { cases l,
    { simp only [length, zero_add, scanl_nil] at h,
      exact absurd h (lt_irrefl 1) },
    { simp only [scanl_cons, singleton_append, nth_le_zero_scanl, nth_le] } },
  { cases l,
    { simp only [length, add_lt_iff_neg_right, scanl_nil] at h,
      exact absurd h (not_lt_of_lt nat.succ_pos') },
    { simp_rw scanl_cons,
      rw nth_le_append_right _,
      { simpa only [hi, length, succ_add_sub_one] },
      { simp only [length, nat.zero_le, le_add_iff_nonneg_left] } } }
end

end scanl

/- scanr -/

@[simp] theorem scanr_nil (f : α → β → β) (b : β) : scanr f b [] = [b] := rfl

@[simp] theorem scanr_aux_cons (f : α → β → β) (b : β) : ∀ (a : α) (l : list α),
  scanr_aux f b (a::l) = (foldr f b (a::l), scanr f b l)
| a []     := rfl
| a (x::l) := let t := scanr_aux_cons x l in
  by simp only [scanr, scanr_aux, t, foldr_cons]

@[simp] theorem scanr_cons (f : α → β → β) (b : β) (a : α) (l : list α) :
  scanr f b (a::l) = foldr f b (a::l) :: scanr f b l :=
by simp only [scanr, scanr_aux_cons, foldr_cons]; split; refl

section foldl_eq_foldr
-- foldl and foldr coincide when f is commutative and associative
variables {f : α → α → α} (hcomm : commutative f) (hassoc : associative f)

include hassoc
theorem foldl1_eq_foldr1 : ∀ a b l, foldl f a (l++[b]) = foldr f b (a::l)
| a b nil      := rfl
| a b (c :: l) :=
  by simp only [cons_append, foldl_cons, foldr_cons, foldl1_eq_foldr1 _ _ l]; rw hassoc

include hcomm
theorem foldl_eq_of_comm_of_assoc : ∀ a b l, foldl f a (b::l) = f b (foldl f a l)
| a b  nil    := hcomm a b
| a b  (c::l) := by simp only [foldl_cons];
  rw [← foldl_eq_of_comm_of_assoc, right_comm _ hcomm hassoc]; refl

theorem foldl_eq_foldr : ∀ a l, foldl f a l = foldr f a l
| a nil      := rfl
| a (b :: l) :=
  by simp only [foldr_cons, foldl_eq_of_comm_of_assoc hcomm hassoc]; rw (foldl_eq_foldr a l)

end foldl_eq_foldr

section foldl_eq_foldlr'

variables {f : α → β → α}
variables hf : ∀ a b c, f (f a b) c = f (f a c) b
include hf

theorem foldl_eq_of_comm' : ∀ a b l, foldl f a (b::l) = f (foldl f a l) b
| a b [] := rfl
| a b (c :: l) := by rw [foldl,foldl,foldl,← foldl_eq_of_comm',foldl,hf]

theorem foldl_eq_foldr' : ∀ a l, foldl f a l = foldr (flip f) a l
| a [] := rfl
| a (b :: l) := by rw [foldl_eq_of_comm' hf,foldr,foldl_eq_foldr']; refl

end foldl_eq_foldlr'

section foldl_eq_foldlr'

variables {f : α → β → β}
variables hf : ∀ a b c, f a (f b c) = f b (f a c)
include hf

theorem foldr_eq_of_comm' : ∀ a b l, foldr f a (b::l) = foldr f (f b a) l
| a b [] := rfl
| a b (c :: l) := by rw [foldr,foldr,foldr,hf,← foldr_eq_of_comm']; refl

end foldl_eq_foldlr'

section
variables {op : α → α → α} [ha : is_associative α op] [hc : is_commutative α op]
local notation a * b := op a b
local notation l <*> a := foldl op a l

include ha

lemma foldl_assoc : ∀ {l : list α} {a₁ a₂}, l <*> (a₁ * a₂) = a₁ * (l <*> a₂)
| [] a₁ a₂ := rfl
| (a :: l) a₁ a₂ :=
  calc a::l <*> (a₁ * a₂) = l <*> (a₁ * (a₂ * a)) : by simp only [foldl_cons, ha.assoc]
    ... = a₁ * (a::l <*> a₂) : by rw [foldl_assoc, foldl_cons]

lemma foldl_op_eq_op_foldr_assoc : ∀{l : list α} {a₁ a₂}, (l <*> a₁) * a₂ = a₁ * l.foldr (*) a₂
| [] a₁ a₂ := rfl
| (a :: l) a₁ a₂ := by simp only [foldl_cons, foldr_cons, foldl_assoc, ha.assoc];
  rw [foldl_op_eq_op_foldr_assoc]

include hc

lemma foldl_assoc_comm_cons {l : list α} {a₁ a₂} : (a₁ :: l) <*> a₂ = a₁ * (l <*> a₂) :=
by rw [foldl_cons, hc.comm, foldl_assoc]

end

/-! ### mfoldl, mfoldr, mmap -/

section mfoldl_mfoldr
variables {m : Type v → Type w} [monad m]

@[simp] theorem mfoldl_nil (f : β → α → m β) {b} : mfoldl f b [] = pure b := rfl

@[simp] theorem mfoldr_nil (f : α → β → m β) {b} : mfoldr f b [] = pure b := rfl

@[simp] theorem mfoldl_cons {f : β → α → m β} {b a l} :
  mfoldl f b (a :: l) = f b a >>= λ b', mfoldl f b' l := rfl

@[simp] theorem mfoldr_cons {f : α → β → m β} {b a l} :
  mfoldr f b (a :: l) = mfoldr f b l >>= f a := rfl

theorem mfoldr_eq_foldr (f : α → β → m β) (b l) :
  mfoldr f b l = foldr (λ a mb, mb >>= f a) (pure b) l :=
by induction l; simp *

attribute [simp] mmap mmap'

variables [is_lawful_monad m]

theorem mfoldl_eq_foldl (f : β → α → m β) (b l) :
  mfoldl f b l = foldl (λ mb a, mb >>= λ b, f b a) (pure b) l :=
begin
  suffices h : ∀ (mb : m β),
    (mb >>= λ b, mfoldl f b l) = foldl (λ mb a, mb >>= λ b, f b a) mb l,
  by simp [←h (pure b)],
  induction l; intro,
  { simp },
  { simp only [mfoldl, foldl, ←l_ih] with monad_norm }
end

@[simp] theorem mfoldl_append {f : β → α → m β} : ∀ {b l₁ l₂},
  mfoldl f b (l₁ ++ l₂) = mfoldl f b l₁ >>= λ x, mfoldl f x l₂
| _ []     _ := by simp only [nil_append, mfoldl_nil, pure_bind]
| _ (_::_) _ := by simp only [cons_append, mfoldl_cons, mfoldl_append, bind_assoc]

@[simp] theorem mfoldr_append {f : α → β → m β} : ∀ {b l₁ l₂},
  mfoldr f b (l₁ ++ l₂) = mfoldr f b l₂ >>= λ x, mfoldr f x l₁
| _ []     _ := by simp only [nil_append, mfoldr_nil, bind_pure]
| _ (_::_) _ := by simp only [mfoldr_cons, cons_append, mfoldr_append, bind_assoc]

end mfoldl_mfoldr

/-! ### prod and sum -/

-- list.sum was already defined in defs.lean, but we couldn't tag it with `to_additive` yet.
attribute [to_additive] list.prod

section monoid
variables [monoid α] {l l₁ l₂ : list α} {a : α}

@[simp, to_additive]
theorem prod_nil : ([] : list α).prod = 1 := rfl

@[to_additive]
theorem prod_singleton : [a].prod = a := one_mul a

@[simp, to_additive]
theorem prod_cons : (a::l).prod = a * l.prod :=
calc (a::l).prod = foldl (*) (a * 1) l : by simp only [list.prod, foldl_cons, one_mul, mul_one]
  ... = _ : foldl_assoc

@[simp, to_additive]
theorem prod_append : (l₁ ++ l₂).prod = l₁.prod * l₂.prod :=
calc (l₁ ++ l₂).prod = foldl (*) (foldl (*) 1 l₁ * 1) l₂ : by simp [list.prod]
  ... = l₁.prod * l₂.prod : foldl_assoc

@[simp, to_additive]
theorem prod_join {l : list (list α)} : l.join.prod = (l.map list.prod).prod :=
by induction l; [refl, simp only [*, list.join, map, prod_append, prod_cons]]

/-- If zero is an element of a list `L`, then `list.prod L = 0`. If the domain is a nontrivial
monoid with zero with no divisors, then this implication becomes an `iff`, see
`list.prod_eq_zero_iff`. -/
theorem prod_eq_zero {M₀ : Type*} [monoid_with_zero M₀] {L : list M₀} (h : (0 : M₀) ∈ L) :
  L.prod = 0 :=
begin
  induction L with a L ihL,
  { exact absurd h (not_mem_nil _) },
  { rw prod_cons,
    cases (mem_cons_iff _ _ _).1 h with ha hL,
    exacts [mul_eq_zero_of_left ha.symm _, mul_eq_zero_of_right _ (ihL hL)] }
end

/-- Product of elements of a list `L` equals zero if and only if `0 ∈ L`. See also
`list.prod_eq_zero` for an implication that needs weaker typeclass assumptions. -/
@[simp] theorem prod_eq_zero_iff {M₀ : Type*} [monoid_with_zero M₀] [nontrivial M₀]
  [no_zero_divisors M₀] {L : list M₀} :
  L.prod = 0 ↔ (0 : M₀) ∈ L :=
begin
  induction L with a L ihL,
  { simp },
  { rw [prod_cons, mul_eq_zero, ihL, mem_cons_iff, eq_comm] }
end

theorem prod_ne_zero {M₀ : Type*} [monoid_with_zero M₀] [nontrivial M₀] [no_zero_divisors M₀]
  {L : list M₀} (hL : (0 : M₀) ∉ L) : L.prod ≠ 0 :=
mt prod_eq_zero_iff.1 hL

@[to_additive]
theorem prod_eq_foldr : l.prod = foldr (*) 1 l :=
list.rec_on l rfl $ λ a l ihl, by rw [prod_cons, foldr_cons, ihl]

@[to_additive]
theorem prod_hom_rel {α β γ : Type*} [monoid β] [monoid γ] (l : list α) {r : β → γ → Prop}
  {f : α → β} {g : α → γ} (h₁ : r 1 1) (h₂ : ∀⦃a b c⦄, r b c → r (f a * b) (g a * c)) :
  r (l.map f).prod (l.map g).prod :=
list.rec_on l h₁ (λ a l hl, by simp only [map_cons, prod_cons, h₂ hl])

@[to_additive]
theorem prod_hom [monoid β] (l : list α) (f : α →* β) :
  (l.map f).prod = f l.prod :=
by { simp only [prod, foldl_map, f.map_one.symm],
  exact l.foldl_hom _ _ _ 1 f.map_mul }

-- `to_additive` chokes on the next few lemmas, so we do them by hand below
@[simp]
lemma prod_take_mul_prod_drop :
  ∀ (L : list α) (i : ℕ), (L.take i).prod * (L.drop i).prod = L.prod
| [] i := by simp
| L 0 := by simp
| (h :: t) (n+1) := by { dsimp, rw [prod_cons, prod_cons, mul_assoc, prod_take_mul_prod_drop], }

@[simp]
lemma prod_take_succ :
  ∀ (L : list α) (i : ℕ) (p), (L.take (i + 1)).prod = (L.take i).prod * L.nth_le i p
| [] i p := by cases p
| (h :: t) 0 _ := by simp
| (h :: t) (n+1) _ := by { dsimp, rw [prod_cons, prod_cons, prod_take_succ, mul_assoc], }

/-- A list with product not one must have positive length. -/
lemma length_pos_of_prod_ne_one (L : list α) (h : L.prod ≠ 1) : 0 < L.length :=
by { cases L, { simp at h, cases h, }, { simp, }, }

lemma prod_update_nth : ∀ (L : list α) (n : ℕ) (a : α),
  (L.update_nth n a).prod =
    (L.take n).prod * (if n < L.length then a else 1) * (L.drop (n + 1)).prod
| (x::xs) 0     a := by simp [update_nth]
| (x::xs) (i+1) a := by simp [update_nth, prod_update_nth xs i a, mul_assoc]
| []      _     _ := by simp [update_nth, (nat.zero_le _).not_lt]

end monoid

section group
variables [group α]

/-- This is the `list.prod` version of `mul_inv_rev` -/
@[to_additive "This is the `list.sum` version of `add_neg_rev`"]
lemma prod_inv_reverse : ∀ (L : list α), L.prod⁻¹ = (L.map (λ x, x⁻¹)).reverse.prod
| [] := by simp
| (x :: xs) := by simp [prod_inv_reverse xs]

/-- A non-commutative variant of `list.prod_reverse` -/
@[to_additive "A non-commutative variant of `list.sum_reverse`"]
lemma prod_reverse_noncomm : ∀ (L : list α), L.reverse.prod = (L.map (λ x, x⁻¹)).prod⁻¹ :=
by simp [prod_inv_reverse]

end group

section comm_group
variables [comm_group α]

/-- This is the `list.prod` version of `mul_inv` -/
@[to_additive "This is the `list.sum` version of `add_neg`"]
lemma prod_inv : ∀ (L : list α), L.prod⁻¹ = (L.map (λ x, x⁻¹)).prod
| [] := by simp
| (x :: xs) := by simp [mul_comm, prod_inv xs]

end comm_group

@[simp]
lemma sum_take_add_sum_drop [add_monoid α] :
  ∀ (L : list α) (i : ℕ), (L.take i).sum + (L.drop i).sum = L.sum
| [] i := by simp
| L 0 := by simp
| (h :: t) (n+1) := by { dsimp, rw [sum_cons, sum_cons, add_assoc, sum_take_add_sum_drop], }

@[simp]
lemma sum_take_succ [add_monoid α] :
  ∀ (L : list α) (i : ℕ) (p), (L.take (i + 1)).sum = (L.take i).sum + L.nth_le i p
| [] i p := by cases p
| (h :: t) 0 _ := by simp
| (h :: t) (n+1) _ := by { dsimp, rw [sum_cons, sum_cons, sum_take_succ, add_assoc], }

lemma eq_of_sum_take_eq [add_left_cancel_monoid α] {L L' : list α} (h : L.length = L'.length)
  (h' : ∀ i ≤ L.length, (L.take i).sum = (L'.take i).sum) : L = L' :=
begin
  apply ext_le h (λ i h₁ h₂, _),
  have : (L.take (i + 1)).sum = (L'.take (i + 1)).sum := h' _ (nat.succ_le_of_lt h₁),
  rw [sum_take_succ L i h₁, sum_take_succ L' i h₂, h' i (le_of_lt h₁)] at this,
  exact add_left_cancel this
end

lemma monotone_sum_take [canonically_ordered_add_monoid α] (L : list α) :
  monotone (λ i, (L.take i).sum) :=
begin
  apply monotone_of_monotone_nat (λ n, _),
  by_cases h : n < L.length,
  { rw sum_take_succ _ _ h,
    exact le_add_right (le_refl _) },
  { push_neg at h,
    simp [take_all_of_le h, take_all_of_le (le_trans h (nat.le_succ _))] }
end

@[to_additive sum_nonneg]
lemma one_le_prod_of_one_le [ordered_comm_monoid α] {l : list α} (hl₁ : ∀ x ∈ l, (1 : α) ≤ x) :
  1 ≤ l.prod :=
begin
  induction l with hd tl ih,
  { simp },
  rw prod_cons,
  exact one_le_mul (hl₁ hd (mem_cons_self hd tl)) (ih (λ x h, hl₁ x (mem_cons_of_mem hd h))),
end

@[to_additive]
lemma single_le_prod [ordered_comm_monoid α] {l : list α} (hl₁ : ∀ x ∈ l, (1 : α) ≤ x) :
  ∀ x ∈ l, x ≤ l.prod :=
begin
  induction l,
  { simp },
  simp_rw [prod_cons, forall_mem_cons] at ⊢ hl₁,
  split,
  { exact le_mul_of_one_le_right' (one_le_prod_of_one_le hl₁.2) },
  { exact λ x H, le_mul_of_one_le_of_le hl₁.1 (l_ih hl₁.right x H) },
end

@[to_additive all_zero_of_le_zero_le_of_sum_eq_zero]
lemma all_one_of_le_one_le_of_prod_eq_one [ordered_comm_monoid α]
  {l : list α} (hl₁ : ∀ x ∈ l, (1 : α) ≤ x) (hl₂ : l.prod = 1) :
  ∀ x ∈ l, x = (1 : α) :=
λ x hx, le_antisymm (hl₂ ▸ single_le_prod hl₁ _ hx) (hl₁ x hx)

lemma sum_eq_zero_iff [canonically_ordered_add_monoid α] (l : list α) :
  l.sum = 0 ↔ ∀ x ∈ l, x = (0 : α) :=
⟨all_zero_of_le_zero_le_of_sum_eq_zero (λ _ _, zero_le _),
begin
  induction l,
  { simp },
  { intro h,
    rw [sum_cons, add_eq_zero_iff],
    rw forall_mem_cons at h,
    exact ⟨h.1, l_ih h.2⟩ },
end⟩

/-- A list with sum not zero must have positive length. -/
lemma length_pos_of_sum_ne_zero [add_monoid α] (L : list α) (h : L.sum ≠ 0) : 0 < L.length :=
by { cases L, { simp at h, cases h, }, { simp, }, }

/-- If all elements in a list are bounded below by `1`, then the length of the list is bounded
by the sum of the elements. -/
lemma length_le_sum_of_one_le (L : list ℕ) (h : ∀ i ∈ L, 1 ≤ i) : L.length ≤ L.sum :=
begin
  induction L with j L IH h, { simp },
  rw [sum_cons, length, add_comm],
  exact add_le_add (h _ (set.mem_insert _ _)) (IH (λ i hi, h i (set.mem_union_right _ hi)))
end

-- Now we tie those lemmas back to their multiplicative versions.
attribute [to_additive] prod_take_mul_prod_drop prod_take_succ length_pos_of_prod_ne_one

/-- A list with positive sum must have positive length. -/
-- This is an easy consequence of `length_pos_of_sum_ne_zero`, but often useful in applications.
lemma length_pos_of_sum_pos [ordered_cancel_add_comm_monoid α] (L : list α) (h : 0 < L.sum) :
  0 < L.length :=
length_pos_of_sum_ne_zero L (ne_of_gt h)

@[simp, to_additive]
theorem prod_erase [decidable_eq α] [comm_monoid α] {a} :
  Π {l : list α}, a ∈ l → a * (l.erase a).prod = l.prod
| (b::l) h :=
  begin
    rcases eq_or_ne_mem_of_mem h with rfl | ⟨ne, h⟩,
    { simp only [list.erase, if_pos, prod_cons] },
    { simp only [list.erase, if_neg (mt eq.symm ne), prod_cons, prod_erase h, mul_left_comm a b] }
  end

lemma dvd_prod [comm_monoid α] {a} {l : list α} (ha : a ∈ l) : a ∣ l.prod :=
let ⟨s, t, h⟩ := mem_split ha in
by rw [h, prod_append, prod_cons, mul_left_comm]; exact dvd_mul_right _ _

@[simp] theorem sum_const_nat (m n : ℕ) : sum (list.repeat m n) = m * n :=
by induction n; [refl, simp only [*, repeat_succ, sum_cons, nat.mul_succ, add_comm]]

theorem dvd_sum [comm_semiring α] {a} {l : list α} (h : ∀ x ∈ l, a ∣ x) : a ∣ l.sum :=
begin
  induction l with x l ih,
  { exact dvd_zero _ },
  { rw [list.sum_cons],
    exact dvd_add (h _ (mem_cons_self _ _)) (ih (λ x hx, h x (mem_cons_of_mem _ hx))) }
end

@[simp] theorem length_join (L : list (list α)) : length (join L) = sum (map length L) :=
by induction L; [refl, simp only [*, join, map, sum_cons, length_append]]

@[simp] theorem length_bind (l : list α) (f : α → list β) :
  length (list.bind l f) = sum (map (length ∘ f) l) :=
by rw [list.bind, length_join, map_map]

lemma exists_lt_of_sum_lt [linear_ordered_cancel_add_comm_monoid β] {l : list α}
  (f g : α → β) (h : (l.map f).sum < (l.map g).sum) : ∃ x ∈ l, f x < g x :=
begin
  induction l with x l,
  { exfalso, exact lt_irrefl _ h },
  { by_cases h' : f x < g x, exact ⟨x, mem_cons_self _ _, h'⟩,
    rcases l_ih _ with ⟨y, h1y, h2y⟩, refine ⟨y, mem_cons_of_mem x h1y, h2y⟩, simp at h,
    exact lt_of_add_lt_add_left (lt_of_lt_of_le h $ add_le_add_right (le_of_not_gt h') _) }
end

lemma exists_le_of_sum_le [linear_ordered_cancel_add_comm_monoid β] {l : list α}
  (hl : l ≠ []) (f g : α → β) (h : (l.map f).sum ≤ (l.map g).sum) : ∃ x ∈ l, f x ≤ g x :=
begin
  cases l with x l,
  { contradiction },
  { by_cases h' : f x ≤ g x, exact ⟨x, mem_cons_self _ _, h'⟩,
    rcases exists_lt_of_sum_lt f g _ with ⟨y, h1y, h2y⟩,
    exact ⟨y, mem_cons_of_mem x h1y, le_of_lt h2y⟩, simp at h,
    exact lt_of_add_lt_add_left (lt_of_le_of_lt h $ add_lt_add_right (lt_of_not_ge h') _) }
end

-- Several lemmas about sum/head/tail for `list ℕ`.
-- These are hard to generalize well, as they rely on the fact that `default ℕ = 0`.

-- We'd like to state this as `L.head * L.tail.prod = L.prod`,
-- but because `L.head` relies on an inhabited instances and
-- returns a garbage value for the empty list, this is not possible.
-- Instead we write the statement in terms of `(L.nth 0).get_or_else 1`,
-- and below, restate the lemma just for `ℕ`.
@[to_additive]
lemma head_mul_tail_prod' [monoid α] (L : list α) :
  (L.nth 0).get_or_else 1 * L.tail.prod = L.prod :=
by { cases L, { simp, refl, }, { simp, }, }

lemma head_add_tail_sum (L : list ℕ) : L.head + L.tail.sum = L.sum :=
by { cases L, { simp, refl, }, { simp, }, }

lemma head_le_sum (L : list ℕ) : L.head ≤ L.sum :=
nat.le.intro (head_add_tail_sum L)

lemma tail_sum (L : list ℕ) : L.tail.sum = L.sum - L.head :=
by rw [← head_add_tail_sum L, add_comm, nat.add_sub_cancel]

section
variables {G : Type*} [comm_group G]

attribute [to_additive] alternating_prod

@[simp, to_additive] lemma alternating_prod_nil :
  alternating_prod ([] : list G) = 1 := rfl

@[simp, to_additive] lemma alternating_prod_singleton (g : G) :
  alternating_prod [g] = g := rfl

@[simp, to_additive alternating_sum_cons_cons']
lemma alternating_prod_cons_cons (g h : G) (l : list G) :
  alternating_prod (g :: h :: l) = g * h⁻¹ * alternating_prod l := rfl

lemma alternating_sum_cons_cons {G : Type*} [add_comm_group G] (g h : G) (l : list G) :
  alternating_sum (g :: h :: l) = g - h + alternating_sum l :=
by rw [sub_eq_add_neg, alternating_sum]

end

/-! ### join -/

attribute [simp] join

theorem join_eq_nil : ∀ {L : list (list α)}, join L = [] ↔ ∀ l ∈ L, l = []
| []     := iff_of_true rfl (forall_mem_nil _)
| (l::L) := by simp only [join, append_eq_nil, join_eq_nil, forall_mem_cons]

@[simp] theorem join_append (L₁ L₂ : list (list α)) : join (L₁ ++ L₂) = join L₁ ++ join L₂ :=
by induction L₁; [refl, simp only [*, join, cons_append, append_assoc]]

lemma join_join (l : list (list (list α))) : l.join.join = (l.map join).join :=
by { induction l, simp, simp [l_ih] }

/-- In a join, taking the first elements up to an index which is the sum of the lengths of the
first `i` sublists, is the same as taking the join of the first `i` sublists. -/
lemma take_sum_join (L : list (list α)) (i : ℕ) :
  L.join.take ((L.map length).take i).sum = (L.take i).join :=
begin
  induction L generalizing i, { simp },
  cases i, { simp },
  simp [take_append, L_ih]
end

/-- In a join, dropping all the elements up to an index which is the sum of the lengths of the
first `i` sublists, is the same as taking the join after dropping the first `i` sublists. -/
lemma drop_sum_join (L : list (list α)) (i : ℕ) :
  L.join.drop ((L.map length).take i).sum = (L.drop i).join :=
begin
  induction L generalizing i, { simp },
  cases i, { simp },
  simp [drop_append, L_ih],
end

/-- Taking only the first `i+1` elements in a list, and then dropping the first `i` ones, one is
left with a list of length `1` made of the `i`-th element of the original list. -/
lemma drop_take_succ_eq_cons_nth_le (L : list α) {i : ℕ} (hi : i < L.length) :
  (L.take (i+1)).drop i = [nth_le L i hi] :=
begin
  induction L generalizing i,
  { simp only [length] at hi, exact (nat.not_succ_le_zero i hi).elim },
  cases i, { simp },
  have : i < L_tl.length,
  { simp at hi,
    exact nat.lt_of_succ_lt_succ hi },
  simp [L_ih this],
  refl
end

/-- In a join of sublists, taking the slice between the indices `A` and `B - 1` gives back the
original sublist of index `i` if `A` is the sum of the lenghts of sublists of index `< i`, and
`B` is the sum of the lengths of sublists of index `≤ i`. -/
lemma drop_take_succ_join_eq_nth_le (L : list (list α)) {i : ℕ} (hi : i < L.length) :
  (L.join.take ((L.map length).take (i+1)).sum).drop ((L.map length).take i).sum = nth_le L i hi :=
begin
  have : (L.map length).take i = ((L.take (i+1)).map length).take i, by simp [map_take, take_take],
  simp [take_sum_join, this, drop_sum_join, drop_take_succ_eq_cons_nth_le _ hi]
end

/-- Auxiliary lemma to control elements in a join. -/
lemma sum_take_map_length_lt1 (L : list (list α)) {i j : ℕ}
  (hi : i < L.length) (hj : j < (nth_le L i hi).length) :
  ((L.map length).take i).sum + j < ((L.map length).take (i+1)).sum :=
by simp [hi, sum_take_succ, hj]

/-- Auxiliary lemma to control elements in a join. -/
lemma sum_take_map_length_lt2 (L : list (list α)) {i j : ℕ}
  (hi : i < L.length) (hj : j < (nth_le L i hi).length) :
  ((L.map length).take i).sum + j < L.join.length :=
begin
  convert lt_of_lt_of_le (sum_take_map_length_lt1 L hi hj) (monotone_sum_take _ hi),
  have : L.length = (L.map length).length, by simp,
  simp [this, -length_map]
end

/-- The `n`-th element in a join of sublists is the `j`-th element of the `i`th sublist,
where `n` can be obtained in terms of `i` and `j` by adding the lengths of all the sublists
of index `< i`, and adding `j`. -/
lemma nth_le_join (L : list (list α)) {i j : ℕ}
  (hi : i < L.length) (hj : j < (nth_le L i hi).length) :
  nth_le L.join (((L.map length).take i).sum + j) (sum_take_map_length_lt2 L hi hj) =
  nth_le (nth_le L i hi) j hj :=
by rw [nth_le_take L.join (sum_take_map_length_lt2 L hi hj) (sum_take_map_length_lt1 L hi hj),
  nth_le_drop, nth_le_of_eq (drop_take_succ_join_eq_nth_le L hi)]

/-- Two lists of sublists are equal iff their joins coincide, as well as the lengths of the
sublists. -/
theorem eq_iff_join_eq (L L' : list (list α)) :
  L = L' ↔ L.join = L'.join ∧ map length L = map length L' :=
begin
  refine ⟨λ H, by simp [H], _⟩,
  rintros ⟨join_eq, length_eq⟩,
  apply ext_le,
  { have : length (map length L) = length (map length L'), by rw length_eq,
    simpa using this },
  { assume n h₁ h₂,
    rw [← drop_take_succ_join_eq_nth_le, ← drop_take_succ_join_eq_nth_le, join_eq, length_eq] }
end

/-! ### lexicographic ordering -/

/-- Given a strict order `<` on `α`, the lexicographic strict order on `list α`, for which
`[a0, ..., an] < [b0, ..., b_k]` if `a0 < b0` or `a0 = b0` and `[a1, ..., an] < [b1, ..., bk]`.
The definition is given for any relation `r`, not only strict orders. -/
inductive lex (r : α → α → Prop) : list α → list α → Prop
| nil {a l} : lex [] (a :: l)
| cons {a l₁ l₂} (h : lex l₁ l₂) : lex (a :: l₁) (a :: l₂)
| rel {a₁ l₁ a₂ l₂} (h : r a₁ a₂) : lex (a₁ :: l₁) (a₂ :: l₂)

namespace lex
theorem cons_iff {r : α → α → Prop} [is_irrefl α r] {a l₁ l₂} :
  lex r (a :: l₁) (a :: l₂) ↔ lex r l₁ l₂ :=
⟨λ h, by cases h with _ _ _ _ _ h _ _ _ _ h;
  [exact h, exact (irrefl_of r a h).elim], lex.cons⟩

@[simp] theorem not_nil_right (r : α → α → Prop) (l : list α) : ¬ lex r l [].

instance is_order_connected (r : α → α → Prop)
  [is_order_connected α r] [is_trichotomous α r] :
  is_order_connected (list α) (lex r) :=
⟨λ l₁, match l₁ with
| _,     [],    c::l₃, nil    := or.inr nil
| _,     [],    c::l₃, rel _ := or.inr nil
| _,     [],    c::l₃, cons _ := or.inr nil
| _,     b::l₂, c::l₃, nil := or.inl nil
| a::l₁, b::l₂, c::l₃, rel h :=
  (is_order_connected.conn _ b _ h).imp rel rel
| a::l₁, b::l₂, _::l₃, cons h := begin
    rcases trichotomous_of r a b with ab | rfl | ab,
    { exact or.inl (rel ab) },
    { exact (_match _ l₂ _ h).imp cons cons },
    { exact or.inr (rel ab) }
  end
end⟩

instance is_trichotomous (r : α → α → Prop) [is_trichotomous α r] :
  is_trichotomous (list α) (lex r) :=
⟨λ l₁, match l₁ with
| [], [] := or.inr (or.inl rfl)
| [], b::l₂ := or.inl nil
| a::l₁, [] := or.inr (or.inr nil)
| a::l₁, b::l₂ := begin
    rcases trichotomous_of r a b with ab | rfl | ab,
    { exact or.inl (rel ab) },
    { exact (_match l₁ l₂).imp cons
      (or.imp (congr_arg _) cons) },
    { exact or.inr (or.inr (rel ab)) }
  end
end⟩

instance is_asymm (r : α → α → Prop)
  [is_asymm α r] : is_asymm (list α) (lex r) :=
⟨λ l₁, match l₁ with
| a::l₁, b::l₂, lex.rel h₁, lex.rel h₂ := asymm h₁ h₂
| a::l₁, b::l₂, lex.rel h₁, lex.cons h₂ := asymm h₁ h₁
| a::l₁, b::l₂, lex.cons h₁, lex.rel h₂ := asymm h₂ h₂
| a::l₁, b::l₂, lex.cons h₁, lex.cons h₂ :=
  by exact _match _ _ h₁ h₂
end⟩

instance is_strict_total_order (r : α → α → Prop)
  [is_strict_total_order' α r] : is_strict_total_order' (list α) (lex r) :=
{..is_strict_weak_order_of_is_order_connected}

instance decidable_rel [decidable_eq α] (r : α → α → Prop)
  [decidable_rel r] : decidable_rel (lex r)
| l₁ [] := is_false $ λ h, by cases h
| [] (b::l₂) := is_true lex.nil
| (a::l₁) (b::l₂) := begin
  haveI := decidable_rel l₁ l₂,
  refine decidable_of_iff (r a b ∨ a = b ∧ lex r l₁ l₂) ⟨λ h, _, λ h, _⟩,
  { rcases h with h | ⟨rfl, h⟩,
    { exact lex.rel h },
    { exact lex.cons h } },
  { rcases h with _|⟨_,_,_,h⟩|⟨_,_,_,_,h⟩,
    { exact or.inr ⟨rfl, h⟩ },
    { exact or.inl h } }
end

theorem append_right (r : α → α → Prop) :
  ∀ {s₁ s₂} t, lex r s₁ s₂ → lex r s₁ (s₂ ++ t)
| _ _ t nil      := nil
| _ _ t (cons h) := cons (append_right _ h)
| _ _ t (rel r)  := rel r

theorem append_left (R : α → α → Prop) {t₁ t₂} (h : lex R t₁ t₂) :
  ∀ s, lex R (s ++ t₁) (s ++ t₂)
| []      := h
| (a::l) := cons (append_left l)

theorem imp {r s : α → α → Prop} (H : ∀ a b, r a b → s a b) :
  ∀ l₁ l₂, lex r l₁ l₂ → lex s l₁ l₂
| _ _ nil      := nil
| _ _ (cons h) := cons (imp _ _ h)
| _ _ (rel r)  := rel (H _ _ r)

theorem to_ne : ∀ {l₁ l₂ : list α}, lex (≠) l₁ l₂ → l₁ ≠ l₂
| _ _ (cons h) e := to_ne h (list.cons.inj e).2
| _ _ (rel r)  e := r (list.cons.inj e).1

theorem ne_iff {l₁ l₂ : list α} (H : length l₁ ≤ length l₂) :
  lex (≠) l₁ l₂ ↔ l₁ ≠ l₂ :=
⟨to_ne, λ h, begin
  induction l₁ with a l₁ IH generalizing l₂; cases l₂ with b l₂,
  { contradiction },
  { apply nil },
  { exact (not_lt_of_ge H).elim (succ_pos _) },
  { cases classical.em (a = b) with ab ab,
    { subst b, apply cons,
      exact IH (le_of_succ_le_succ H) (mt (congr_arg _) h) },
    { exact rel ab } }
end⟩

end lex

--Note: this overrides an instance in core lean
instance has_lt' [has_lt α] : has_lt (list α) := ⟨lex (<)⟩

theorem nil_lt_cons [has_lt α] (a : α) (l : list α) : [] < a :: l :=
lex.nil

instance [linear_order α] : linear_order (list α) :=
linear_order_of_STO' (lex (<))

--Note: this overrides an instance in core lean
instance has_le' [linear_order α] : has_le (list α) :=
preorder.to_has_le _

/-! ### all & any -/

@[simp] theorem all_nil (p : α → bool) : all [] p = tt := rfl

@[simp] theorem all_cons (p : α → bool) (a : α) (l : list α) :
  all (a::l) p = (p a && all l p) := rfl

theorem all_iff_forall {p : α → bool} {l : list α} : all l p ↔ ∀ a ∈ l, p a :=
begin
  induction l with a l ih,
  { exact iff_of_true rfl (forall_mem_nil _) },
  simp only [all_cons, band_coe_iff, ih, forall_mem_cons]
end

theorem all_iff_forall_prop {p : α → Prop} [decidable_pred p]
  {l : list α} : all l (λ a, p a) ↔ ∀ a ∈ l, p a :=
by simp only [all_iff_forall, bool.of_to_bool_iff]

@[simp] theorem any_nil (p : α → bool) : any [] p = ff := rfl

@[simp] theorem any_cons (p : α → bool) (a : α) (l : list α) :
  any (a::l) p = (p a || any l p) := rfl

theorem any_iff_exists {p : α → bool} {l : list α} : any l p ↔ ∃ a ∈ l, p a :=
begin
  induction l with a l ih,
  { exact iff_of_false bool.not_ff (not_exists_mem_nil _) },
  simp only [any_cons, bor_coe_iff, ih, exists_mem_cons_iff]
end

theorem any_iff_exists_prop {p : α → Prop} [decidable_pred p]
  {l : list α} : any l (λ a, p a) ↔ ∃ a ∈ l, p a :=
by simp [any_iff_exists]

theorem any_of_mem {p : α → bool} {a : α} {l : list α} (h₁ : a ∈ l) (h₂ : p a) : any l p :=
any_iff_exists.2 ⟨_, h₁, h₂⟩

@[priority 500] instance decidable_forall_mem {p : α → Prop} [decidable_pred p] (l : list α) :
  decidable (∀ x ∈ l, p x) :=
decidable_of_iff _ all_iff_forall_prop

instance decidable_exists_mem {p : α → Prop} [decidable_pred p] (l : list α) :
  decidable (∃ x ∈ l, p x) :=
decidable_of_iff _ any_iff_exists_prop

/-! ### map for partial functions -/

/-- Partial map. If `f : Π a, p a → β` is a partial function defined on
  `a : α` satisfying `p`, then `pmap f l h` is essentially the same as `map f l`
  but is defined only when all members of `l` satisfy `p`, using the proof
  to apply `f`. -/
@[simp] def pmap {p : α → Prop} (f : Π a, p a → β) : Π l : list α, (∀ a ∈ l, p a) → list β
| []     H := []
| (a::l) H := f a (forall_mem_cons.1 H).1 :: pmap l (forall_mem_cons.1 H).2

/-- "Attach" the proof that the elements of `l` are in `l` to produce a new list
  with the same elements but in the type `{x // x ∈ l}`. -/
def attach (l : list α) : list {x // x ∈ l} := pmap subtype.mk l (λ a, id)

theorem sizeof_lt_sizeof_of_mem [has_sizeof α] {x : α} {l : list α} (hx : x ∈ l) :
  sizeof x < sizeof l :=
begin
  induction l with h t ih; cases hx,
  { rw hx, exact lt_add_of_lt_of_nonneg (lt_one_add _) (nat.zero_le _) },
  { exact lt_add_of_pos_of_le (zero_lt_one_add _) (le_of_lt (ih hx)) }
end

theorem pmap_eq_map (p : α → Prop) (f : α → β) (l : list α) (H) :
  @pmap _ _ p (λ a _, f a) l H = map f l :=
by induction l; [refl, simp only [*, pmap, map]]; split; refl

theorem pmap_congr {p q : α → Prop} {f : Π a, p a → β} {g : Π a, q a → β}
  (l : list α) {H₁ H₂} (h : ∀ a h₁ h₂, f a h₁ = g a h₂) :
  pmap f l H₁ = pmap g l H₂ :=
by induction l with _ _ ih; [refl, rw [pmap, pmap, h, ih]]

theorem map_pmap {p : α → Prop} (g : β → γ) (f : Π a, p a → β)
  (l H) : map g (pmap f l H) = pmap (λ a h, g (f a h)) l H :=
by induction l; [refl, simp only [*, pmap, map]]; split; refl

theorem pmap_map {p : β → Prop} (g : ∀ b, p b → γ) (f : α → β)
  (l H) : pmap g (map f l) H = pmap (λ a h, g (f a) h) l (λ a h, H _ (mem_map_of_mem _ h)) :=
by induction l; [refl, simp only [*, pmap, map]]; split; refl

theorem pmap_eq_map_attach {p : α → Prop} (f : Π a, p a → β)
  (l H) : pmap f l H = l.attach.map (λ x, f x.1 (H _ x.2)) :=
by rw [attach, map_pmap]; exact pmap_congr l (λ a h₁ h₂, rfl)

theorem attach_map_val (l : list α) : l.attach.map subtype.val = l :=
by rw [attach, map_pmap]; exact (pmap_eq_map _ _ _ _).trans (map_id l)

@[simp] theorem mem_attach (l : list α) : ∀ x, x ∈ l.attach | ⟨a, h⟩ :=
by have := mem_map.1 (by rw [attach_map_val]; exact h);
   { rcases this with ⟨⟨_, _⟩, m, rfl⟩, exact m }

@[simp] theorem mem_pmap {p : α → Prop} {f : Π a, p a → β}
  {l H b} : b ∈ pmap f l H ↔ ∃ a (h : a ∈ l), f a (H a h) = b :=
by simp only [pmap_eq_map_attach, mem_map, mem_attach, true_and, subtype.exists]

@[simp] theorem length_pmap {p : α → Prop} {f : Π a, p a → β}
  {l H} : length (pmap f l H) = length l :=
by induction l; [refl, simp only [*, pmap, length]]

@[simp] lemma length_attach (L : list α) : L.attach.length = L.length := length_pmap

@[simp] lemma pmap_eq_nil {p : α → Prop} {f : Π a, p a → β}
  {l H} : pmap f l H = [] ↔ l = [] :=
by rw [← length_eq_zero, length_pmap, length_eq_zero]

@[simp] lemma attach_eq_nil (l : list α) : l.attach = [] ↔ l = [] := pmap_eq_nil

lemma last_pmap {α β : Type*} (p : α → Prop) (f : Π a, p a → β)
  (l : list α) (hl₁ : ∀ a ∈ l, p a) (hl₂ : l ≠ []) :
  (l.pmap f hl₁).last (mt list.pmap_eq_nil.1 hl₂) = f (l.last hl₂) (hl₁ _ (list.last_mem hl₂)) :=
begin
  induction l with l_hd l_tl l_ih,
  { apply (hl₂ rfl).elim },
  { cases l_tl,
    { simp },
    { apply l_ih } }
end

lemma nth_pmap {p : α → Prop} (f : Π a, p a → β) {l : list α} (h : ∀ a ∈ l, p a) (n : ℕ) :
  nth (pmap f l h) n = option.pmap f (nth l n) (λ x H, h x (nth_mem H)) :=
begin
  induction l with hd tl hl generalizing n,
  { simp },
  { cases n; simp [hl] }
end

lemma nth_le_pmap {p : α → Prop} (f : Π a, p a → β) {l : list α} (h : ∀ a ∈ l, p a) {n : ℕ}
  (hn : n < (pmap f l h).length) :
  nth_le (pmap f l h) n hn = f (nth_le l n (@length_pmap _ _ p f l h ▸ hn))
    (h _ (nth_le_mem l n (@length_pmap _ _ p f l h ▸ hn))) :=
begin
  induction l with hd tl hl generalizing n,
  { simp only [length, pmap] at hn,
    exact absurd hn (not_lt_of_le n.zero_le) },
  { cases n,
    { simp },
    { simpa [hl] } }
end

/-! ### find -/

section find
variables {p : α → Prop} [decidable_pred p] {l : list α} {a : α}

@[simp] theorem find_nil (p : α → Prop) [decidable_pred p] : find p [] = none :=
rfl

@[simp] theorem find_cons_of_pos (l) (h : p a) : find p (a::l) = some a :=
if_pos h

@[simp] theorem find_cons_of_neg (l) (h : ¬ p a) : find p (a::l) = find p l :=
if_neg h

@[simp] theorem find_eq_none : find p l = none ↔ ∀ x ∈ l, ¬ p x :=
begin
  induction l with a l IH,
  { exact iff_of_true rfl (forall_mem_nil _) },
  rw forall_mem_cons, by_cases h : p a,
  { simp only [find_cons_of_pos _ h, h, not_true, false_and] },
  { rwa [find_cons_of_neg _ h, iff_true_intro h, true_and] }
end

theorem find_some (H : find p l = some a) : p a :=
begin
  induction l with b l IH, {contradiction},
  by_cases h : p b,
  { rw find_cons_of_pos _ h at H, cases H, exact h },
  { rw find_cons_of_neg _ h at H, exact IH H }
end

@[simp] theorem find_mem (H : find p l = some a) : a ∈ l :=
begin
  induction l with b l IH, {contradiction},
  by_cases h : p b,
  { rw find_cons_of_pos _ h at H, cases H, apply mem_cons_self },
  { rw find_cons_of_neg _ h at H, exact mem_cons_of_mem _ (IH H) }
end

end find

/-! ### lookmap -/
section lookmap
variables (f : α → option α)

@[simp] theorem lookmap_nil : [].lookmap f = [] := rfl

@[simp] theorem lookmap_cons_none {a : α} (l : list α) (h : f a = none) :
  (a :: l).lookmap f = a :: l.lookmap f :=
by simp [lookmap, h]

@[simp] theorem lookmap_cons_some {a b : α} (l : list α) (h : f a = some b) :
  (a :: l).lookmap f = b :: l :=
by simp [lookmap, h]

theorem lookmap_some : ∀ l : list α, l.lookmap some = l
| []     := rfl
| (a::l) := rfl

theorem lookmap_none : ∀ l : list α, l.lookmap (λ _, none) = l
| []     := rfl
| (a::l) := congr_arg (cons a) (lookmap_none l)

theorem lookmap_congr {f g : α → option α} :
  ∀ {l : list α}, (∀ a ∈ l, f a = g a) → l.lookmap f = l.lookmap g
| []     H := rfl
| (a::l) H := begin
  cases forall_mem_cons.1 H with H₁ H₂,
  cases h : g a with b,
  { simp [h, H₁.trans h, lookmap_congr H₂] },
  { simp [lookmap_cons_some _ _ h, lookmap_cons_some _ _ (H₁.trans h)] }
end

theorem lookmap_of_forall_not {l : list α} (H : ∀ a ∈ l, f a = none) : l.lookmap f = l :=
(lookmap_congr H).trans (lookmap_none l)

theorem lookmap_map_eq (g : α → β) (h : ∀ a (b ∈ f a), g a = g b) :
  ∀ l : list α, map g (l.lookmap f) = map g l
| []     := rfl
| (a::l) := begin
  cases h' : f a with b,
  { simp [h', lookmap_map_eq] },
  { simp [lookmap_cons_some _ _ h', h _ _ h'] }
end

theorem lookmap_id' (h : ∀ a (b ∈ f a), a = b) (l : list α) : l.lookmap f = l :=
by rw [← map_id (l.lookmap f), lookmap_map_eq, map_id]; exact h

theorem length_lookmap (l : list α) : length (l.lookmap f) = length l :=
by rw [← length_map, lookmap_map_eq _ (λ _, ()), length_map]; simp

end lookmap

/-! ### filter_map -/

@[simp] theorem filter_map_nil (f : α → option β) : filter_map f [] = [] := rfl

@[simp] theorem filter_map_cons_none {f : α → option β} (a : α) (l : list α) (h : f a = none) :
  filter_map f (a :: l) = filter_map f l :=
by simp only [filter_map, h]

@[simp] theorem filter_map_cons_some (f : α → option β)
  (a : α) (l : list α) {b : β} (h : f a = some b) :
  filter_map f (a :: l) = b :: filter_map f l :=
by simp only [filter_map, h]; split; refl

lemma filter_map_append {α β : Type*} (l l' : list α) (f : α → option β) :
  filter_map f (l ++ l') = filter_map f l ++ filter_map f l' :=
begin
  induction l with hd tl hl generalizing l',
  { simp },
  { rw [cons_append, filter_map, filter_map],
    cases f hd;
    simp only [filter_map, hl, cons_append, eq_self_iff_true, and_self] }
end

theorem filter_map_eq_map (f : α → β) : filter_map (some ∘ f) = map f :=
begin
  funext l,
  induction l with a l IH, {refl},
  simp only [filter_map_cons_some (some ∘ f) _ _ rfl, IH, map_cons], split; refl
end

theorem filter_map_eq_filter (p : α → Prop) [decidable_pred p] :
  filter_map (option.guard p) = filter p :=
begin
  funext l,
  induction l with a l IH, {refl},
  by_cases pa : p a,
  { simp only [filter_map, option.guard, IH, if_pos pa, filter_cons_of_pos _ pa], split; refl },
  { simp only [filter_map, option.guard, IH, if_neg pa, filter_cons_of_neg _ pa] }
end

theorem filter_map_filter_map (f : α → option β) (g : β → option γ) (l : list α) :
  filter_map g (filter_map f l) = filter_map (λ x, (f x).bind g) l :=
begin
  induction l with a l IH, {refl},
  cases h : f a with b,
  { rw [filter_map_cons_none _ _ h, filter_map_cons_none, IH],
    simp only [h, option.none_bind'] },
  rw filter_map_cons_some _ _ _ h,
  cases h' : g b with c;
  [ rw [filter_map_cons_none _ _ h', filter_map_cons_none, IH],
    rw [filter_map_cons_some _ _ _ h', filter_map_cons_some, IH] ];
  simp only [h, h', option.some_bind']
end

theorem map_filter_map (f : α → option β) (g : β → γ) (l : list α) :
  map g (filter_map f l) = filter_map (λ x, (f x).map g) l :=
by rw [← filter_map_eq_map, filter_map_filter_map]; refl

theorem filter_map_map (f : α → β) (g : β → option γ) (l : list α) :
  filter_map g (map f l) = filter_map (g ∘ f) l :=
by rw [← filter_map_eq_map, filter_map_filter_map]; refl

theorem filter_filter_map (f : α → option β) (p : β → Prop) [decidable_pred p] (l : list α) :
  filter p (filter_map f l) = filter_map (λ x, (f x).filter p) l :=
by rw [← filter_map_eq_filter, filter_map_filter_map]; refl

theorem filter_map_filter (p : α → Prop) [decidable_pred p] (f : α → option β) (l : list α) :
  filter_map f (filter p l) = filter_map (λ x, if p x then f x else none) l :=
begin
  rw [← filter_map_eq_filter, filter_map_filter_map], congr,
  funext x,
  show (option.guard p x).bind f = ite (p x) (f x) none,
  by_cases h : p x,
  { simp only [option.guard, if_pos h, option.some_bind'] },
  { simp only [option.guard, if_neg h, option.none_bind'] }
end

@[simp] theorem filter_map_some (l : list α) : filter_map some l = l :=
by rw filter_map_eq_map; apply map_id

@[simp] theorem mem_filter_map (f : α → option β) (l : list α) {b : β} :
  b ∈ filter_map f l ↔ ∃ a, a ∈ l ∧ f a = some b :=
begin
  induction l with a l IH,
  { split, { intro H, cases H }, { rintro ⟨_, H, _⟩, cases H } },
  cases h : f a with b',
  { have : f a ≠ some b, {rw h, intro, contradiction},
    simp only [filter_map_cons_none _ _ h, IH, mem_cons_iff,
      or_and_distrib_right, exists_or_distrib, exists_eq_left, this, false_or] },
  { have : f a = some b ↔ b = b',
    { split; intro t, {rw t at h; injection h}, {exact t.symm ▸ h} },
      simp only [filter_map_cons_some _ _ _ h, IH, mem_cons_iff,
        or_and_distrib_right, exists_or_distrib, this, exists_eq_left] }
end

theorem map_filter_map_of_inv (f : α → option β) (g : β → α)
  (H : ∀ x : α, (f x).map g = some x) (l : list α) :
  map g (filter_map f l) = l :=
by simp only [map_filter_map, H, filter_map_some]

theorem sublist.filter_map (f : α → option β) {l₁ l₂ : list α}
  (s : l₁ <+ l₂) : filter_map f l₁ <+ filter_map f l₂ :=
by induction s with l₁ l₂ a s IH l₁ l₂ a s IH;
   simp only [filter_map]; cases f a with b;
   simp only [filter_map, IH, sublist.cons, sublist.cons2]

theorem sublist.map (f : α → β) {l₁ l₂ : list α}
  (s : l₁ <+ l₂) : map f l₁ <+ map f l₂ :=
filter_map_eq_map f ▸ s.filter_map _

/-! ### reduce_option -/

@[simp] lemma reduce_option_cons_of_some (x : α) (l : list (option α)) :
  reduce_option (some x :: l) = x :: l.reduce_option :=
by simp only [reduce_option, filter_map, id.def, eq_self_iff_true, and_self]

@[simp] lemma reduce_option_cons_of_none (l : list (option α)) :
  reduce_option (none :: l) = l.reduce_option :=
by simp only [reduce_option, filter_map, id.def]

@[simp] lemma reduce_option_nil : @reduce_option α [] = [] := rfl

@[simp] lemma reduce_option_map {l : list (option α)} {f : α → β} :
  reduce_option (map (option.map f) l) = map f (reduce_option l) :=
begin
  induction l with hd tl hl,
  { simp only [reduce_option_nil, map_nil] },
  { cases hd;
    simpa only [true_and, option.map_some', map, eq_self_iff_true,
                reduce_option_cons_of_some] using hl },
end

lemma reduce_option_append (l l' : list (option α)) :
  (l ++ l').reduce_option = l.reduce_option ++ l'.reduce_option :=
filter_map_append l l' id

lemma reduce_option_length_le (l : list (option α)) :
  l.reduce_option.length ≤ l.length :=
begin
  induction l with hd tl hl,
  { simp only [reduce_option_nil, length] },
  { cases hd,
    { exact nat.le_succ_of_le hl },
    { simpa only [length, add_le_add_iff_right, reduce_option_cons_of_some] using hl} }
end

lemma reduce_option_length_eq_iff {l : list (option α)} :
  l.reduce_option.length = l.length ↔ ∀ x ∈ l, option.is_some x :=
begin
  induction l with hd tl hl,
  { simp only [forall_const, reduce_option_nil, not_mem_nil,
               forall_prop_of_false, eq_self_iff_true, length, not_false_iff] },
  { cases hd,
    { simp only [mem_cons_iff, forall_eq_or_imp, bool.coe_sort_ff, false_and,
                 reduce_option_cons_of_none, length, option.is_some_none, iff_false],
      intro H,
      have := reduce_option_length_le tl,
      rw H at this,
      exact absurd (nat.lt_succ_self _) (not_lt_of_le this) },
    { simp only [hl, true_and, mem_cons_iff, forall_eq_or_imp, add_left_inj,
                 bool.coe_sort_tt, length, option.is_some_some, reduce_option_cons_of_some] } }
end

lemma reduce_option_length_lt_iff {l : list (option α)} :
  l.reduce_option.length < l.length ↔ none ∈ l :=
begin
  convert not_iff_not.mpr reduce_option_length_eq_iff;
  simp [lt_iff_le_and_ne, reduce_option_length_le l, option.is_none_iff_eq_none]
end

lemma reduce_option_singleton (x : option α) :
  [x].reduce_option = x.to_list :=
by cases x; refl

lemma reduce_option_concat (l : list (option α)) (x : option α) :
  (l.concat x).reduce_option = l.reduce_option ++ x.to_list :=
begin
  induction l with hd tl hl generalizing x,
  { cases x;
    simp [option.to_list] },
  { simp only [concat_eq_append, reduce_option_append] at hl,
    cases hd;
    simp [hl, reduce_option_append] }
end

lemma reduce_option_concat_of_some (l : list (option α)) (x : α) :
  (l.concat (some x)).reduce_option = l.reduce_option.concat x :=
by simp only [reduce_option_nil, concat_eq_append, reduce_option_append, reduce_option_cons_of_some]

lemma reduce_option_mem_iff {l : list (option α)} {x : α} :
  x ∈ l.reduce_option ↔ (some x) ∈ l :=
by simp only [reduce_option, id.def, mem_filter_map, exists_eq_right]


lemma reduce_option_nth_iff {l : list (option α)} {x : α} :
  (∃ i, l.nth i = some (some x)) ↔ ∃ i, l.reduce_option.nth i = some x :=
by rw [←mem_iff_nth, ←mem_iff_nth, reduce_option_mem_iff]

/-! ### filter -/

section filter
variables {p : α → Prop} [decidable_pred p]

theorem filter_eq_foldr (p : α → Prop) [decidable_pred p] (l : list α) :
  filter p l = foldr (λ a out, if p a then a :: out else out) [] l :=
by induction l; simp [*, filter]

lemma filter_congr {p q : α → Prop} [decidable_pred p] [decidable_pred q]
  : ∀ {l : list α}, (∀ x ∈ l, p x ↔ q x) → filter p l = filter q l
| [] _     := rfl
| (a::l) h := by rw forall_mem_cons at h; by_cases pa : p a;
  [simp only [filter_cons_of_pos _ pa, filter_cons_of_pos _ (h.1.1 pa), filter_congr h.2],
   simp only [filter_cons_of_neg _ pa, filter_cons_of_neg _ (mt h.1.2 pa), filter_congr h.2]];
     split; refl

@[simp] theorem filter_subset (l : list α) : filter p l ⊆ l :=
(filter_sublist l).subset

theorem of_mem_filter {a : α} : ∀ {l}, a ∈ filter p l → p a
| (b::l) ain :=
  if pb : p b then
    have a ∈ b :: filter p l, by simpa only [filter_cons_of_pos _ pb] using ain,
    or.elim (eq_or_mem_of_mem_cons this)
      (assume : a = b, begin rw [← this] at pb, exact pb end)
      (assume : a ∈ filter p l, of_mem_filter this)
  else
    begin simp only [filter_cons_of_neg _ pb] at ain, exact (of_mem_filter ain) end

theorem mem_of_mem_filter {a : α} {l} (h : a ∈ filter p l) : a ∈ l :=
filter_subset l h

theorem mem_filter_of_mem {a : α} : ∀ {l}, a ∈ l → p a → a ∈ filter p l
| (_::l) (or.inl rfl) pa := by rw filter_cons_of_pos _ pa; apply mem_cons_self
| (b::l) (or.inr ain) pa := if pb : p b
    then by rw [filter_cons_of_pos _ pb]; apply mem_cons_of_mem; apply mem_filter_of_mem ain pa
    else by rw [filter_cons_of_neg _ pb]; apply mem_filter_of_mem ain pa

@[simp] theorem mem_filter {a : α} {l} : a ∈ filter p l ↔ a ∈ l ∧ p a :=
⟨λ h, ⟨mem_of_mem_filter h, of_mem_filter h⟩, λ ⟨h₁, h₂⟩, mem_filter_of_mem h₁ h₂⟩

theorem filter_eq_self {l} : filter p l = l ↔ ∀ a ∈ l, p a :=
begin
  induction l with a l ih,
  { exact iff_of_true rfl (forall_mem_nil _) },
  rw forall_mem_cons, by_cases p a,
  { rw [filter_cons_of_pos _ h, cons_inj, ih, and_iff_right h] },
  { rw [filter_cons_of_neg _ h],
    refine iff_of_false _ (mt and.left h), intro e,
    have := filter_sublist l, rw e at this,
    exact not_lt_of_ge (length_le_of_sublist this) (lt_succ_self _) }
end

theorem filter_eq_nil {l} : filter p l = [] ↔ ∀ a ∈ l, ¬p a :=
by simp only [eq_nil_iff_forall_not_mem, mem_filter, not_and]

variable (p)
theorem filter_sublist_filter {l₁ l₂} (s : l₁ <+ l₂) : filter p l₁ <+ filter p l₂ :=
filter_map_eq_filter p ▸ s.filter_map _

theorem map_filter (f : β → α) (l : list β) :
  filter p (map f l) = map f (filter (p ∘ f) l) :=
by rw [← filter_map_eq_map, filter_filter_map, filter_map_filter]; refl

@[simp] theorem filter_filter (q) [decidable_pred q] : ∀ l,
  filter p (filter q l) = filter (λ a, p a ∧ q a) l
| [] := rfl
| (a :: l) := by by_cases hp : p a; by_cases hq : q a; simp only [hp, hq, filter, if_true, if_false,
    true_and, false_and, filter_filter l, eq_self_iff_true]

@[simp] lemma filter_true {h : decidable_pred (λ a : α, true)} (l : list α) :
  @filter α (λ _, true) h l = l :=
by convert filter_eq_self.2 (λ _ _, trivial)

@[simp] lemma filter_false {h : decidable_pred (λ a : α, false)} (l : list α) :
  @filter α (λ _, false) h l = [] :=
by convert filter_eq_nil.2 (λ _ _, id)

@[simp] theorem span_eq_take_drop : ∀ (l : list α), span p l = (take_while p l, drop_while p l)
| []     := rfl
| (a::l) :=
    if pa : p a then by simp only [span, if_pos pa, span_eq_take_drop l, take_while, drop_while]
    else by simp only [span, take_while, drop_while, if_neg pa]

@[simp] theorem take_while_append_drop : ∀ (l : list α), take_while p l ++ drop_while p l = l
| []     := rfl
| (a::l) := if pa : p a then by rw [take_while, drop_while, if_pos pa, if_pos pa, cons_append,
      take_while_append_drop l]
    else by rw [take_while, drop_while, if_neg pa, if_neg pa, nil_append]

@[simp] theorem countp_nil : countp p [] = 0 := rfl

@[simp] theorem countp_cons_of_pos {a : α} (l) (pa : p a) : countp p (a::l) = countp p l + 1 :=
if_pos pa

@[simp] theorem countp_cons_of_neg {a : α} (l) (pa : ¬ p a) : countp p (a::l) = countp p l :=
if_neg pa

theorem countp_eq_length_filter (l) : countp p l = length (filter p l) :=
by induction l with x l ih; [refl, by_cases (p x)];
  [simp only [filter_cons_of_pos _ h, countp, ih, if_pos h],
   simp only [countp_cons_of_neg _ _ h, ih, filter_cons_of_neg _ h]]; refl

local attribute [simp] countp_eq_length_filter

@[simp] theorem countp_append (l₁ l₂) : countp p (l₁ ++ l₂) = countp p l₁ + countp p l₂ :=
by simp only [countp_eq_length_filter, filter_append, length_append]

theorem countp_pos {l} : 0 < countp p l ↔ ∃ a ∈ l, p a :=
by simp only [countp_eq_length_filter, length_pos_iff_exists_mem, mem_filter, exists_prop]

theorem countp_le_of_sublist {l₁ l₂} (s : l₁ <+ l₂) : countp p l₁ ≤ countp p l₂ :=
by simpa only [countp_eq_length_filter] using length_le_of_sublist (filter_sublist_filter p s)

@[simp] theorem countp_filter {q} [decidable_pred q] (l : list α) :
  countp p (filter q l) = countp (λ a, p a ∧ q a) l :=
by simp only [countp_eq_length_filter, filter_filter]

end filter

/-! ### count -/

section count
variable [decidable_eq α]

@[simp] theorem count_nil (a : α) : count a [] = 0 := rfl

theorem count_cons (a b : α) (l : list α) :
  count a (b :: l) = if a = b then succ (count a l) else count a l := rfl

theorem count_cons' (a b : α) (l : list α) :
  count a (b :: l) = count a l + (if a = b then 1 else 0) :=
begin rw count_cons, split_ifs; refl end

@[simp] theorem count_cons_self (a : α) (l : list α) : count a (a::l) = succ (count a l) :=
if_pos rfl

@[simp, priority 990]
theorem count_cons_of_ne {a b : α} (h : a ≠ b) (l : list α) : count a (b::l) = count a l :=
if_neg h

theorem count_tail : Π (l : list α) (a : α) (h : 0 < l.length),
  l.tail.count a = l.count a - ite (a = list.nth_le l 0 h) 1 0
| (_ :: _) a h := by { rw [count_cons], split_ifs; simp }

theorem count_le_of_sublist (a : α) {l₁ l₂} : l₁ <+ l₂ → count a l₁ ≤ count a l₂ :=
countp_le_of_sublist _

theorem count_le_count_cons (a b : α) (l : list α) : count a l ≤ count a (b :: l) :=
count_le_of_sublist _ (sublist_cons _ _)

theorem count_singleton (a : α) : count a [a] = 1 := if_pos rfl

@[simp] theorem count_append (a : α) : ∀ l₁ l₂, count a (l₁ ++ l₂) = count a l₁ + count a l₂ :=
countp_append _

theorem count_concat (a : α) (l : list α) : count a (concat l a) = succ (count a l) :=
by simp [-add_comm]

theorem count_pos {a : α} {l : list α} : 0 < count a l ↔ a ∈ l :=
by simp only [count, countp_pos, exists_prop, exists_eq_right']

@[simp, priority 980]
theorem count_eq_zero_of_not_mem {a : α} {l : list α} (h : a ∉ l) : count a l = 0 :=
decidable.by_contradiction $ λ h', h $ count_pos.1 (nat.pos_of_ne_zero h')

theorem not_mem_of_count_eq_zero {a : α} {l : list α} (h : count a l = 0) : a ∉ l :=
λ h', ne_of_gt (count_pos.2 h') h

@[simp] theorem count_repeat (a : α) (n : ℕ) : count a (repeat a n) = n :=
by rw [count, countp_eq_length_filter, filter_eq_self.2, length_repeat];
   exact λ b m, (eq_of_mem_repeat m).symm

theorem le_count_iff_repeat_sublist {a : α} {l : list α} {n : ℕ} :
  n ≤ count a l ↔ repeat a n <+ l :=
⟨λ h, ((repeat_sublist_repeat a).2 h).trans $
  have filter (eq a) l = repeat a (count a l), from eq_repeat.2
    ⟨by simp only [count, countp_eq_length_filter], λ b m, (of_mem_filter m).symm⟩,
  by rw ← this; apply filter_sublist,
 λ h, by simpa only [count_repeat] using count_le_of_sublist a h⟩

theorem repeat_count_eq_of_count_eq_length  {a : α} {l : list α} (h : count a l = length l)  :
  repeat a (count a l) = l :=
eq_of_sublist_of_length_eq (le_count_iff_repeat_sublist.mp (le_refl (count a l)))
    (eq.trans (length_repeat a (count a l)) h)

@[simp] theorem count_filter {p} [decidable_pred p]
  {a} {l : list α} (h : p a) : count a (filter p l) = count a l :=
by simp only [count, countp_filter]; congr; exact
set.ext (λ b, and_iff_left_of_imp (λ e, e ▸ h))

end count

/-! ### prefix, suffix, infix -/

@[simp] theorem prefix_append (l₁ l₂ : list α) : l₁ <+: l₁ ++ l₂ := ⟨l₂, rfl⟩

@[simp] theorem suffix_append (l₁ l₂ : list α) : l₂ <:+ l₁ ++ l₂ := ⟨l₁, rfl⟩

theorem infix_append (l₁ l₂ l₃ : list α) : l₂ <:+: l₁ ++ l₂ ++ l₃ := ⟨l₁, l₃, rfl⟩

@[simp] theorem infix_append' (l₁ l₂ l₃ : list α) : l₂ <:+: l₁ ++ (l₂ ++ l₃) :=
by rw ← list.append_assoc; apply infix_append

theorem nil_prefix (l : list α) : [] <+: l := ⟨l, rfl⟩

theorem nil_suffix (l : list α) : [] <:+ l := ⟨l, append_nil _⟩

@[refl] theorem prefix_refl (l : list α) : l <+: l := ⟨[], append_nil _⟩

@[refl] theorem suffix_refl (l : list α) : l <:+ l := ⟨[], rfl⟩

@[simp] theorem suffix_cons (a : α) : ∀ l, l <:+ a :: l := suffix_append [a]

theorem prefix_concat (a : α) (l) : l <+: concat l a := by simp

theorem infix_of_prefix {l₁ l₂ : list α} : l₁ <+: l₂ → l₁ <:+: l₂ :=
λ⟨t, h⟩, ⟨[], t, h⟩

theorem infix_of_suffix {l₁ l₂ : list α} : l₁ <:+ l₂ → l₁ <:+: l₂ :=
λ⟨t, h⟩, ⟨t, [], by simp only [h, append_nil]⟩

@[refl] theorem infix_refl (l : list α) : l <:+: l := infix_of_prefix $ prefix_refl l

theorem nil_infix (l : list α) : [] <:+: l := infix_of_prefix $ nil_prefix l

theorem infix_cons {L₁ L₂ : list α} {x : α} : L₁ <:+: L₂ → L₁ <:+: x :: L₂ :=
λ⟨LP, LS, H⟩, ⟨x :: LP, LS, H ▸ rfl⟩

@[trans] theorem is_prefix.trans : ∀ {l₁ l₂ l₃ : list α}, l₁ <+: l₂ → l₂ <+: l₃ → l₁ <+: l₃
| l ._ ._ ⟨r₁, rfl⟩ ⟨r₂, rfl⟩ := ⟨r₁ ++ r₂, (append_assoc _ _ _).symm⟩

@[trans] theorem is_suffix.trans : ∀ {l₁ l₂ l₃ : list α}, l₁ <:+ l₂ → l₂ <:+ l₃ → l₁ <:+ l₃
| l ._ ._ ⟨l₁, rfl⟩ ⟨l₂, rfl⟩ := ⟨l₂ ++ l₁, append_assoc _ _ _⟩

@[trans] theorem is_infix.trans : ∀ {l₁ l₂ l₃ : list α}, l₁ <:+: l₂ → l₂ <:+: l₃ → l₁ <:+: l₃
| l ._ ._ ⟨l₁, r₁, rfl⟩ ⟨l₂, r₂, rfl⟩ := ⟨l₂ ++ l₁, r₁ ++ r₂, by simp only [append_assoc]⟩

theorem sublist_of_infix {l₁ l₂ : list α} : l₁ <:+: l₂ → l₁ <+ l₂ :=
λ⟨s, t, h⟩, by rw [← h]; exact (sublist_append_right _ _).trans (sublist_append_left _ _)

theorem sublist_of_prefix {l₁ l₂ : list α} : l₁ <+: l₂ → l₁ <+ l₂ :=
sublist_of_infix ∘ infix_of_prefix

theorem sublist_of_suffix {l₁ l₂ : list α} : l₁ <:+ l₂ → l₁ <+ l₂ :=
sublist_of_infix ∘ infix_of_suffix

theorem reverse_suffix {l₁ l₂ : list α} : reverse l₁ <:+ reverse l₂ ↔ l₁ <+: l₂ :=
⟨λ ⟨r, e⟩, ⟨reverse r,
  by rw [← reverse_reverse l₁, ← reverse_append, e, reverse_reverse]⟩,
 λ ⟨r, e⟩, ⟨reverse r, by rw [← reverse_append, e]⟩⟩

theorem reverse_prefix {l₁ l₂ : list α} : reverse l₁ <+: reverse l₂ ↔ l₁ <:+ l₂ :=
by rw ← reverse_suffix; simp only [reverse_reverse]

theorem length_le_of_infix {l₁ l₂ : list α} (s : l₁ <:+: l₂) : length l₁ ≤ length l₂ :=
length_le_of_sublist $ sublist_of_infix s

theorem eq_nil_of_infix_nil {l : list α} (s : l <:+: []) : l = [] :=
eq_nil_of_sublist_nil $ sublist_of_infix s

@[simp] theorem eq_nil_iff_infix_nil {l : list α} : l <:+: [] ↔ l = [] :=
⟨eq_nil_of_infix_nil, λ h, h ▸ infix_refl _⟩

theorem eq_nil_of_prefix_nil {l : list α} (s : l <+: []) : l = [] :=
eq_nil_of_infix_nil $ infix_of_prefix s

@[simp] theorem eq_nil_iff_prefix_nil {l : list α} : l <+: [] ↔ l = [] :=
⟨eq_nil_of_prefix_nil, λ h, h ▸ prefix_refl _⟩

theorem eq_nil_of_suffix_nil {l : list α} (s : l <:+ []) : l = [] :=
eq_nil_of_infix_nil $ infix_of_suffix s

@[simp] theorem eq_nil_iff_suffix_nil {l : list α} : l <:+ [] ↔ l = [] :=
⟨eq_nil_of_suffix_nil, λ h, h ▸ suffix_refl _⟩

theorem infix_iff_prefix_suffix (l₁ l₂ : list α) : l₁ <:+: l₂ ↔ ∃ t, l₁ <+: t ∧ t <:+ l₂ :=
⟨λ⟨s, t, e⟩, ⟨l₁ ++ t, ⟨_, rfl⟩, by rw [← e, append_assoc]; exact ⟨_, rfl⟩⟩,
λ⟨._, ⟨t, rfl⟩, ⟨s, e⟩⟩, ⟨s, t, by rw append_assoc; exact e⟩⟩

theorem eq_of_infix_of_length_eq {l₁ l₂ : list α} (s : l₁ <:+: l₂) :
  length l₁ = length l₂ → l₁ = l₂ :=
eq_of_sublist_of_length_eq $ sublist_of_infix s

theorem eq_of_prefix_of_length_eq {l₁ l₂ : list α} (s : l₁ <+: l₂) :
  length l₁ = length l₂ → l₁ = l₂ :=
eq_of_sublist_of_length_eq $ sublist_of_prefix s

theorem eq_of_suffix_of_length_eq {l₁ l₂ : list α} (s : l₁ <:+ l₂) :
  length l₁ = length l₂ → l₁ = l₂ :=
eq_of_sublist_of_length_eq $ sublist_of_suffix s

theorem prefix_of_prefix_length_le : ∀ {l₁ l₂ l₃ : list α},
 l₁ <+: l₃ → l₂ <+: l₃ → length l₁ ≤ length l₂ → l₁ <+: l₂
| []      l₂ l₃ h₁ h₂ _ := nil_prefix _
| (a::l₁) (b::l₂) _ ⟨r₁, rfl⟩ ⟨r₂, e⟩ ll := begin
  injection e with _ e', subst b,
  rcases prefix_of_prefix_length_le ⟨_, rfl⟩ ⟨_, e'⟩
    (le_of_succ_le_succ ll) with ⟨r₃, rfl⟩,
  exact ⟨r₃, rfl⟩
end

theorem prefix_or_prefix_of_prefix {l₁ l₂ l₃ : list α}
 (h₁ : l₁ <+: l₃) (h₂ : l₂ <+: l₃) : l₁ <+: l₂ ∨ l₂ <+: l₁ :=
(le_total (length l₁) (length l₂)).imp
  (prefix_of_prefix_length_le h₁ h₂)
  (prefix_of_prefix_length_le h₂ h₁)

theorem suffix_of_suffix_length_le {l₁ l₂ l₃ : list α}
 (h₁ : l₁ <:+ l₃) (h₂ : l₂ <:+ l₃) (ll : length l₁ ≤ length l₂) : l₁ <:+ l₂ :=
reverse_prefix.1 $ prefix_of_prefix_length_le
  (reverse_prefix.2 h₁) (reverse_prefix.2 h₂) (by simp [ll])

theorem suffix_or_suffix_of_suffix {l₁ l₂ l₃ : list α}
 (h₁ : l₁ <:+ l₃) (h₂ : l₂ <:+ l₃) : l₁ <:+ l₂ ∨ l₂ <:+ l₁ :=
(prefix_or_prefix_of_prefix (reverse_prefix.2 h₁) (reverse_prefix.2 h₂)).imp
  reverse_prefix.1 reverse_prefix.1

theorem infix_of_mem_join : ∀ {L : list (list α)} {l}, l ∈ L → l <:+: join L
| (_  :: L) l (or.inl rfl) := infix_append [] _ _
| (l' :: L) l (or.inr h)   :=
  is_infix.trans (infix_of_mem_join h) $ infix_of_suffix $ suffix_append _ _

theorem prefix_append_right_inj {l₁ l₂ : list α} (l) : l ++ l₁ <+: l ++ l₂ ↔ l₁ <+: l₂ :=
exists_congr $ λ r, by rw [append_assoc, append_right_inj]

theorem prefix_cons_inj {l₁ l₂ : list α} (a) : a :: l₁ <+: a :: l₂ ↔ l₁ <+: l₂ :=
prefix_append_right_inj [a]

theorem take_prefix (n) (l : list α) : take n l <+: l := ⟨_, take_append_drop _ _⟩

theorem drop_suffix (n) (l : list α) : drop n l <:+ l := ⟨_, take_append_drop _ _⟩

theorem tail_suffix (l : list α) : tail l <:+ l := by rw ← drop_one; apply drop_suffix

theorem tail_subset (l : list α) : tail l ⊆ l := (sublist_of_suffix (tail_suffix l)).subset

theorem prefix_iff_eq_append {l₁ l₂ : list α} : l₁ <+: l₂ ↔ l₁ ++ drop (length l₁) l₂ = l₂ :=
⟨by rintros ⟨r, rfl⟩; rw drop_left, λ e, ⟨_, e⟩⟩

theorem suffix_iff_eq_append {l₁ l₂ : list α} :
  l₁ <:+ l₂ ↔ take (length l₂ - length l₁) l₂ ++ l₁ = l₂ :=
⟨by rintros ⟨r, rfl⟩; simp only [length_append, nat.add_sub_cancel, take_left], λ e, ⟨_, e⟩⟩

theorem prefix_iff_eq_take {l₁ l₂ : list α} : l₁ <+: l₂ ↔ l₁ = take (length l₁) l₂ :=
⟨λ h, append_right_cancel $
  (prefix_iff_eq_append.1 h).trans (take_append_drop _ _).symm,
 λ e, e.symm ▸ take_prefix _ _⟩

theorem suffix_iff_eq_drop {l₁ l₂ : list α} : l₁ <:+ l₂ ↔ l₁ = drop (length l₂ - length l₁) l₂ :=
⟨λ h, append_left_cancel $
  (suffix_iff_eq_append.1 h).trans (take_append_drop _ _).symm,
 λ e, e.symm ▸ drop_suffix _ _⟩

instance decidable_prefix [decidable_eq α] : ∀ (l₁ l₂ : list α), decidable (l₁ <+: l₂)
| []      l₂ := is_true ⟨l₂, rfl⟩
| (a::l₁) [] := is_false $ λ ⟨t, te⟩, list.no_confusion te
| (a::l₁) (b::l₂) :=
  if h : a = b then
    @decidable_of_iff _ _ (by rw [← h, prefix_cons_inj])
      (decidable_prefix l₁ l₂)
  else
    is_false $ λ ⟨t, te⟩, h $ by injection te

-- Alternatively, use mem_tails
instance decidable_suffix [decidable_eq α] : ∀ (l₁ l₂ : list α), decidable (l₁ <:+ l₂)
| []      l₂ := is_true ⟨l₂, append_nil _⟩
| (a::l₁) [] := is_false $ mt (length_le_of_sublist ∘ sublist_of_suffix) dec_trivial
| l₁      l₂ := let len1 := length l₁, len2 := length l₂ in
  if hl : len1 ≤ len2 then
    decidable_of_iff' (l₁ = drop (len2-len1) l₂) suffix_iff_eq_drop
  else is_false $ λ h, hl $ length_le_of_sublist $ sublist_of_suffix h

lemma prefix_take_le_iff {L : list (list (option α))} {m n : ℕ} (hm : m < L.length) :
  (take m L) <+: (take n L) ↔ m ≤ n :=
begin
  simp only [prefix_iff_eq_take, length_take],
  induction m with m IH generalizing L n,
  { simp only [min_eq_left, eq_self_iff_true, nat.zero_le, take] },
  { cases n,
    { simp only [nat.nat_zero_eq_zero, nonpos_iff_eq_zero, take, take_nil],
      split,
      { cases L,
        { exact absurd hm (not_lt_of_le m.succ.zero_le) },
        { simp only [forall_prop_of_false, not_false_iff, take] } },
      { intro h,
        contradiction } },
    { cases L with l ls,
      { exact absurd hm (not_lt_of_le m.succ.zero_le) },
      { simp only [length] at hm,
        specialize @IH ls n (nat.lt_of_succ_lt_succ hm),
        simp only [le_of_lt (nat.lt_of_succ_lt_succ hm), min_eq_left] at IH,
        simp only [le_of_lt hm, IH, true_and, min_eq_left, eq_self_iff_true, length, take],
        exact ⟨nat.succ_le_succ, nat.le_of_succ_le_succ⟩ } } },
end

lemma cons_prefix_iff {l l' : list α} {x y : α} :
  x :: l <+: y :: l' ↔ x = y ∧ l <+: l' :=
begin
  split,
  { rintro ⟨L, hL⟩,
    simp only [cons_append] at hL,
    exact ⟨hL.left, ⟨L, hL.right⟩⟩ },
  { rintro ⟨rfl, h⟩,
    rwa [prefix_cons_inj] },
end

lemma map_prefix {l l' : list α} (f : α → β) (h : l <+: l') :
  l.map f <+: l'.map f :=
begin
  induction l with hd tl hl generalizing l',
  { simp only [nil_prefix, map_nil] },
  { cases l' with hd' tl',
    { simpa only using eq_nil_of_prefix_nil h },
    { rw cons_prefix_iff at h,
      simp only [h, prefix_cons_inj, hl, map] } },
end

lemma is_prefix.filter_map {l l' : list α} (h : l <+: l') (f : α → option β) :
  l.filter_map f <+: l'.filter_map f :=
begin
  induction l with hd tl hl generalizing l',
  { simp only [nil_prefix, filter_map_nil] },
  { cases l' with hd' tl',
    { simpa only using eq_nil_of_prefix_nil h },
    { rw cons_prefix_iff at h,
      rw [←@singleton_append _ hd _, ←@singleton_append _ hd' _, filter_map_append,
         filter_map_append, h.left, prefix_append_right_inj],
      exact hl h.right } },
end

lemma is_prefix.reduce_option {l l' : list (option α)} (h : l <+: l') :
  l.reduce_option <+: l'.reduce_option :=
h.filter_map id

@[simp] theorem mem_inits : ∀ (s t : list α), s ∈ inits t ↔ s <+: t
| s []     := suffices s = nil ↔ s <+: nil, by simpa only [inits, mem_singleton],
  ⟨λh, h.symm ▸ prefix_refl [], eq_nil_of_prefix_nil⟩
| s (a::t) :=
  suffices (s = nil ∨ ∃ l ∈ inits t, a :: l = s) ↔ s <+: a :: t, by simpa,
  ⟨λo, match s, o with
  | ._, or.inl rfl := ⟨_, rfl⟩
  | s, or.inr ⟨r, hr, hs⟩ := let ⟨s, ht⟩ := (mem_inits _ _).1 hr in
    by rw [← hs, ← ht]; exact ⟨s, rfl⟩
  end, λmi, match s, mi with
  | [], ⟨._, rfl⟩ := or.inl rfl
  | (b::s), ⟨r, hr⟩ := list.no_confusion hr $ λba (st : s++r = t), or.inr $
    by rw ba; exact ⟨_, (mem_inits _ _).2 ⟨_, st⟩, rfl⟩
  end⟩

@[simp] theorem mem_tails : ∀ (s t : list α), s ∈ tails t ↔ s <:+ t
| s []     := by simp only [tails, mem_singleton];
  exact ⟨λh, by rw h; exact suffix_refl [], eq_nil_of_suffix_nil⟩
| s (a::t) := by simp only [tails, mem_cons_iff, mem_tails s t];
  exact show s = a :: t ∨ s <:+ t ↔ s <:+ a :: t, from
  ⟨λo, match s, t, o with
  | ._, t, or.inl rfl := suffix_refl _
  | s, ._, or.inr ⟨l, rfl⟩ := ⟨a::l, rfl⟩
  end, λe, match s, t, e with
  | ._, t, ⟨[], rfl⟩ := or.inl rfl
  | s, t, ⟨b::l, he⟩ := list.no_confusion he (λab lt, or.inr ⟨l, lt⟩)
  end⟩

lemma inits_cons (a : α) (l : list α) : inits (a :: l) = [] :: l.inits.map (λ t, a :: t) :=
by simp

lemma tails_cons (a : α) (l : list α) : tails (a :: l) = (a :: l) :: l.tails :=
by simp

@[simp]
lemma inits_append : ∀ (s t : list α), inits (s ++ t) = s.inits ++ t.inits.tail.map (λ l, s ++ l)
| [] [] := by simp
| [] (a::t) := by simp
| (a::s) t := by simp [inits_append s t]

@[simp]
lemma tails_append : ∀ (s t : list α), tails (s ++ t) = s.tails.map (λ l, l ++ t) ++ t.tails.tail
| [] [] := by simp
| [] (a::t) := by simp
| (a::s) t := by simp [tails_append s t]

-- the lemma names `inits_eq_tails` and `tails_eq_inits` are like `sublists_eq_sublists'`
lemma inits_eq_tails :
  ∀ (l : list α), l.inits = (reverse $ map reverse $ tails $ reverse l)
| [] := by simp
| (a :: l) := by simp [inits_eq_tails l, map_eq_map_iff]

lemma tails_eq_inits :
  ∀ (l : list α), l.tails = (reverse $ map reverse $ inits $ reverse l)
| [] := by simp
| (a :: l) := by simp [tails_eq_inits l, append_left_inj]

lemma inits_reverse (l : list α) : inits (reverse l) = reverse (map reverse l.tails) :=
by { rw tails_eq_inits l, simp [reverse_involutive.comp_self], }

lemma tails_reverse (l : list α) : tails (reverse l) = reverse (map reverse l.inits) :=
by { rw inits_eq_tails l, simp [reverse_involutive.comp_self], }

lemma map_reverse_inits (l : list α) : map reverse l.inits = (reverse $ tails $ reverse l) :=
by { rw inits_eq_tails l, simp [reverse_involutive.comp_self], }

lemma map_reverse_tails (l : list α) : map reverse l.tails = (reverse $ inits $ reverse l) :=
by { rw tails_eq_inits l, simp [reverse_involutive.comp_self], }

instance decidable_infix [decidable_eq α] : ∀ (l₁ l₂ : list α), decidable (l₁ <:+: l₂)
| []      l₂ := is_true ⟨[], l₂, rfl⟩
| (a::l₁) [] := is_false $ λ⟨s, t, te⟩, absurd te $ append_ne_nil_of_ne_nil_left _ _ $
                append_ne_nil_of_ne_nil_right _ _ $ λh, list.no_confusion h
| l₁      l₂ := decidable_of_decidable_of_iff (list.decidable_bex (λt, l₁ <+: t) (tails l₂)) $
  by refine (exists_congr (λt, _)).trans (infix_iff_prefix_suffix _ _).symm;
     exact ⟨λ⟨h1, h2⟩, ⟨h2, (mem_tails _ _).1 h1⟩, λ⟨h2, h1⟩, ⟨(mem_tails _ _).2 h1, h2⟩⟩

/-! ### sublists -/

@[simp] theorem sublists'_nil : sublists' (@nil α) = [[]] := rfl

@[simp, priority 1100] theorem sublists'_singleton (a : α) : sublists' [a] = [[], [a]] := rfl

theorem map_sublists'_aux (g : list β → list γ) (l : list α) (f r) :
  map g (sublists'_aux l f r) = sublists'_aux l (g ∘ f) (map g r) :=
by induction l generalizing f r; [refl, simp only [*, sublists'_aux]]

theorem sublists'_aux_append (r' : list (list β)) (l : list α) (f r) :
  sublists'_aux l f (r ++ r') = sublists'_aux l f r ++ r' :=
by induction l generalizing f r; [refl, simp only [*, sublists'_aux]]

theorem sublists'_aux_eq_sublists' (l f r) :
  @sublists'_aux α β l f r = map f (sublists' l) ++ r :=
by rw [sublists', map_sublists'_aux, ← sublists'_aux_append]; refl

@[simp] theorem sublists'_cons (a : α) (l : list α) :
  sublists' (a :: l) = sublists' l ++ map (cons a) (sublists' l) :=
by rw [sublists', sublists'_aux]; simp only [sublists'_aux_eq_sublists', map_id, append_nil]; refl

@[simp] theorem mem_sublists' {s t : list α} : s ∈ sublists' t ↔ s <+ t :=
begin
  induction t with a t IH generalizing s,
  { simp only [sublists'_nil, mem_singleton],
    exact ⟨λ h, by rw h, eq_nil_of_sublist_nil⟩ },
  simp only [sublists'_cons, mem_append, IH, mem_map],
  split; intro h, rcases h with h | ⟨s, h, rfl⟩,
  { exact sublist_cons_of_sublist _ h },
  { exact cons_sublist_cons _ h },
  { cases h with _ _ _ h s _ _ h,
    { exact or.inl h },
    { exact or.inr ⟨s, h, rfl⟩ } }
end

@[simp] theorem length_sublists' : ∀ l : list α, length (sublists' l) = 2 ^ length l
| []     := rfl
| (a::l) := by simp only [sublists'_cons, length_append, length_sublists' l, length_map,
    length, pow_succ', mul_succ, mul_zero, zero_add]

@[simp] theorem sublists_nil : sublists (@nil α) = [[]] := rfl

@[simp] theorem sublists_singleton (a : α) : sublists [a] = [[], [a]] := rfl

theorem sublists_aux₁_eq_sublists_aux : ∀ l (f : list α → list β),
  sublists_aux₁ l f = sublists_aux l (λ ys r, f ys ++ r)
| []     f := rfl
| (a::l) f := by rw [sublists_aux₁, sublists_aux]; simp only [*, append_assoc]

theorem sublists_aux_cons_eq_sublists_aux₁ (l : list α) :
  sublists_aux l cons = sublists_aux₁ l (λ x, [x]) :=
by rw [sublists_aux₁_eq_sublists_aux]; refl

theorem sublists_aux_eq_foldr.aux {a : α} {l : list α}
  (IH₁ : ∀ (f : list α → list β → list β), sublists_aux l f = foldr f [] (sublists_aux l cons))
  (IH₂ : ∀ (f : list α → list (list α) → list (list α)),
      sublists_aux l f = foldr f [] (sublists_aux l cons))
  (f : list α → list β → list β) : sublists_aux (a::l) f = foldr f [] (sublists_aux (a::l) cons) :=
begin
  simp only [sublists_aux, foldr_cons], rw [IH₂, IH₁], congr' 1,
  induction sublists_aux l cons with _ _ ih, {refl},
  simp only [ih, foldr_cons]
end

theorem sublists_aux_eq_foldr (l : list α) : ∀ (f : list α → list β → list β),
  sublists_aux l f = foldr f [] (sublists_aux l cons) :=
suffices _ ∧ ∀ f : list α → list (list α) → list (list α),
    sublists_aux l f = foldr f [] (sublists_aux l cons),
  from this.1,
begin
  induction l with a l IH, {split; intro; refl},
  exact ⟨sublists_aux_eq_foldr.aux IH.1 IH.2,
         sublists_aux_eq_foldr.aux IH.2 IH.2⟩
end

theorem sublists_aux_cons_cons (l : list α) (a : α) :
  sublists_aux (a::l) cons = [a] :: foldr (λys r, ys :: (a :: ys) :: r) [] (sublists_aux l cons) :=
by rw [← sublists_aux_eq_foldr]; refl

theorem sublists_aux₁_append : ∀ (l₁ l₂ : list α) (f : list α → list β),
  sublists_aux₁ (l₁ ++ l₂) f = sublists_aux₁ l₁ f ++
    sublists_aux₁ l₂ (λ x, f x ++ sublists_aux₁ l₁ (f ∘ (++ x)))
| []      l₂ f := by simp only [sublists_aux₁, nil_append, append_nil]
| (a::l₁) l₂ f := by simp only [sublists_aux₁, cons_append, sublists_aux₁_append l₁, append_assoc];
  refl

theorem sublists_aux₁_concat (l : list α) (a : α) (f : list α → list β) :
  sublists_aux₁ (l ++ [a]) f = sublists_aux₁ l f ++
    f [a] ++ sublists_aux₁ l (λ x, f (x ++ [a])) :=
by simp only [sublists_aux₁_append, sublists_aux₁, append_assoc, append_nil]

theorem sublists_aux₁_bind : ∀ (l : list α)
  (f : list α → list β) (g : β → list γ),
  (sublists_aux₁ l f).bind g = sublists_aux₁ l (λ x, (f x).bind g)
| []     f g := rfl
| (a::l) f g := by simp only [sublists_aux₁, bind_append, sublists_aux₁_bind l]

theorem sublists_aux_cons_append (l₁ l₂ : list α) :
  sublists_aux (l₁ ++ l₂) cons = sublists_aux l₁ cons ++
    (do x ← sublists_aux l₂ cons, (++ x) <$> sublists l₁) :=
begin
  simp only [sublists, sublists_aux_cons_eq_sublists_aux₁, sublists_aux₁_append, bind_eq_bind,
    sublists_aux₁_bind],
  congr, funext x, apply congr_arg _,
  rw [← bind_ret_eq_map, sublists_aux₁_bind], exact (append_nil _).symm
end

theorem sublists_append (l₁ l₂ : list α) :
  sublists (l₁ ++ l₂) = (do x ← sublists l₂, (++ x) <$> sublists l₁) :=
by simp only [map, sublists, sublists_aux_cons_append, map_eq_map, bind_eq_bind,
  cons_bind, map_id', append_nil, cons_append, map_id' (λ _, rfl)]; split; refl

@[simp] theorem sublists_concat (l : list α) (a : α) :
  sublists (l ++ [a]) = sublists l ++ map (λ x, x ++ [a]) (sublists l) :=
by rw [sublists_append, sublists_singleton, bind_eq_bind, cons_bind, cons_bind, nil_bind,
  map_eq_map, map_eq_map, map_id' (append_nil), append_nil]

theorem sublists_reverse (l : list α) : sublists (reverse l) = map reverse (sublists' l) :=
by induction l with hd tl ih; [refl,
simp only [reverse_cons, sublists_append, sublists'_cons, map_append, ih, sublists_singleton,
  map_eq_map, bind_eq_bind, map_map, cons_bind, append_nil, nil_bind, (∘)]]

theorem sublists_eq_sublists' (l : list α) : sublists l = map reverse (sublists' (reverse l)) :=
by rw [← sublists_reverse, reverse_reverse]

theorem sublists'_reverse (l : list α) : sublists' (reverse l) = map reverse (sublists l) :=
by simp only [sublists_eq_sublists', map_map, map_id' (reverse_reverse)]

theorem sublists'_eq_sublists (l : list α) : sublists' l = map reverse (sublists (reverse l)) :=
by rw [← sublists'_reverse, reverse_reverse]

theorem sublists_aux_ne_nil : ∀ (l : list α), [] ∉ sublists_aux l cons
| [] := id
| (a::l) := begin
  rw [sublists_aux_cons_cons],
  refine not_mem_cons_of_ne_of_not_mem (cons_ne_nil _ _).symm _,
  have := sublists_aux_ne_nil l, revert this,
  induction sublists_aux l cons; intro, {rwa foldr},
  simp only [foldr, mem_cons_iff, false_or, not_or_distrib],
  exact ⟨ne_of_not_mem_cons this, ih (not_mem_of_not_mem_cons this)⟩
end

@[simp] theorem mem_sublists {s t : list α} : s ∈ sublists t ↔ s <+ t :=
by rw [← reverse_sublist_iff, ← mem_sublists',
       sublists'_reverse, mem_map_of_injective reverse_injective]

@[simp] theorem length_sublists (l : list α) : length (sublists l) = 2 ^ length l :=
by simp only [sublists_eq_sublists', length_map, length_sublists', length_reverse]

theorem map_ret_sublist_sublists (l : list α) : map list.ret l <+ sublists l :=
reverse_rec_on l (nil_sublist _) $
λ l a IH, by simp only [map, map_append, sublists_concat]; exact
((append_sublist_append_left _).2 $ singleton_sublist.2 $
  mem_map.2 ⟨[], mem_sublists.2 (nil_sublist _), by refl⟩).trans
((append_sublist_append_right _).2 IH)

/-! ### sublists_len -/

/-- Auxiliary function to construct the list of all sublists of a given length. Given an
integer `n`, a list `l`, a function `f` and an auxiliary list `L`, it returns the list made of
of `f` applied to all sublists of `l` of length `n`, concatenated with `L`. -/
def sublists_len_aux {α β : Type*} : ℕ → list α → (list α → β) → list β → list β
| 0     l      f r := f [] :: r
| (n+1) []     f r := r
| (n+1) (a::l) f r := sublists_len_aux (n + 1) l f
  (sublists_len_aux n l (f ∘ list.cons a) r)

/-- The list of all sublists of a list `l` that are of length `n`. For instance, for
`l = [0, 1, 2, 3]` and `n = 2`, one gets
`[[2, 3], [1, 3], [1, 2], [0, 3], [0, 2], [0, 1]]`. -/
def sublists_len {α : Type*} (n : ℕ) (l : list α) : list (list α) :=
sublists_len_aux n l id []

lemma sublists_len_aux_append {α β γ : Type*} :
  ∀ (n : ℕ) (l : list α) (f : list α → β) (g : β → γ) (r : list β) (s : list γ),
  sublists_len_aux n l (g ∘ f) (r.map g ++ s) =
  (sublists_len_aux n l f r).map g ++ s
| 0     l      f g r s := rfl
| (n+1) []     f g r s := rfl
| (n+1) (a::l) f g r s := begin
  unfold sublists_len_aux,
  rw [show ((g ∘ f) ∘ list.cons a) = (g ∘ f ∘ list.cons a), by refl,
    sublists_len_aux_append, sublists_len_aux_append]
end

lemma sublists_len_aux_eq {α β : Type*} (l : list α) (n) (f : list α → β) (r) :
  sublists_len_aux n l f r = (sublists_len n l).map f ++ r :=
by rw [sublists_len, ← sublists_len_aux_append]; refl

lemma sublists_len_aux_zero {α : Type*} (l : list α) (f : list α → β) (r) :
  sublists_len_aux 0 l f r = f [] :: r := by cases l; refl

@[simp] lemma sublists_len_zero {α : Type*} (l : list α) :
  sublists_len 0 l = [[]] := sublists_len_aux_zero _ _ _

@[simp] lemma sublists_len_succ_nil {α : Type*} (n) :
  sublists_len (n+1) (@nil α) = [] := rfl

@[simp] lemma sublists_len_succ_cons {α : Type*} (n) (a : α) (l) :
  sublists_len (n + 1) (a::l) =
  sublists_len (n + 1) l ++ (sublists_len n l).map (cons a) :=
by rw [sublists_len, sublists_len_aux, sublists_len_aux_eq,
  sublists_len_aux_eq, map_id, append_nil]; refl

@[simp] lemma length_sublists_len {α : Type*} : ∀ n (l : list α),
  length (sublists_len n l) = nat.choose (length l) n
| 0     l      := by simp
| (n+1) []     := by simp
| (n+1) (a::l) := by simp [-add_comm, nat.choose, *]; apply add_comm

lemma sublists_len_sublist_sublists' {α : Type*} : ∀ n (l : list α),
  sublists_len n l <+ sublists' l
| 0     l      := singleton_sublist.2 (mem_sublists'.2 (nil_sublist _))
| (n+1) []     := nil_sublist _
| (n+1) (a::l) := begin
  rw [sublists_len_succ_cons, sublists'_cons],
  exact (sublists_len_sublist_sublists' _ _).append
    ((sublists_len_sublist_sublists' _ _).map _)
end

lemma sublists_len_sublist_of_sublist
  {α : Type*} (n) {l₁ l₂ : list α} (h : l₁ <+ l₂) : sublists_len n l₁ <+ sublists_len n l₂ :=
begin
  induction n with n IHn generalizing l₁ l₂, {simp},
  induction h with l₁ l₂ a s IH l₁ l₂ a s IH, {refl},
  { refine IH.trans _,
    rw sublists_len_succ_cons,
    apply sublist_append_left },
  { simp [sublists_len_succ_cons],
    exact IH.append ((IHn s).map _) }
end

lemma length_of_sublists_len {α : Type*} : ∀ {n} {l l' : list α},
  l' ∈ sublists_len n l → length l' = n
| 0     l      l' (or.inl rfl) := rfl
| (n+1) (a::l) l' h := begin
  rw [sublists_len_succ_cons, mem_append, mem_map] at h,
  rcases h with h | ⟨l', h, rfl⟩,
  { exact length_of_sublists_len h },
  { exact congr_arg (+1) (length_of_sublists_len h) },
end

lemma mem_sublists_len_self {α : Type*} {l l' : list α}
  (h : l' <+ l) : l' ∈ sublists_len (length l') l :=
begin
  induction h with l₁ l₂ a s IH l₁ l₂ a s IH,
  { exact or.inl rfl },
  { cases l₁ with b l₁,
    { exact or.inl rfl },
    { rw [length, sublists_len_succ_cons],
      exact mem_append_left _ IH } },
  { rw [length, sublists_len_succ_cons],
    exact mem_append_right _ (mem_map.2 ⟨_, IH, rfl⟩) }
end

@[simp] lemma mem_sublists_len {α : Type*} {n} {l l' : list α} :
  l' ∈ sublists_len n l ↔ l' <+ l ∧ length l' = n :=
⟨λ h, ⟨mem_sublists'.1
    ((sublists_len_sublist_sublists' _ _).subset h),
  length_of_sublists_len h⟩,
λ ⟨h₁, h₂⟩, h₂ ▸ mem_sublists_len_self h₁⟩

/-! ### permutations -/

section permutations

@[simp] theorem permutations_aux_nil (is : list α) : permutations_aux [] is = [] :=
by rw [permutations_aux, permutations_aux.rec]

@[simp] theorem permutations_aux_cons (t : α) (ts is : list α) :
  permutations_aux (t :: ts) is = foldr (λy r, (permutations_aux2 t ts r y id).2)
    (permutations_aux ts (t::is)) (permutations is) :=
by rw [permutations_aux, permutations_aux.rec]; refl

end permutations

/-! ### insert -/
section insert
variable [decidable_eq α]

@[simp] theorem insert_nil (a : α) : insert a nil = [a] := rfl

theorem insert.def (a : α) (l : list α) : insert a l = if a ∈ l then l else a :: l := rfl

@[simp, priority 980]
theorem insert_of_mem {a : α} {l : list α} (h : a ∈ l) : insert a l = l :=
by simp only [insert.def, if_pos h]

@[simp, priority 970]
theorem insert_of_not_mem {a : α} {l : list α} (h : a ∉ l) : insert a l = a :: l :=
by simp only [insert.def, if_neg h]; split; refl

@[simp] theorem mem_insert_iff {a b : α} {l : list α} : a ∈ insert b l ↔ a = b ∨ a ∈ l :=
begin
  by_cases h' : b ∈ l,
  { simp only [insert_of_mem h'],
    apply (or_iff_right_of_imp _).symm,
    exact λ e, e.symm ▸ h' },
  simp only [insert_of_not_mem h', mem_cons_iff]
end

@[simp] theorem suffix_insert (a : α) (l : list α) : l <:+ insert a l :=
by by_cases a ∈ l; [simp only [insert_of_mem h], simp only [insert_of_not_mem h, suffix_cons]]

@[simp] theorem mem_insert_self (a : α) (l : list α) : a ∈ insert a l :=
mem_insert_iff.2 (or.inl rfl)

theorem mem_insert_of_mem {a b : α} {l : list α} (h : a ∈ l) : a ∈ insert b l :=
mem_insert_iff.2 (or.inr h)

theorem eq_or_mem_of_mem_insert {a b : α} {l : list α} (h : a ∈ insert b l) : a = b ∨ a ∈ l :=
mem_insert_iff.1 h

@[simp] theorem length_insert_of_mem {a : α} {l : list α} (h : a ∈ l) :
  length (insert a l) = length l :=
by rw insert_of_mem h

@[simp] theorem length_insert_of_not_mem {a : α} {l : list α} (h : a ∉ l) :
  length (insert a l) = length l + 1 :=
by rw insert_of_not_mem h; refl

end insert

/-! ### erasep -/
section erasep
variables {p : α → Prop} [decidable_pred p]

@[simp] theorem erasep_nil : [].erasep p = [] := rfl

theorem erasep_cons (a : α) (l : list α) :
  (a :: l).erasep p = if p a then l else a :: l.erasep p := rfl

@[simp] theorem erasep_cons_of_pos {a : α} {l : list α} (h : p a) : (a :: l).erasep p = l :=
by simp [erasep_cons, h]

@[simp] theorem erasep_cons_of_neg {a : α} {l : list α} (h : ¬ p a) :
  (a::l).erasep p = a :: l.erasep p :=
by simp [erasep_cons, h]

theorem erasep_of_forall_not {l : list α}
  (h : ∀ a ∈ l, ¬ p a) : l.erasep p = l :=
by induction l with _ _ ih; [refl,
  simp [h _ (or.inl rfl), ih (forall_mem_of_forall_mem_cons h)]]

theorem exists_of_erasep {l : list α} {a} (al : a ∈ l) (pa : p a) :
  ∃ a l₁ l₂, (∀ b ∈ l₁, ¬ p b) ∧ p a ∧ l = l₁ ++ a :: l₂ ∧ l.erasep p = l₁ ++ l₂ :=
begin
  induction l with b l IH, {cases al},
  by_cases pb : p b,
  { exact ⟨b, [], l, forall_mem_nil _, pb, by simp [pb]⟩ },
  { rcases al with rfl | al, {exact pb.elim pa},
    rcases IH al with ⟨c, l₁, l₂, h₁, h₂, h₃, h₄⟩,
    exact ⟨c, b::l₁, l₂, forall_mem_cons.2 ⟨pb, h₁⟩,
      h₂, by rw h₃; refl, by simp [pb, h₄]⟩ }
end

theorem exists_or_eq_self_of_erasep (p : α → Prop) [decidable_pred p] (l : list α) :
  l.erasep p = l ∨ ∃ a l₁ l₂, (∀ b ∈ l₁, ¬ p b) ∧ p a ∧ l = l₁ ++ a :: l₂ ∧ l.erasep p = l₁ ++ l₂ :=
begin
  by_cases h : ∃ a ∈ l, p a,
  { rcases h with ⟨a, ha, pa⟩,
    exact or.inr (exists_of_erasep ha pa) },
  { simp at h, exact or.inl (erasep_of_forall_not h) }
end

@[simp] theorem length_erasep_of_mem {l : list α} {a} (al : a ∈ l) (pa : p a) :
 length (l.erasep p) = pred (length l) :=
by rcases exists_of_erasep al pa with ⟨_, l₁, l₂, _, _, e₁, e₂⟩;
   rw e₂; simp [-add_comm, e₁]; refl

theorem erasep_append_left {a : α} (pa : p a) :
  ∀ {l₁ : list α} (l₂), a ∈ l₁ → (l₁++l₂).erasep p = l₁.erasep p ++ l₂
| (x::xs) l₂ h := begin
  by_cases h' : p x; simp [h'],
  rw erasep_append_left l₂ (mem_of_ne_of_mem (mt _ h') h),
  rintro rfl, exact pa
end

theorem erasep_append_right :
  ∀ {l₁ : list α} (l₂), (∀ b ∈ l₁, ¬ p b) → (l₁++l₂).erasep p = l₁ ++ l₂.erasep p
| []      l₂ h := rfl
| (x::xs) l₂ h := by simp [(forall_mem_cons.1 h).1,
  erasep_append_right _ (forall_mem_cons.1 h).2]

theorem erasep_sublist (l : list α) : l.erasep p <+ l :=
by rcases exists_or_eq_self_of_erasep p l with h | ⟨c, l₁, l₂, h₁, h₂, h₃, h₄⟩;
   [rw h, {rw [h₄, h₃], simp}]

theorem erasep_subset (l : list α) : l.erasep p ⊆ l :=
(erasep_sublist l).subset

theorem sublist.erasep {l₁ l₂ : list α} (s : l₁ <+ l₂) : l₁.erasep p <+ l₂.erasep p :=
begin
  induction s,
  case list.sublist.slnil { refl },
  case list.sublist.cons : l₁ l₂ a s IH {
    by_cases h : p a; simp [h],
    exacts [IH.trans (erasep_sublist _), IH.cons _ _ _] },
  case list.sublist.cons2 : l₁ l₂ a s IH {
    by_cases h : p a; simp [h],
    exacts [s, IH.cons2 _ _ _] }
end

theorem mem_of_mem_erasep {a : α} {l : list α} : a ∈ l.erasep p → a ∈ l :=
@erasep_subset _ _ _ _ _

@[simp] theorem mem_erasep_of_neg {a : α} {l : list α} (pa : ¬ p a) : a ∈ l.erasep p ↔ a ∈ l :=
⟨mem_of_mem_erasep, λ al, begin
  rcases exists_or_eq_self_of_erasep p l with h | ⟨c, l₁, l₂, h₁, h₂, h₃, h₄⟩,
  { rwa h },
  { rw h₄, rw h₃ at al,
    have : a ≠ c, {rintro rfl, exact pa.elim h₂},
    simpa [this] using al }
end⟩

theorem erasep_map (f : β → α) :
  ∀ (l : list β), (map f l).erasep p = map f (l.erasep (p ∘ f))
| []     := rfl
| (b::l) := by by_cases p (f b); simp [h, erasep_map l]

@[simp] theorem extractp_eq_find_erasep :
  ∀ l : list α, extractp p l = (find p l, erasep p l)
| []     := rfl
| (a::l) := by by_cases pa : p a; simp [extractp, pa, extractp_eq_find_erasep l]

end erasep

/-! ### erase -/
section erase
variable [decidable_eq α]

@[simp] theorem erase_nil (a : α) : [].erase a = [] := rfl

theorem erase_cons (a b : α) (l : list α) :
  (b :: l).erase a = if b = a then l else b :: l.erase a := rfl

@[simp] theorem erase_cons_head (a : α) (l : list α) : (a :: l).erase a = l :=
by simp only [erase_cons, if_pos rfl]

@[simp] theorem erase_cons_tail {a b : α} (l : list α) (h : b ≠ a) :
  (b::l).erase a = b :: l.erase a :=
by simp only [erase_cons, if_neg h]; split; refl

theorem erase_eq_erasep (a : α) (l : list α) : l.erase a = l.erasep (eq a) :=
by { induction l with b l, {refl},
  by_cases a = b; [simp [h], simp [h, ne.symm h, *]] }

@[simp, priority 980]
theorem erase_of_not_mem {a : α} {l : list α} (h : a ∉ l) : l.erase a = l :=
by rw [erase_eq_erasep, erasep_of_forall_not]; rintro b h' rfl; exact h h'

theorem exists_erase_eq {a : α} {l : list α} (h : a ∈ l) :
  ∃ l₁ l₂, a ∉ l₁ ∧ l = l₁ ++ a :: l₂ ∧ l.erase a = l₁ ++ l₂ :=
by rcases exists_of_erasep h rfl with ⟨_, l₁, l₂, h₁, rfl, h₂, h₃⟩;
   rw erase_eq_erasep; exact ⟨l₁, l₂, λ h, h₁ _ h rfl, h₂, h₃⟩

@[simp] theorem length_erase_of_mem {a : α} {l : list α} (h : a ∈ l) :
  length (l.erase a) = pred (length l) :=
by rw erase_eq_erasep; exact length_erasep_of_mem h rfl

theorem erase_append_left {a : α} {l₁ : list α} (l₂) (h : a ∈ l₁) :
  (l₁++l₂).erase a = l₁.erase a ++ l₂ :=
by simp [erase_eq_erasep]; exact erasep_append_left (by refl) l₂ h

theorem erase_append_right {a : α} {l₁ : list α} (l₂) (h : a ∉ l₁) :
  (l₁++l₂).erase a = l₁ ++ l₂.erase a :=
by rw [erase_eq_erasep, erase_eq_erasep, erasep_append_right];
   rintro b h' rfl; exact h h'

theorem erase_sublist (a : α) (l : list α) : l.erase a <+ l :=
by rw erase_eq_erasep; apply erasep_sublist

theorem erase_subset (a : α) (l : list α) : l.erase a ⊆ l :=
(erase_sublist a l).subset

theorem sublist.erase (a : α) {l₁ l₂ : list α} (h : l₁ <+ l₂) : l₁.erase a <+ l₂.erase a :=
by simp [erase_eq_erasep]; exact sublist.erasep h

theorem mem_of_mem_erase {a b : α} {l : list α} : a ∈ l.erase b → a ∈ l :=
@erase_subset _ _ _ _ _

@[simp] theorem mem_erase_of_ne {a b : α} {l : list α} (ab : a ≠ b) : a ∈ l.erase b ↔ a ∈ l :=
by rw erase_eq_erasep; exact mem_erasep_of_neg ab.symm

theorem erase_comm (a b : α) (l : list α) : (l.erase a).erase b = (l.erase b).erase a :=
if ab : a = b then by rw ab else
if ha : a ∈ l then
if hb : b ∈ l then match l, l.erase a, exists_erase_eq ha, hb with
| ._, ._, ⟨l₁, l₂, ha', rfl, rfl⟩, hb :=
  if h₁ : b ∈ l₁ then
    by rw [erase_append_left _ h₁, erase_append_left _ h₁,
           erase_append_right _ (mt mem_of_mem_erase ha'), erase_cons_head]
  else
    by rw [erase_append_right _ h₁, erase_append_right _ h₁, erase_append_right _ ha',
           erase_cons_tail _ ab, erase_cons_head]
end
else by simp only [erase_of_not_mem hb, erase_of_not_mem (mt mem_of_mem_erase hb)]
else by simp only [erase_of_not_mem ha, erase_of_not_mem (mt mem_of_mem_erase ha)]

theorem map_erase [decidable_eq β] {f : α → β} (finj : injective f) {a : α}
  (l : list α) : map f (l.erase a) = (map f l).erase (f a) :=
by rw [erase_eq_erasep, erase_eq_erasep, erasep_map]; congr;
   ext b; simp [finj.eq_iff]

theorem map_foldl_erase [decidable_eq β] {f : α → β} (finj : injective f) {l₁ l₂ : list α} :
  map f (foldl list.erase l₁ l₂) = foldl (λ l a, l.erase (f a)) (map f l₁) l₂ :=
by induction l₂ generalizing l₁; [refl,
simp only [foldl_cons, map_erase finj, *]]

@[simp] theorem count_erase_self (a : α) :
  ∀ (s : list α), count a (list.erase s a) = pred (count a s)
| [] := by simp
| (h :: t) :=
begin
  rw erase_cons,
  by_cases p : h = a,
  { rw [if_pos p, count_cons', if_pos p.symm], simp },
  { rw [if_neg p, count_cons', count_cons', if_neg (λ x : a = h, p x.symm), count_erase_self],
    simp, }
end

@[simp] theorem count_erase_of_ne {a b : α} (ab : a ≠ b) :
  ∀ (s : list α), count a (list.erase s b) = count a s
| [] := by simp
| (x :: xs) :=
begin
  rw erase_cons,
  split_ifs with h,
  { rw [count_cons', h, if_neg ab], simp },
  { rw [count_cons', count_cons', count_erase_of_ne] }
end

end erase

/-! ### diff -/
section diff
variable [decidable_eq α]

@[simp] theorem diff_nil (l : list α) : l.diff [] = l := rfl

@[simp] theorem diff_cons (l₁ l₂ : list α) (a : α) : l₁.diff (a::l₂) = (l₁.erase a).diff l₂ :=
if h : a ∈ l₁ then by simp only [list.diff, if_pos h]
else by simp only [list.diff, if_neg h, erase_of_not_mem h]

lemma diff_cons_right (l₁ l₂ : list α) (a : α) : l₁.diff (a::l₂) = (l₁.diff l₂).erase a :=
begin
  induction l₂ with b l₂ ih generalizing l₁ a,
  { simp_rw [diff_cons, diff_nil] },
  { rw [diff_cons, diff_cons, erase_comm, ← diff_cons, ih, ← diff_cons] }
end

lemma diff_erase (l₁ l₂ : list α) (a : α) : (l₁.diff l₂).erase a = (l₁.erase a).diff l₂ :=
by rw [← diff_cons_right, diff_cons]

@[simp] theorem nil_diff (l : list α) : [].diff l = [] :=
by induction l; [refl, simp only [*, diff_cons, erase_of_not_mem (not_mem_nil _)]]

theorem diff_eq_foldl : ∀ (l₁ l₂ : list α), l₁.diff l₂ = foldl list.erase l₁ l₂
| l₁ []      := rfl
| l₁ (a::l₂) := (diff_cons l₁ l₂ a).trans (diff_eq_foldl _ _)

@[simp] theorem diff_append (l₁ l₂ l₃ : list α) : l₁.diff (l₂ ++ l₃) = (l₁.diff l₂).diff l₃ :=
by simp only [diff_eq_foldl, foldl_append]

@[simp] theorem map_diff [decidable_eq β] {f : α → β} (finj : injective f) {l₁ l₂ : list α} :
  map f (l₁.diff l₂) = (map f l₁).diff (map f l₂) :=
by simp only [diff_eq_foldl, foldl_map, map_foldl_erase finj]

theorem diff_sublist : ∀ l₁ l₂ : list α, l₁.diff l₂ <+ l₁
| l₁ []      := sublist.refl _
| l₁ (a::l₂) := calc l₁.diff (a :: l₂) = (l₁.erase a).diff l₂ : diff_cons _ _ _
  ... <+ l₁.erase a : diff_sublist _ _
  ... <+ l₁ : list.erase_sublist _ _

theorem diff_subset (l₁ l₂ : list α) : l₁.diff l₂ ⊆ l₁ :=
(diff_sublist _ _).subset

theorem mem_diff_of_mem {a : α} : ∀ {l₁ l₂ : list α}, a ∈ l₁ → a ∉ l₂ → a ∈ l₁.diff l₂
| l₁ []      h₁ h₂ := h₁
| l₁ (b::l₂) h₁ h₂ := by rw diff_cons; exact
  mem_diff_of_mem ((mem_erase_of_ne (ne_of_not_mem_cons h₂)).2 h₁) (not_mem_of_not_mem_cons h₂)

theorem sublist.diff_right : ∀ {l₁ l₂ l₃: list α}, l₁ <+ l₂ → l₁.diff l₃ <+ l₂.diff l₃
| l₁ l₂ [] h      := h
| l₁ l₂ (a::l₃) h := by simp only
  [diff_cons, (h.erase _).diff_right]

theorem erase_diff_erase_sublist_of_sublist {a : α} : ∀ {l₁ l₂ : list α},
  l₁ <+ l₂ → (l₂.erase a).diff (l₁.erase a) <+ l₂.diff l₁
| []      l₂ h := erase_sublist _ _
| (b::l₁) l₂ h := if heq : b = a then by simp only [heq, erase_cons_head, diff_cons]
                  else by simpa only [erase_cons_head, erase_cons_tail _ heq, diff_cons,
                    erase_comm a b l₂]
                  using erase_diff_erase_sublist_of_sublist (h.erase b)

end diff

/-! ### enum -/

theorem length_enum_from : ∀ n (l : list α), length (enum_from n l) = length l
| n []     := rfl
| n (a::l) := congr_arg nat.succ (length_enum_from _ _)

theorem length_enum : ∀ (l : list α), length (enum l) = length l := length_enum_from _

@[simp] theorem enum_from_nth : ∀ n (l : list α) m,
  nth (enum_from n l) m = (λ a, (n + m, a)) <$> nth l m
| n []       m     := rfl
| n (a :: l) 0     := rfl
| n (a :: l) (m+1) := (enum_from_nth (n+1) l m).trans $
  by rw [add_right_comm]; refl

@[simp] theorem enum_nth : ∀ (l : list α) n,
  nth (enum l) n = (λ a, (n, a)) <$> nth l n :=
by simp only [enum, enum_from_nth, zero_add]; intros; refl

@[simp] theorem enum_from_map_snd : ∀ n (l : list α),
  map prod.snd (enum_from n l) = l
| n []       := rfl
| n (a :: l) := congr_arg (cons _) (enum_from_map_snd _ _)

@[simp] theorem enum_map_snd : ∀ (l : list α),
  map prod.snd (enum l) = l := enum_from_map_snd _

theorem mem_enum_from {x : α} {i : ℕ} :
   ∀ {j : ℕ} (xs : list α), (i, x) ∈ xs.enum_from j → j ≤ i ∧ i < j + xs.length ∧ x ∈ xs
| j [] := by simp [enum_from]
| j (y :: ys) :=
suffices i = j ∧ x = y ∨ (i, x) ∈ enum_from (j + 1) ys →
    j ≤ i ∧ i < j + (length ys + 1) ∧ (x = y ∨ x ∈ ys),
  by simpa [enum_from, mem_enum_from ys],
begin
  rintro (h|h),
  { refine ⟨le_of_eq h.1.symm,h.1 ▸ _,or.inl h.2⟩,
    apply nat.lt_add_of_pos_right; simp },
  { obtain ⟨hji, hijlen, hmem⟩ := mem_enum_from _ h,
    refine ⟨_, _, _⟩,
    { exact le_trans (nat.le_succ _) hji },
    { convert hijlen using 1, ac_refl },
    { simp [hmem] } }
end

/-! ### product -/

@[simp] theorem nil_product (l : list β) : product (@nil α) l = [] := rfl

@[simp] theorem product_cons (a : α) (l₁ : list α) (l₂ : list β)
        : product (a::l₁) l₂ = map (λ b, (a, b)) l₂ ++ product l₁ l₂ := rfl

@[simp] theorem product_nil : ∀ (l : list α), product l (@nil β) = []
| []     := rfl
| (a::l) := by rw [product_cons, product_nil]; refl

@[simp] theorem mem_product {l₁ : list α} {l₂ : list β} {a : α} {b : β} :
  (a, b) ∈ product l₁ l₂ ↔ a ∈ l₁ ∧ b ∈ l₂ :=
by simp only [product, mem_bind, mem_map, prod.ext_iff, exists_prop,
  and.left_comm, exists_and_distrib_left, exists_eq_left, exists_eq_right]

theorem length_product (l₁ : list α) (l₂ : list β) :
  length (product l₁ l₂) = length l₁ * length l₂ :=
by induction l₁ with x l₁ IH; [exact (zero_mul _).symm,
  simp only [length, product_cons, length_append, IH,
    right_distrib, one_mul, length_map, add_comm]]


/-! ### sigma -/
section
variable {σ : α → Type*}

@[simp] theorem nil_sigma (l : Π a, list (σ a)) : (@nil α).sigma l = [] := rfl

@[simp] theorem sigma_cons (a : α) (l₁ : list α) (l₂ : Π a, list (σ a))
        : (a::l₁).sigma l₂ = map (sigma.mk a) (l₂ a) ++ l₁.sigma l₂ := rfl

@[simp] theorem sigma_nil : ∀ (l : list α), l.sigma (λ a, @nil (σ a)) = []
| []     := rfl
| (a::l) := by rw [sigma_cons, sigma_nil]; refl

@[simp] theorem mem_sigma {l₁ : list α} {l₂ : Π a, list (σ a)} {a : α} {b : σ a} :
  sigma.mk a b ∈ l₁.sigma l₂ ↔ a ∈ l₁ ∧ b ∈ l₂ a :=
by simp only [list.sigma, mem_bind, mem_map, exists_prop, exists_and_distrib_left,
  and.left_comm, exists_eq_left, heq_iff_eq, exists_eq_right]

theorem length_sigma (l₁ : list α) (l₂ : Π a, list (σ a)) :
  length (l₁.sigma l₂) = (l₁.map (λ a, length (l₂ a))).sum :=
by induction l₁ with x l₁ IH; [refl,
simp only [map, sigma_cons, length_append, length_map, IH, sum_cons]]
end

/-! ### disjoint -/
section disjoint

theorem disjoint.symm {l₁ l₂ : list α} (d : disjoint l₁ l₂) : disjoint l₂ l₁
| a i₂ i₁ := d i₁ i₂

theorem disjoint_comm {l₁ l₂ : list α} : disjoint l₁ l₂ ↔ disjoint l₂ l₁ :=
⟨disjoint.symm, disjoint.symm⟩

theorem disjoint_left {l₁ l₂ : list α} : disjoint l₁ l₂ ↔ ∀ {a}, a ∈ l₁ → a ∉ l₂ := iff.rfl

theorem disjoint_right {l₁ l₂ : list α} : disjoint l₁ l₂ ↔ ∀ {a}, a ∈ l₂ → a ∉ l₁ :=
disjoint_comm

theorem disjoint_iff_ne {l₁ l₂ : list α} : disjoint l₁ l₂ ↔ ∀ a ∈ l₁, ∀ b ∈ l₂, a ≠ b :=
by simp only [disjoint_left, imp_not_comm, forall_eq']

theorem disjoint_of_subset_left {l₁ l₂ l : list α} (ss : l₁ ⊆ l) (d : disjoint l l₂) :
  disjoint l₁ l₂
| x m₁ := d (ss m₁)

theorem disjoint_of_subset_right {l₁ l₂ l : list α} (ss : l₂ ⊆ l) (d : disjoint l₁ l) :
  disjoint l₁ l₂
| x m m₁ := d m (ss m₁)

theorem disjoint_of_disjoint_cons_left {a : α} {l₁ l₂} : disjoint (a::l₁) l₂ → disjoint l₁ l₂ :=
disjoint_of_subset_left (list.subset_cons _ _)

theorem disjoint_of_disjoint_cons_right {a : α} {l₁ l₂} : disjoint l₁ (a::l₂) → disjoint l₁ l₂ :=
disjoint_of_subset_right (list.subset_cons _ _)

@[simp] theorem disjoint_nil_left (l : list α) : disjoint [] l
| a := (not_mem_nil a).elim

@[simp] theorem disjoint_nil_right (l : list α) : disjoint l [] :=
by rw disjoint_comm; exact disjoint_nil_left _

@[simp, priority 1100] theorem singleton_disjoint {l : list α} {a : α} : disjoint [a] l ↔ a ∉ l :=
by simp only [disjoint, mem_singleton, forall_eq]; refl

@[simp, priority 1100] theorem disjoint_singleton {l : list α} {a : α} : disjoint l [a] ↔ a ∉ l :=
by rw disjoint_comm; simp only [singleton_disjoint]

@[simp] theorem disjoint_append_left {l₁ l₂ l : list α} :
  disjoint (l₁++l₂) l ↔ disjoint l₁ l ∧ disjoint l₂ l :=
by simp only [disjoint, mem_append, or_imp_distrib, forall_and_distrib]

@[simp] theorem disjoint_append_right {l₁ l₂ l : list α} :
  disjoint l (l₁++l₂) ↔ disjoint l l₁ ∧ disjoint l l₂ :=
disjoint_comm.trans $ by simp only [disjoint_comm, disjoint_append_left]

@[simp] theorem disjoint_cons_left {a : α} {l₁ l₂ : list α} :
  disjoint (a::l₁) l₂ ↔ a ∉ l₂ ∧ disjoint l₁ l₂ :=
(@disjoint_append_left _ [a] l₁ l₂).trans $ by simp only [singleton_disjoint]

@[simp] theorem disjoint_cons_right {a : α} {l₁ l₂ : list α} :
  disjoint l₁ (a::l₂) ↔ a ∉ l₁ ∧ disjoint l₁ l₂ :=
disjoint_comm.trans $ by simp only [disjoint_comm, disjoint_cons_left]

theorem disjoint_of_disjoint_append_left_left {l₁ l₂ l : list α} (d : disjoint (l₁++l₂) l) :
  disjoint l₁ l :=
(disjoint_append_left.1 d).1

theorem disjoint_of_disjoint_append_left_right {l₁ l₂ l : list α} (d : disjoint (l₁++l₂) l) :
  disjoint l₂ l :=
(disjoint_append_left.1 d).2

theorem disjoint_of_disjoint_append_right_left {l₁ l₂ l : list α} (d : disjoint l (l₁++l₂)) :
  disjoint l l₁ :=
(disjoint_append_right.1 d).1

theorem disjoint_of_disjoint_append_right_right {l₁ l₂ l : list α} (d : disjoint l (l₁++l₂)) :
  disjoint l l₂ :=
(disjoint_append_right.1 d).2

theorem disjoint_take_drop {l : list α} {m n : ℕ} (hl : l.nodup) (h : m ≤ n) :
  disjoint (l.take m) (l.drop n) :=
begin
  induction l generalizing m n,
  case list.nil : m n
  { simp },
  case list.cons : x xs xs_ih m n
  { cases m; cases n; simp only [disjoint_cons_left, mem_cons_iff, disjoint_cons_right, drop,
                                 true_or, eq_self_iff_true, not_true, false_and,
                                 disjoint_nil_left, take],
    { cases h },
    cases hl with _ _ h₀ h₁, split,
    { intro h, exact h₀ _ (mem_of_mem_drop h) rfl, },
    solve_by_elim [le_of_succ_le_succ] { max_depth := 4 } },
end

end disjoint

/-! ### union -/
section union
variable [decidable_eq α]

@[simp] theorem nil_union (l : list α) : [] ∪ l = l := rfl

@[simp] theorem cons_union (l₁ l₂ : list α) (a : α) : a :: l₁ ∪ l₂ = insert a (l₁ ∪ l₂) := rfl

@[simp] theorem mem_union {l₁ l₂ : list α} {a : α} : a ∈ l₁ ∪ l₂ ↔ a ∈ l₁ ∨ a ∈ l₂ :=
by induction l₁; simp only [nil_union, not_mem_nil, false_or, cons_union, mem_insert_iff,
  mem_cons_iff, or_assoc, *]

theorem mem_union_left {a : α} {l₁ : list α} (h : a ∈ l₁) (l₂ : list α) : a ∈ l₁ ∪ l₂ :=
mem_union.2 (or.inl h)

theorem mem_union_right {a : α} (l₁ : list α) {l₂ : list α} (h : a ∈ l₂) : a ∈ l₁ ∪ l₂ :=
mem_union.2 (or.inr h)

theorem sublist_suffix_of_union : ∀ l₁ l₂ : list α, ∃ t, t <+ l₁ ∧ t ++ l₂ = l₁ ∪ l₂
| [] l₂ := ⟨[], by refl, rfl⟩
| (a::l₁) l₂ := let ⟨t, s, e⟩ := sublist_suffix_of_union l₁ l₂ in
  if h : a ∈ l₁ ∪ l₂
  then ⟨t, sublist_cons_of_sublist _ s, by simp only [e, cons_union, insert_of_mem h]⟩
  else ⟨a::t, cons_sublist_cons _ s, by simp only [cons_append, cons_union, e, insert_of_not_mem h];
    split; refl⟩

theorem suffix_union_right (l₁ l₂ : list α) : l₂ <:+ l₁ ∪ l₂ :=
(sublist_suffix_of_union l₁ l₂).imp (λ a, and.right)

theorem union_sublist_append (l₁ l₂ : list α) : l₁ ∪ l₂ <+ l₁ ++ l₂ :=
let ⟨t, s, e⟩ := sublist_suffix_of_union l₁ l₂ in
e ▸ (append_sublist_append_right _).2 s

theorem forall_mem_union {p : α → Prop} {l₁ l₂ : list α} :
  (∀ x ∈ l₁ ∪ l₂, p x) ↔ (∀ x ∈ l₁, p x) ∧ (∀ x ∈ l₂, p x) :=
by simp only [mem_union, or_imp_distrib, forall_and_distrib]

theorem forall_mem_of_forall_mem_union_left {p : α → Prop} {l₁ l₂ : list α}
   (h : ∀ x ∈ l₁ ∪ l₂, p x) : ∀ x ∈ l₁, p x :=
(forall_mem_union.1 h).1

theorem forall_mem_of_forall_mem_union_right {p : α → Prop} {l₁ l₂ : list α}
   (h : ∀ x ∈ l₁ ∪ l₂, p x) : ∀ x ∈ l₂, p x :=
(forall_mem_union.1 h).2

end union

/-! ### inter -/
section inter
variable [decidable_eq α]

@[simp] theorem inter_nil (l : list α) : [] ∩ l = [] := rfl

@[simp] theorem inter_cons_of_mem {a : α} (l₁ : list α) {l₂ : list α} (h : a ∈ l₂) :
  (a::l₁) ∩ l₂ = a :: (l₁ ∩ l₂) :=
if_pos h

@[simp] theorem inter_cons_of_not_mem {a : α} (l₁ : list α) {l₂ : list α} (h : a ∉ l₂) :
  (a::l₁) ∩ l₂ = l₁ ∩ l₂ :=
if_neg h

theorem mem_of_mem_inter_left {l₁ l₂ : list α} {a : α} : a ∈ l₁ ∩ l₂ → a ∈ l₁ :=
mem_of_mem_filter

theorem mem_of_mem_inter_right {l₁ l₂ : list α} {a : α} : a ∈ l₁ ∩ l₂ → a ∈ l₂ :=
of_mem_filter

theorem mem_inter_of_mem_of_mem {l₁ l₂ : list α} {a : α} : a ∈ l₁ → a ∈ l₂ → a ∈ l₁ ∩ l₂ :=
mem_filter_of_mem

@[simp] theorem mem_inter {a : α} {l₁ l₂ : list α} : a ∈ l₁ ∩ l₂ ↔ a ∈ l₁ ∧ a ∈ l₂ :=
mem_filter

theorem inter_subset_left (l₁ l₂ : list α) : l₁ ∩ l₂ ⊆ l₁ :=
filter_subset _

theorem inter_subset_right (l₁ l₂ : list α) : l₁ ∩ l₂ ⊆ l₂ :=
λ a, mem_of_mem_inter_right

theorem subset_inter {l l₁ l₂ : list α} (h₁ : l ⊆ l₁) (h₂ : l ⊆ l₂) : l ⊆ l₁ ∩ l₂ :=
λ a h, mem_inter.2 ⟨h₁ h, h₂ h⟩

theorem inter_eq_nil_iff_disjoint {l₁ l₂ : list α} : l₁ ∩ l₂ = [] ↔ disjoint l₁ l₂ :=
by simp only [eq_nil_iff_forall_not_mem, mem_inter, not_and]; refl

theorem forall_mem_inter_of_forall_left {p : α → Prop} {l₁ : list α} (h : ∀ x ∈ l₁, p x)
     (l₂ : list α) :
  ∀ x, x ∈ l₁ ∩ l₂ → p x :=
ball.imp_left (λ x, mem_of_mem_inter_left) h

theorem forall_mem_inter_of_forall_right {p : α → Prop} (l₁ : list α) {l₂ : list α}
    (h : ∀ x ∈ l₂, p x) :
  ∀ x, x ∈ l₁ ∩ l₂ → p x :=
ball.imp_left (λ x, mem_of_mem_inter_right) h

@[simp] lemma inter_reverse {xs ys : list α} :
  xs.inter ys.reverse = xs.inter ys :=
by simp only [list.inter, mem_reverse]; congr

end inter

section choose
variables (p : α → Prop) [decidable_pred p] (l : list α)

lemma choose_spec (hp : ∃ a, a ∈ l ∧ p a) : choose p l hp ∈ l ∧ p (choose p l hp) :=
(choose_x p l hp).property

lemma choose_mem (hp : ∃ a, a ∈ l ∧ p a) : choose p l hp ∈ l := (choose_spec _ _ _).1

lemma choose_property (hp : ∃ a, a ∈ l ∧ p a) : p (choose p l hp) := (choose_spec _ _ _).2

end choose

/-! ### map₂_left' -/

section map₂_left'

-- The definitional equalities for `map₂_left'` can already be used by the
-- simplifie because `map₂_left'` is marked `@[simp]`.

@[simp] theorem map₂_left'_nil_right (f : α → option β → γ) (as) :
  map₂_left' f as [] = (as.map (λ a, f a none), []) :=
by cases as; refl

end map₂_left'

/-! ### map₂_right' -/

section map₂_right'

variables (f : option α → β → γ) (a : α) (as : list α) (b : β) (bs : list β)

@[simp] theorem map₂_right'_nil_left :
  map₂_right' f [] bs = (bs.map (f none), []) :=
by cases bs; refl

@[simp] theorem map₂_right'_nil_right  :
  map₂_right' f as [] = ([], as) :=
rfl

@[simp] theorem map₂_right'_nil_cons :
  map₂_right' f [] (b :: bs) = (f none b :: bs.map (f none), []) :=
rfl

@[simp] theorem map₂_right'_cons_cons :
  map₂_right' f (a :: as) (b :: bs) =
    let rec := map₂_right' f as bs in
    (f (some a) b :: rec.fst, rec.snd) :=
rfl

end map₂_right'

/-! ### zip_left' -/

section zip_left'

variables (a : α) (as : list α) (b : β) (bs : list β)

@[simp] theorem zip_left'_nil_right :
  zip_left' as ([] : list β) = (as.map (λ a, (a, none)), []) :=
by cases as; refl

@[simp] theorem zip_left'_nil_left :
  zip_left' ([] : list α) bs = ([], bs) :=
rfl

@[simp] theorem zip_left'_cons_nil :
  zip_left' (a :: as) ([] : list β) = ((a, none) :: as.map (λ a, (a, none)), []) :=
rfl

@[simp] theorem zip_left'_cons_cons :
  zip_left' (a :: as) (b :: bs) =
    let rec := zip_left' as bs in
    ((a, some b) :: rec.fst, rec.snd) :=
rfl

end zip_left'

/-! ### zip_right' -/

section zip_right'

variables (a : α) (as : list α) (b : β) (bs : list β)

@[simp] theorem zip_right'_nil_left :
  zip_right' ([] : list α) bs = (bs.map (λ b, (none, b)), []) :=
by cases bs; refl

@[simp] theorem zip_right'_nil_right :
  zip_right' as ([] : list β) = ([], as) :=
rfl

@[simp] theorem zip_right'_nil_cons :
  zip_right' ([] : list α) (b :: bs) = ((none, b) :: bs.map (λ b, (none, b)), []) :=
rfl

@[simp] theorem zip_right'_cons_cons :
  zip_right' (a :: as) (b :: bs) =
    let rec := zip_right' as bs in
    ((some a, b) :: rec.fst, rec.snd) :=
rfl

end zip_right'

/-! ### map₂_left -/

section map₂_left

variables (f : α → option β → γ) (as : list α)

-- The definitional equalities for `map₂_left` can already be used by the
-- simplifier because `map₂_left` is marked `@[simp]`.

@[simp] theorem map₂_left_nil_right :
  map₂_left f as [] = as.map (λ a, f a none) :=
by cases as; refl

theorem map₂_left_eq_map₂_left' : ∀ as bs,
  map₂_left f as bs = (map₂_left' f as bs).fst
| [] bs := by simp!
| (a :: as) [] := by simp!
| (a :: as) (b :: bs) := by simp! [*]

theorem map₂_left_eq_map₂ : ∀ as bs,
  length as ≤ length bs →
  map₂_left f as bs = map₂ (λ a b, f a (some b)) as bs
| [] [] h := by simp!
| [] (b :: bs) h := by simp!
| (a :: as) [] h := by { simp at h, contradiction }
| (a :: as) (b :: bs) h := by { simp at h, simp! [*] }

end map₂_left

/-! ### map₂_right -/

section map₂_right

variables (f : option α → β → γ) (a : α) (as : list α) (b : β) (bs : list β)

@[simp] theorem map₂_right_nil_left :
  map₂_right f [] bs = bs.map (f none) :=
by cases bs; refl

@[simp] theorem map₂_right_nil_right :
  map₂_right f as [] = [] :=
rfl

@[simp] theorem map₂_right_nil_cons :
  map₂_right f [] (b :: bs) = f none b :: bs.map (f none) :=
rfl

@[simp] theorem map₂_right_cons_cons :
  map₂_right f (a :: as) (b :: bs) = f (some a) b :: map₂_right f as bs :=
rfl

theorem map₂_right_eq_map₂_right' :
  map₂_right f as bs = (map₂_right' f as bs).fst :=
by simp only [map₂_right, map₂_right', map₂_left_eq_map₂_left']

theorem map₂_right_eq_map₂ (h : length bs ≤ length as) :
  map₂_right f as bs = map₂ (λ a b, f (some a) b) as bs :=
begin
  have : (λ a b, flip f a (some b)) = (flip (λ a b, f (some a) b)) := rfl,
  simp only [map₂_right, map₂_left_eq_map₂, map₂_flip, *]
end

end map₂_right

/-! ### zip_left -/

section zip_left

variables (a : α) (as : list α) (b : β) (bs : list β)

@[simp] theorem zip_left_nil_right :
  zip_left as ([] : list β) = as.map (λ a, (a, none)) :=
by cases as; refl

@[simp] theorem zip_left_nil_left :
  zip_left ([] : list α) bs = [] :=
rfl

@[simp] theorem zip_left_cons_nil :
  zip_left (a :: as) ([] : list β) = (a, none) :: as.map (λ a, (a, none)) :=
rfl

@[simp] theorem zip_left_cons_cons :
  zip_left (a :: as) (b :: bs) = (a, some b) :: zip_left as bs :=
rfl

theorem zip_left_eq_zip_left' :
  zip_left as bs = (zip_left' as bs).fst :=
by simp only [zip_left, zip_left', map₂_left_eq_map₂_left']

end zip_left

/-! ### zip_right -/

section zip_right

variables (a : α) (as : list α) (b : β) (bs : list β)

@[simp] theorem zip_right_nil_left :
  zip_right ([] : list α) bs = bs.map (λ b, (none, b)) :=
by cases bs; refl

@[simp] theorem zip_right_nil_right :
  zip_right as ([] : list β) = [] :=
rfl

@[simp] theorem zip_right_nil_cons :
  zip_right ([] : list α) (b :: bs) = (none, b) :: bs.map (λ b, (none, b)) :=
rfl

@[simp] theorem zip_right_cons_cons :
  zip_right (a :: as) (b :: bs) = (some a, b) :: zip_right as bs :=
rfl

theorem zip_right_eq_zip_right' :
  zip_right as bs = (zip_right' as bs).fst :=
by simp only [zip_right, zip_right', map₂_right_eq_map₂_right']

end zip_right

/-! ### Miscellaneous lemmas -/

theorem ilast'_mem : ∀ a l, @ilast' α a l ∈ a :: l
| a []     := or.inl rfl
| a (b::l) := or.inr (ilast'_mem b l)

@[simp] lemma nth_le_attach (L : list α) (i) (H : i < L.attach.length) :
  (L.attach.nth_le i H).1 = L.nth_le i (length_attach L ▸ H) :=
calc  (L.attach.nth_le i H).1
    = (L.attach.map subtype.val).nth_le i (by simpa using H) : by rw nth_le_map'
... = L.nth_le i _ : by congr; apply attach_map_val

end list

@[to_additive]
theorem monoid_hom.map_list_prod {α β : Type*} [monoid α] [monoid β] (f : α →* β) (l : list α) :
  f l.prod = (l.map f).prod :=
(l.prod_hom f).symm

namespace list

@[to_additive]
theorem prod_map_hom {α β γ : Type*} [monoid β] [monoid γ] (L : list α) (f : α → β) (g : β →* γ) :
  (L.map (g ∘ f)).prod = g ((L.map f).prod) :=
by {rw g.map_list_prod, exact congr_arg _ (map_map _ _ _).symm}

theorem sum_map_mul_left {α : Type*} [semiring α] {β : Type*} (L : list β)
  (f : β → α) (r : α) :
  (L.map (λ b, r * f b)).sum = r * (L.map f).sum :=
sum_map_hom L f $ add_monoid_hom.mul_left r

theorem sum_map_mul_right {α : Type*} [semiring α] {β : Type*} (L : list β)
  (f : β → α) (r : α) :
  (L.map (λ b, f b * r)).sum = (L.map f).sum * r :=
sum_map_hom L f $ add_monoid_hom.mul_right r

universes u v

@[simp]
theorem mem_map_swap {α : Type u} {β : Type v} (x : α) (y : β) (xs : list (α × β)) :
  (y, x) ∈ map prod.swap xs ↔ (x, y) ∈ xs :=
begin
  induction xs with x xs,
  { simp only [not_mem_nil, map_nil] },
  { cases x with a b,
    simp only [mem_cons_iff, prod.mk.inj_iff, map, prod.swap_prod_mk, prod.exists, xs_ih],
    tauto! },
end

lemma slice_eq {α} (xs : list α) (n m : ℕ) :
  slice n m xs = xs.take n ++ xs.drop (n+m) :=
begin
  induction n generalizing xs,
  { simp [slice] },
  { cases xs; simp [slice, *, nat.succ_add], }
end

lemma sizeof_slice_lt {α} [has_sizeof α] (i j : ℕ) (hj : 0 < j) (xs : list α) (hi : i < xs.length) :
  sizeof (list.slice i j xs) < sizeof xs :=
begin
  induction xs generalizing i j,
  case list.nil : i j h
  { cases hi },
  case list.cons : x xs xs_ih i j h
  { cases i; simp only [-slice_eq, list.slice],
    { cases j, cases h,
      dsimp only [drop], unfold_wf,
      apply @lt_of_le_of_lt _ _ _ xs.sizeof,
      { clear_except,
        induction xs generalizing j; unfold_wf,
        case list.nil : j
        { refl },
        case list.cons : xs_hd xs_tl xs_ih j
        { cases j; unfold_wf, refl,
          transitivity, apply xs_ih,
          simp }, },
      unfold_wf, apply zero_lt_one_add, },
    { unfold_wf, apply xs_ih _ _ h,
      apply lt_of_succ_lt_succ hi, } },
end

end list<|MERGE_RESOLUTION|>--- conflicted
+++ resolved
@@ -1941,16 +1941,10 @@
     apply hl _ (list.mem_cons_self _ _) }
 end
 
-<<<<<<< HEAD
-/-- Transform a `l : list α` folded via `foldr` across a motive that holds
-for the seed element `b : β` and for all incremental `op : α → β → β`
-performed on the elements `(a : α) ∈ l`. -/
-=======
 /-- Induction principle for values produced by a `foldr`: if a property holds
 for the seed element `b : β` and for all incremental `op : α → β → β`
 performed on the elements `(a : α) ∈ l`. The principle is given for
 a `Sort`-valued predicate, i.e., it can also be used to construct data. -/
->>>>>>> a6f62a74
 def foldr_rec_on {C : β → Sort*} (l : list α) (op : α → β → β) (b : β) (hb : C b)
   (hl : ∀ (b : β) (hb : C b) (a : α) (ha : a ∈ l), C (op a b)) :
   C (foldr op b l) :=
@@ -1963,16 +1957,10 @@
     exact hl y hy x (mem_cons_of_mem hd hx) }
 end
 
-<<<<<<< HEAD
-/-- Transform a `l : list α` folded via `foldl` across a motive that holds
-for the seed element `b : β` and for all incremental `op : β → α → β`
-performed on the elements `(a : α) ∈ l`. -/
-=======
 /-- Induction principle for values produced by a `foldl`: if a property holds
 for the seed element `b : β` and for all incremental `op : β → α → β`
 performed on the elements `(a : α) ∈ l`. The principle is given for
 a `Sort`-valued predicate, i.e., it can also be used to construct data. -/
->>>>>>> a6f62a74
 def foldl_rec_on {C : β → Sort*} (l : list α) (op : β → α → β) (b : β) (hb : C b)
   (hl : ∀ (b : β) (hb : C b) (a : α) (ha : a ∈ l), C (op b a)) :
   C (foldl op b l) :=
@@ -1985,33 +1973,18 @@
     { exact hl b hb hd (mem_cons_self hd tl) } }
 end
 
-<<<<<<< HEAD
-@[simp] lemma foldr_induction_nil {C : β → Sort*} (op : α → β → β) (b) (hb : C b) (hl) :
-  foldr_rec_on [] op b hb hl = hb := rfl
-
-@[simp] lemma foldr_induction_cons {C : β → Sort*} (x : α) (l : list α)
-=======
 @[simp] lemma foldr_rec_on_nil {C : β → Sort*} (op : α → β → β) (b) (hb : C b) (hl) :
   foldr_rec_on [] op b hb hl = hb := rfl
 
 @[simp] lemma foldr_rec_on_cons {C : β → Sort*} (x : α) (l : list α)
->>>>>>> a6f62a74
   (op : α → β → β) (b) (hb : C b)
   (hl : ∀ (b : β) (hb : C b) (a : α) (ha : a ∈ (x :: l)), C (op a b)) :
   foldr_rec_on (x :: l) op b hb hl = hl _ (foldr_rec_on l op b hb
     (λ b hb a ha, hl b hb a (mem_cons_of_mem _ ha))) x (mem_cons_self _ _) := rfl
 
-<<<<<<< HEAD
-@[simp] lemma foldl_induction_nil {C : β → Sort*} (op : β → α → β) (b) (hb : C b) (hl) :
-  foldl_rec_on [] op b hb hl = hb := rfl
-
--- TODO: add foldl_induction_cons
-
-=======
 @[simp] lemma foldl_rec_on_nil {C : β → Sort*} (op : β → α → β) (b) (hb : C b) (hl) :
   foldl_rec_on [] op b hb hl = hb := rfl
 
->>>>>>> a6f62a74
 /- scanl -/
 
 section scanl
