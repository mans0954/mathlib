/-
Copyright (c) 2014 Jeremy Avigad. All rights reserved.
Released under Apache 2.0 license as described in the file LICENSE.
Authors: Jeremy Avigad, Leonardo de Moura, Johannes Hölzl, Mario Carneiro
-/
import data.nat.basic
import order.complete_boolean_algebra
import order.directed
import order.galois_connection
<<<<<<< HEAD

/-!
# The set lattice

This file provides usual set notation for unions and intersections, a `complete_lattice` instance
for `set α`, and some more set constructions.

## Main declarations

* `set.Union`: Union of an indexed family of sets.
* `set.Inter`: Intersection of an indexed family of sets.
* `set.sInter`: **s**et **Inter**. Intersection of sets belonging to a set of sets.
* `set.sUnion`: **s**et **Union**. Intersection of sets belonging to a set of sets. This is actually
  defined in core Lean.
* `set.sInter_eq_bInter`, `set.sUnion_eq_bInter`: Shows that `⋂₀ s = ⋂ x ∈ s, x` and
  `⋃₀ s = ⋃ x ∈ s, x`.
* `set.complete_boolean_algebra`: `set α` is a `complete_boolean_algebra` with `≤ = ⊆`, `< = ⊂`,
  `⊓ = ∩`, `⊔ = ∪`, `⨅ = ⋂`, `⨆ = ⋃` and `\` as the set difference. See `set.boolean_algebra`.
* `set.kern_image`: For a function `f : α → β`, `s.kern_image f` is the set of `y` such that
  `f ⁻¹ y ⊆ s`.
* `set.seq`: Union of the image of a set under a **seq**uence of functions. `seq s t` is the union
  of `f '' t` over all `f ∈ s`, where `t : set α` and `s : set (α → β)`.
* `set.pairwise_disjoint`: `pairwise_disjoint s` states that all sets in `s` are either equal or
  disjoint.
* `set.Union_eq_sigma_of_disjoint`: Equivalence between `⋃ i, t i` and `Σ i, t i`, where `t` is an
  indexed family of disjoint sets.

## Notation

* `⋃`: `set.Union`
* `⋂`: `set.Inter`
* `⋃₀`: `set.sUnion`
* `⋂₀`: `set.sInter`
-/
=======
>>>>>>> e28d9451

open function tactic set auto

universes u
variables {α β γ : Type*} {ι ι' ι₂ : Sort*}

namespace set

/-! ### Complete lattice and complete Boolean algebra instances -/

instance : has_Inf (set α) := ⟨λ s, {a | ∀ t ∈ s, a ∈ t}⟩
instance : has_Sup (set α) := ⟨sUnion⟩

/-- Intersection of a set of sets. -/
def sInter (S : set (set α)) : set α := Inf S

prefix `⋂₀`:110 := sInter

@[simp] theorem mem_sInter {x : α} {S : set (set α)} : x ∈ ⋂₀ S ↔ ∀ t ∈ S, x ∈ t := iff.rfl

/-- Indexed union of a family of sets -/
def Union (s : ι → set β) : set β := supr s

/-- Indexed intersection of a family of sets -/
def Inter (s : ι → set β) : set β := infi s

notation `⋃` binders `, ` r:(scoped f, Union f) := r
notation `⋂` binders `, ` r:(scoped f, Inter f) := r

@[simp] lemma Sup_eq_sUnion (S : set (set α)) : Sup S = ⋃₀ S := rfl
@[simp] lemma Inf_eq_sInter (S : set (set α)) : Inf S = ⋂₀ S := rfl
@[simp] lemma supr_eq_Union (s : ι → set α) : supr s = Union s := rfl
@[simp] lemma infi_eq_Inter (s : ι → set α) : infi s = Inter s := rfl

@[simp] theorem mem_Union {x : β} {s : ι → set β} : x ∈ Union s ↔ ∃ i, x ∈ s i :=
⟨λ ⟨t, ⟨⟨a, (t_eq : s a = t)⟩, (h : x ∈ t)⟩⟩, ⟨a, t_eq.symm ▸ h⟩,
  λ ⟨a, h⟩, ⟨s a, ⟨⟨a, rfl⟩, h⟩⟩⟩

@[simp] theorem mem_Inter {x : β} {s : ι → set β} : x ∈ Inter s ↔ ∀ i, x ∈ s i :=
⟨λ (h : ∀ a ∈ {a : set β | ∃ i, s i = a}, x ∈ a) a, h (s a) ⟨a, rfl⟩,
  λ h t ⟨a, (eq : s a = t)⟩, eq ▸ h a⟩

theorem mem_sUnion {x : α} {S : set (set α)} : x ∈ ⋃₀ S ↔ ∃ t ∈ S, x ∈ t := iff.rfl

instance : complete_boolean_algebra (set α) :=
{ Sup    := Sup,
  Inf    := Inf,
  le_Sup := λ s t t_in a a_in, ⟨t, ⟨t_in, a_in⟩⟩,
  Sup_le := λ s t h a ⟨t', ⟨t'_in, a_in⟩⟩, h t' t'_in a_in,
  le_Inf := λ s t h a a_in t' t'_in, h t' t'_in a_in,
  Inf_le := λ s t t_in a h, h _ t_in,
  infi_sup_le_sup_Inf := λ s S x, iff.mp $ by simp [forall_or_distrib_left],
  inf_Sup_le_supr_inf := λ s S x, iff.mp $ by simp [exists_and_distrib_left],
  .. set.boolean_algebra,
  .. pi.complete_lattice }

/-- `set.image` is monotone. See `set.image_image` for the statement in terms of `⊆`. -/
lemma monotone_image {f : α → β} : monotone (image f) :=
λ s t, image_subset _

theorem monotone_inter [preorder β] {f g : β → set α}
  (hf : monotone f) (hg : monotone g) : monotone (λ x, f x ∩ g x) :=
λ b₁ b₂ h, inter_subset_inter (hf h) (hg h)

theorem monotone_union [preorder β] {f g : β → set α}
  (hf : monotone f) (hg : monotone g) : monotone (λ x, f x ∪ g x) :=
λ b₁ b₂ h, union_subset_union (hf h) (hg h)

theorem monotone_set_of [preorder α] {p : α → β → Prop}
  (hp : ∀ b, monotone (λ a, p a b)) : monotone (λ a, {b | p a b}) :=
λ a a' h b, hp b h

section galois_connection
variables {f : α → β}

protected lemma image_preimage : galois_connection (image f) (preimage f) :=
λ a b, image_subset_iff

/-- `kern_image f s` is the set of `y` such that `f ⁻¹ y ⊆ s`. -/
def kern_image (f : α → β) (s : set α) : set β := {y | ∀ ⦃x⦄, f x = y → x ∈ s}

protected lemma preimage_kern_image : galois_connection (preimage f) (kern_image f) :=
λ a b,
⟨ λ h x hx y hy, have f y ∈ a, from hy.symm ▸ hx, h this,
  λ h x (hx : f x ∈ a), h hx rfl⟩

end galois_connection

/-! ### Union and intersection over an indexed family of sets -/

@[congr] theorem Union_congr_Prop {p q : Prop} {f₁ : p → set α} {f₂ : q → set α}
  (pq : p ↔ q) (f : ∀x, f₁ (pq.mpr x) = f₂ x) : Union f₁ = Union f₂ :=
supr_congr_Prop pq f

@[congr] theorem Inter_congr_Prop {p q : Prop} {f₁ : p → set α} {f₂ : q → set α}
  (pq : p ↔ q) (f : ∀x, f₁ (pq.mpr x) = f₂ x) : Inter f₁ = Inter f₂ :=
infi_congr_Prop pq f

lemma Union_prop (f : ι → set α) (p : ι → Prop) (i : ι) [decidable $ p i] :
  (⋃ (h : p i), f i) = if p i then f i else ∅ :=
begin
  ext x,
  rw mem_Union,
  split_ifs; tauto,
end

@[simp]
lemma Union_prop_pos {p : ι → Prop} {i : ι} (hi : p i) (f : ι → set α) :
  (⋃ (h : p i), f i) = f i :=
begin
  classical,
  ext x,
  rw [Union_prop, if_pos hi]
end

@[simp]
lemma Union_prop_neg {p : ι → Prop} {i : ι} (hi : ¬ p i) (f : ι → set α) :
  (⋃ (h : p i), f i) = ∅ :=
begin
  classical,
  ext x,
  rw [Union_prop, if_neg hi]
end

lemma exists_set_mem_of_union_eq_top {ι : Type*} (t : set ι) (s : ι → set β)
  (w : (⋃ i ∈ t, s i) = ⊤) (x : β) :
  ∃ (i ∈ t), x ∈ s i :=
begin
  have p : x ∈ ⊤ := set.mem_univ x,
  simpa only [←w, set.mem_Union] using p,
end

lemma nonempty_of_union_eq_top_of_nonempty
  {ι : Type*} (t : set ι) (s : ι → set α) (H : nonempty α) (w : (⋃ i ∈ t, s i) = ⊤) :
  t.nonempty :=
begin
  obtain ⟨x, m, -⟩ := exists_set_mem_of_union_eq_top t s w H.some,
  exact ⟨x, m⟩,
end

theorem set_of_exists (p : ι → β → Prop) : {x | ∃ i, p i x} = ⋃ i, {x | p i x} :=
ext $ λ i, mem_Union.symm

theorem set_of_forall (p : ι → β → Prop) : {x | ∀ i, p i x} = ⋂ i, {x | p i x} :=
ext $ λ i, mem_Inter.symm

theorem Union_subset {s : ι → set β} {t : set β} (h : ∀ i, s i ⊆ t) : (⋃ i, s i) ⊆ t :=
-- TODO: should be simpler when sets' order is based on lattices
@supr_le (set β) _ _ _ _ h

theorem Union_subset_iff {s : ι → set β} {t : set β} : (⋃ i, s i) ⊆ t ↔ (∀ i, s i ⊆ t) :=
⟨λ h i, subset.trans (le_supr s _) h, Union_subset⟩

theorem mem_Inter_of_mem {x : β} {s : ι → set β} : (∀ i, x ∈ s i) → (x ∈ ⋂ i, s i) :=
mem_Inter.2

theorem subset_Inter {t : set β} {s : ι → set β} (h : ∀ i, t ⊆ s i) : t ⊆ ⋂ i, s i :=
@le_infi (set β) _ _ _ _ h

theorem subset_Inter_iff {t : set β} {s : ι → set β} : t ⊆ (⋂ i, s i) ↔ ∀ i, t ⊆ s i :=
@le_infi_iff (set β) _ _ _ _

theorem subset_Union : ∀ (s : ι → set β) (i : ι), s i ⊆ (⋃ i, s i) := le_supr

/-- This rather trivial consequence of `subset_Union`is convenient with `apply`, and has `i`
explicit for this purpose. -/
theorem subset_subset_Union
  {A : set β} {s : ι → set β} (i : ι) (h : A ⊆ s i) : A ⊆ ⋃ (i : ι), s i :=
h.trans (subset_Union s i)

theorem Inter_subset : ∀ (s : ι → set β) (i : ι), (⋂ i, s i) ⊆ s i := infi_le

lemma Inter_subset_of_subset {s : ι → set α} {t : set α} (i : ι)
  (h : s i ⊆ t) : (⋂ i, s i) ⊆ t :=
set.subset.trans (set.Inter_subset s i) h

lemma Inter_subset_Inter {s t : ι → set α} (h : ∀ i, s i ⊆ t i) :
  (⋂ i, s i) ⊆ (⋂ i, t i) :=
set.subset_Inter $ λ i, set.Inter_subset_of_subset i (h i)

lemma Inter_subset_Inter2 {s : ι → set α} {t : ι' → set α} (h : ∀ j, ∃ i, s i ⊆ t j) :
  (⋂ i, s i) ⊆ (⋂ j, t j) :=
set.subset_Inter $ λ j, let ⟨i, hi⟩ := h j in Inter_subset_of_subset i hi

lemma Inter_set_of (P : ι → α → Prop) : (⋂ i, {x : α | P i x}) = {x : α | ∀ i, P i x} :=
by { ext, simp }

lemma Union_congr {f : ι → set α} {g : ι₂ → set α} (h : ι → ι₂)
  (h1 : surjective h) (h2 : ∀ x, g (h x) = f x) : (⋃ x, f x) = ⋃ y, g y :=
supr_congr h h1 h2

lemma Inter_congr {f : ι → set α} {g : ι₂ → set α} (h : ι → ι₂)
  (h1 : surjective h) (h2 : ∀ x, g (h x) = f x) : (⋂ x, f x) = ⋂ y, g y :=
infi_congr h h1 h2

theorem Union_const [nonempty ι] (s : set β) : (⋃ i : ι, s) = s := supr_const

theorem Inter_const [nonempty ι] (s : set β) : (⋂ i : ι, s) = s := infi_const

@[simp] theorem compl_Union (s : ι → set β) : (⋃ i, s i)ᶜ = (⋂ i, (s i)ᶜ) :=
compl_supr

@[simp] theorem compl_Inter (s : ι → set β) : (⋂ i, s i)ᶜ = (⋃ i, (s i)ᶜ) :=
compl_infi

-- classical -- complete_boolean_algebra
theorem Union_eq_comp_Inter_comp (s : ι → set β) : (⋃ i, s i) = (⋂ i, (s i)ᶜ)ᶜ :=
by simp only [compl_Inter, compl_compl]

-- classical -- complete_boolean_algebra
theorem Inter_eq_comp_Union_comp (s : ι → set β) : (⋂ i, s i) = (⋃ i, (s i)ᶜ)ᶜ :=
by simp only [compl_Union, compl_compl]

theorem inter_Union (s : set β) (t : ι → set β) :
  s ∩ (⋃ i, t i) = ⋃ i, s ∩ t i :=
inf_supr_eq _ _

theorem Union_inter (s : set β) (t : ι → set β) :
  (⋃ i, t i) ∩ s = ⋃ i, t i ∩ s :=
supr_inf_eq _ _

theorem Union_union_distrib (s : ι → set β) (t : ι → set β) :
  (⋃ i, s i ∪ t i) = (⋃ i, s i) ∪ (⋃ i, t i) :=
supr_sup_eq

theorem Inter_inter_distrib (s : ι → set β) (t : ι → set β) :
  (⋂ i, s i ∩ t i) = (⋂ i, s i) ∩ (⋂ i, t i) :=
infi_inf_eq

theorem union_Union [nonempty ι] (s : set β) (t : ι → set β) :
  s ∪ (⋃ i, t i) = ⋃ i, s ∪ t i :=
sup_supr

theorem Union_union [nonempty ι] (s : set β) (t : ι → set β) :
  (⋃ i, t i) ∪ s = ⋃ i, t i ∪ s :=
supr_sup

theorem inter_Inter [nonempty ι] (s : set β) (t : ι → set β) :
  s ∩ (⋂ i, t i) = ⋂ i, s ∩ t i :=
inf_infi

theorem Inter_inter [nonempty ι] (s : set β) (t : ι → set β) :
  (⋂ i, t i) ∩ s = ⋂ i, t i ∩ s :=
infi_inf

-- classical
theorem union_Inter (s : set β) (t : ι → set β) :
  s ∪ (⋂ i, t i) = ⋂ i, s ∪ t i :=
sup_infi_eq _ _

theorem Union_diff (s : set β) (t : ι → set β) :
  (⋃ i, t i) \ s = ⋃ i, t i \ s :=
Union_inter _ _

theorem diff_Union [nonempty ι] (s : set β) (t : ι → set β) :
  s \ (⋃ i, t i) = ⋂ i, s \ t i :=
by rw [diff_eq, compl_Union, inter_Inter]; refl

theorem diff_Inter (s : set β) (t : ι → set β) :
  s \ (⋂ i, t i) = ⋃ i, s \ t i :=
by rw [diff_eq, compl_Inter, inter_Union]; refl

lemma directed_on_Union {r} {f : ι → set α} (hd : directed (⊆) f)
  (h : ∀ x, directed_on r (f x)) : directed_on r (⋃ x, f x) :=
by simp only [directed_on, exists_prop, mem_Union, exists_imp_distrib]; exact
λ a₁ b₁ fb₁ a₂ b₂ fb₂,
let ⟨z, zb₁, zb₂⟩ := hd b₁ b₂,
    ⟨x, xf, xa₁, xa₂⟩ := h z a₁ (zb₁ fb₁) a₂ (zb₂ fb₂) in
⟨x, ⟨z, xf⟩, xa₁, xa₂⟩

lemma Union_inter_subset {ι α} {s t : ι → set α} : (⋃ i, s i ∩ t i) ⊆ (⋃ i, s i) ∩ (⋃ i, t i) :=
by { rintro x ⟨_, ⟨i, rfl⟩, xs, xt⟩, exact ⟨⟨_, ⟨i, rfl⟩, xs⟩, _, ⟨i, rfl⟩, xt⟩ }

lemma Union_inter_of_monotone {ι α} [semilattice_sup ι] {s t : ι → set α}
  (hs : monotone s) (ht : monotone t) : (⋃ i, s i ∩ t i) = (⋃ i, s i) ∩ (⋃ i, t i) :=
begin
  ext x, refine ⟨λ hx, Union_inter_subset hx, _⟩,
  rintro ⟨⟨_, ⟨i, rfl⟩, xs⟩, _, ⟨j, rfl⟩, xt⟩,
  exact ⟨_, ⟨i ⊔ j, rfl⟩, hs le_sup_left xs, ht le_sup_right xt⟩
end

/-- An equality version of this lemma is `Union_Inter_of_monotone` in `data.set.finite`. -/
lemma Union_Inter_subset {ι ι' α} {s : ι → ι' → set α} : (⋃ j, ⋂ i, s i j) ⊆ ⋂ i, ⋃ j, s i j :=
by { rintro x ⟨_, ⟨i, rfl⟩, hx⟩ _ ⟨j, rfl⟩, exact ⟨_, ⟨i, rfl⟩, hx _ ⟨j, rfl⟩⟩ }

lemma Union_option {ι} (s : option ι → set α) : (⋃ o, s o) = s none ∪ ⋃ i, s (some i) :=
supr_option s

lemma Inter_option {ι} (s : option ι → set α) : (⋂ o, s o) = s none ∩ ⋂ i, s (some i) :=
infi_option s

/-! ### Unions and intersections indexed by `Prop` -/

@[simp] theorem Inter_false {s : false → set α} : Inter s = univ := infi_false

@[simp] theorem Union_false {s : false → set α} : Union s = ∅ := supr_false

@[simp] theorem Inter_true {s : true → set α} : Inter s = s trivial := infi_true

@[simp] theorem Union_true {s : true → set α} : Union s = s trivial := supr_true

@[simp] theorem Inter_exists {p : ι → Prop} {f : Exists p → set α} :
  (⋂ x, f x) = (⋂ i (h : p i), f ⟨i, h⟩) :=
infi_exists

@[simp] theorem Union_exists {p : ι → Prop} {f : Exists p → set α} :
  (⋃ x, f x) = (⋃ i (h : p i), f ⟨i, h⟩) :=
supr_exists

@[simp] lemma Union_empty : (⋃ i : ι, ∅ : set α) = ∅ := supr_bot

@[simp] lemma Inter_univ : (⋂ i : ι, univ : set α) = univ := infi_top

section

variables {s : ι → set α}

@[simp] lemma Union_eq_empty : (⋃ i, s i) = ∅ ↔ ∀ i, s i = ∅ := supr_eq_bot

@[simp] lemma Inter_eq_univ : (⋂ i, s i) = univ ↔ ∀ i, s i = univ := infi_eq_top

@[simp] lemma nonempty_Union : (⋃ i, s i).nonempty ↔ ∃ i, (s i).nonempty :=
by simp [← ne_empty_iff_nonempty]

end

@[simp] theorem Inter_Inter_eq_left {b : β} {s : Π x : β, x = b → set α} :
  (⋂ x (h : x = b), s x h) = s b rfl :=
infi_infi_eq_left

@[simp] theorem Inter_Inter_eq_right {b : β} {s : Π x : β, b = x → set α} :
  (⋂ x (h : b = x), s x h) = s b rfl :=
infi_infi_eq_right

@[simp] theorem Union_Union_eq_left {b : β} {s : Π x : β, x = b → set α} :
  (⋃ x (h : x = b), s x h) = s b rfl :=
supr_supr_eq_left

@[simp] theorem Union_Union_eq_right {b : β} {s : Π x : β, b = x → set α} :
  (⋃ x (h : b = x), s x h) = s b rfl :=
supr_supr_eq_right

theorem Inter_or {p q : Prop} (s : p ∨ q → set α) :
  (⋂ h, s h) = (⋂ h : p, s (or.inl h)) ∩ (⋂ h : q, s (or.inr h)) :=
infi_or

theorem Union_or {p q : Prop} (s : p ∨ q → set α) :
  (⋃ h, s h) = (⋃ i, s (or.inl i)) ∪ (⋃ j, s (or.inr j)) :=
supr_or

theorem Union_and {p q : Prop} (s : p ∧ q → set α) :
  (⋃ h, s h) = ⋃ hp hq, s ⟨hp, hq⟩ :=
supr_and

theorem Inter_and {p q : Prop} (s : p ∧ q → set α) :
  (⋂ h, s h) = ⋂ hp hq, s ⟨hp, hq⟩ :=
infi_and

theorem Union_comm (s : ι → ι' → set α) :
  (⋃ i i', s i i') = ⋃ i' i, s i i' :=
supr_comm

theorem Inter_comm (s : ι → ι' → set α) :
  (⋂ i i', s i i') = ⋂ i' i, s i i' :=
infi_comm

@[simp] theorem bUnion_and (p : ι → Prop) (q : ι → ι' → Prop) (s : Π x y, p x ∧ q x y → set α) :
  (⋃ (x : ι) (y : ι') (h : p x ∧ q x y), s x y h) =
    ⋃ (x : ι) (hx : p x) (y : ι') (hy : q x y), s x y ⟨hx, hy⟩ :=
by simp only [Union_and, @Union_comm _ ι']

@[simp] theorem bUnion_and' (p : ι' → Prop) (q : ι → ι' → Prop) (s : Π x y, p y ∧ q x y → set α) :
  (⋃ (x : ι) (y : ι') (h : p y ∧ q x y), s x y h) =
    ⋃ (y : ι') (hy : p y) (x : ι) (hx : q x y), s x y ⟨hy, hx⟩ :=
by simp only [Union_and, @Union_comm _ ι]

@[simp] theorem bInter_and (p : ι → Prop) (q : ι → ι' → Prop) (s : Π x y, p x ∧ q x y → set α) :
  (⋂ (x : ι) (y : ι') (h : p x ∧ q x y), s x y h) =
    ⋂ (x : ι) (hx : p x) (y : ι') (hy : q x y), s x y ⟨hx, hy⟩ :=
by simp only [Inter_and, @Inter_comm _ ι']

@[simp] theorem bInter_and' (p : ι' → Prop) (q : ι → ι' → Prop) (s : Π x y, p y ∧ q x y → set α) :
  (⋂ (x : ι) (y : ι') (h : p y ∧ q x y), s x y h) =
    ⋂ (y : ι') (hy : p y) (x : ι) (hx : q x y), s x y ⟨hy, hx⟩ :=
by simp only [Inter_and, @Inter_comm _ ι]

@[simp] theorem Union_Union_eq_or_left {b : β} {p : β → Prop} {s : Π x : β, (x = b ∨ p x) → set α} :
  (⋃ x h, s x h) = s b (or.inl rfl) ∪ ⋃ x (h : p x), s x (or.inr h) :=
by simp only [Union_or, Union_union_distrib, Union_Union_eq_left]

@[simp] theorem Inter_Inter_eq_or_left {b : β} {p : β → Prop} {s : Π x : β, (x = b ∨ p x) → set α} :
  (⋂ x h, s x h) = s b (or.inl rfl) ∩ ⋂ x (h : p x), s x (or.inr h) :=
by simp only [Inter_or, Inter_inter_distrib, Inter_Inter_eq_left]

/-! ### Bounded unions and intersections -/

theorem mem_bUnion_iff {s : set α} {t : α → set β} {y : β} :
  y ∈ (⋃ x ∈ s, t x) ↔ ∃ x ∈ s, y ∈ t x := by simp

lemma mem_bUnion_iff' {p : α → Prop} {t : α → set β} {y : β} :
  y ∈ (⋃ i (h : p i), t i) ↔ ∃ i (h : p i), y ∈ t i :=
mem_bUnion_iff

theorem mem_bInter_iff {s : set α} {t : α → set β} {y : β} :
  y ∈ (⋂ x ∈ s, t x) ↔ ∀ x ∈ s, y ∈ t x := by simp

theorem mem_bUnion {s : set α} {t : α → set β} {x : α} {y : β} (xs : x ∈ s) (ytx : y ∈ t x) :
  y ∈ ⋃ x ∈ s, t x :=
mem_bUnion_iff.2 ⟨x, ⟨xs, ytx⟩⟩

theorem mem_bInter {s : set α} {t : α → set β} {y : β} (h : ∀ x ∈ s, y ∈ t x) :
  y ∈ ⋂ x ∈ s, t x :=
mem_bInter_iff.2 h

theorem bUnion_subset {s : set α} {t : set β} {u : α → set β} (h : ∀ x ∈ s, u x ⊆ t) :
  (⋃ x ∈ s, u x) ⊆ t :=
Union_subset $ λ x, Union_subset (h x)

theorem subset_bInter {s : set α} {t : set β} {u : α → set β} (h : ∀ x ∈ s, t ⊆ u x) :
  t ⊆ (⋂ x ∈ s, u x) :=
subset_Inter $ λ x, subset_Inter $ h x

theorem subset_bUnion_of_mem {s : set α} {u : α → set β} {x : α} (xs : x ∈ s) :
  u x ⊆ (⋃ x ∈ s, u x) :=
show u x ≤ (⨆ x ∈ s, u x),
  from le_supr_of_le x $ le_supr _ xs

theorem bInter_subset_of_mem {s : set α} {t : α → set β} {x : α} (xs : x ∈ s) :
  (⋂ x ∈ s, t x) ⊆ t x :=
show (⨅ x ∈ s, t x) ≤ t x,
  from infi_le_of_le x $ infi_le _ xs

theorem bUnion_subset_bUnion_left {s s' : set α} {t : α → set β}
  (h : s ⊆ s') : (⋃ x ∈ s, t x) ⊆ (⋃ x ∈ s', t x) :=
bUnion_subset (λ x xs, subset_bUnion_of_mem (h xs))

theorem bInter_subset_bInter_left {s s' : set α} {t : α → set β}
  (h : s' ⊆ s) : (⋂ x ∈ s, t x) ⊆ (⋂ x ∈ s', t x) :=
subset_bInter (λ x xs, bInter_subset_of_mem (h xs))

theorem bUnion_subset_bUnion_right {s : set α} {t1 t2 : α → set β}
  (h : ∀ x ∈ s, t1 x ⊆ t2 x) : (⋃ x ∈ s, t1 x) ⊆ (⋃ x ∈ s, t2 x) :=
bUnion_subset (λ x xs, subset.trans (h x xs) (subset_bUnion_of_mem xs))

theorem bInter_subset_bInter_right {s : set α} {t1 t2 : α → set β}
  (h : ∀ x ∈ s, t1 x ⊆ t2 x) : (⋂ x ∈ s, t1 x) ⊆ (⋂ x ∈ s, t2 x) :=
subset_bInter (λ x xs, subset.trans (bInter_subset_of_mem xs) (h x xs))

theorem bUnion_subset_bUnion {γ : Type*} {s : set α} {t : α → set β} {s' : set γ} {t' : γ → set β}
  (h : ∀ x ∈ s, ∃ y ∈ s', t x ⊆ t' y) :
  (⋃ x ∈ s, t x) ⊆ (⋃ y ∈ s', t' y) :=
begin
  simp only [Union_subset_iff],
  rintros a a_in x ha,
  rcases h a a_in with ⟨c, c_in, hc⟩,
  exact mem_bUnion c_in (hc ha)
end

theorem bInter_mono' {s s' : set α} {t t' : α → set β} (hs : s ⊆ s') (h : ∀ x ∈ s, t x ⊆ t' x) :
  (⋂ x ∈ s', t x) ⊆ (⋂ x ∈ s, t' x) :=
begin
  intros x x_in,
  simp only [mem_Inter] at *,
  exact λ a a_in, h a a_in $ x_in _ (hs a_in)
end

theorem bInter_mono {s : set α} {t t' : α → set β} (h : ∀ x ∈ s, t x ⊆ t' x) :
  (⋂ x ∈ s, t x) ⊆ (⋂ x ∈ s, t' x) :=
bInter_mono' (subset.refl s) h

theorem bUnion_mono {s : set α} {t t' : α → set β} (h : ∀ x ∈ s, t x ⊆ t' x) :
  (⋃ x ∈ s, t x) ⊆ (⋃ x ∈ s, t' x) :=
bUnion_subset_bUnion (λ x x_in, ⟨x, x_in, h x x_in⟩)

theorem bUnion_eq_Union (s : set α) (t : Π x ∈ s, set β) :
  (⋃ x ∈ s, t x ‹_›) = (⋃ x : s, t x x.2) :=
supr_subtype'

theorem bInter_eq_Inter (s : set α) (t : Π x ∈ s, set β) :
  (⋂ x ∈ s, t x ‹_›) = (⋂ x : s, t x x.2) :=
infi_subtype'

theorem bInter_empty (u : α → set β) : (⋂ x ∈ (∅ : set α), u x) = univ :=
infi_emptyset

theorem bInter_univ (u : α → set β) : (⋂ x ∈ @univ α, u x) = ⋂ x, u x :=
infi_univ

-- TODO(Jeremy): here is an artifact of the encoding of bounded intersection:
-- without dsimp, the next theorem fails to type check, because there is a lambda
-- in a type that needs to be contracted. Using simp [eq_of_mem_singleton xa] also works.

theorem bInter_singleton (a : α) (s : α → set β) : (⋂ x ∈ ({a} : set α), s x) = s a :=
infi_singleton

theorem bInter_union (s t : set α) (u : α → set β) :
  (⋂ x ∈ s ∪ t, u x) = (⋂ x ∈ s, u x) ∩ (⋂ x ∈ t, u x) :=
infi_union

theorem bInter_insert (a : α) (s : set α) (t : α → set β) :
  (⋂ x ∈ insert a s, t x) = t a ∩ (⋂ x ∈ s, t x) :=
by simp

lemma bInter_lt_succ (f : ℕ → set α) (n : ℕ) : (⋂ i < n.succ, f i) = f n ∩ (⋂ i < n, f i) :=
ext $ λ a, begin
  rw mem_inter_iff,
  simp_rw [mem_Inter, nat.lt_succ_iff_lt_or_eq, or_imp_distrib],
  rw [forall_and_distrib, forall_eq, and_comm],
end

-- TODO(Jeremy): another example of where an annotation is needed

theorem bInter_pair (a b : α) (s : α → set β) :
  (⋂ x ∈ ({a, b} : set α), s x) = s a ∩ s b :=
by rw [bInter_insert, bInter_singleton]

lemma bInter_inter {ι α : Type*} {s : set ι} (hs : s.nonempty) (f : ι → set α) (t : set α) :
  (⋂ i ∈ s, f i ∩ t) = (⋂ i ∈ s, f i) ∩ t :=
begin
  haveI : nonempty s := hs.to_subtype,
  simp [bInter_eq_Inter, ← Inter_inter]
end

lemma inter_bInter {ι α : Type*} {s : set ι} (hs : s.nonempty) (f : ι → set α) (t : set α) :
  (⋂ i ∈ s, t ∩ f i) = t ∩ ⋂ i ∈ s, f i :=
begin
  rw [inter_comm, ← bInter_inter hs],
  simp [inter_comm]
end

theorem bUnion_empty (s : α → set β) : (⋃ x ∈ (∅ : set α), s x) = ∅ :=
supr_emptyset

theorem bUnion_univ (s : α → set β) : (⋃ x ∈ @univ α, s x) = ⋃ x, s x :=
supr_univ

theorem bUnion_singleton (a : α) (s : α → set β) : (⋃ x ∈ ({a} : set α), s x) = s a :=
supr_singleton

@[simp] theorem bUnion_of_singleton (s : set α) : (⋃ x ∈ s, {x}) = s :=
ext $ by simp

theorem bUnion_union (s t : set α) (u : α → set β) :
  (⋃ x ∈ s ∪ t, u x) = (⋃ x ∈ s, u x) ∪ (⋃ x ∈ t, u x) :=
supr_union

@[simp] lemma Union_subtype {α β : Type*} (s : set α) (f : α → set β) :
  (⋃ (i : s), f i) = ⋃ (i ∈ s), f i :=
(set.bUnion_eq_Union s $ λ x _, f x).symm

-- TODO(Jeremy): once again, simp doesn't do it alone.

theorem bUnion_insert (a : α) (s : set α) (t : α → set β) :
  (⋃ x ∈ insert a s, t x) = t a ∪ (⋃ x ∈ s, t x) :=
by simp

lemma bUnion_lt_succ (f : ℕ → set α) (n : ℕ) : (⋃ i < n.succ, f i) = f n ∪ (⋃ i < n, f i) :=
ext $ λ a, begin
  rw mem_union,
  simp_rw [mem_Union, exists_prop, nat.lt_succ_iff_lt_or_eq, or_and_distrib_right],
  rw [exists_or_distrib, exists_eq_left, or_comm],
end

theorem bUnion_pair (a b : α) (s : α → set β) :
  (⋃ x ∈ ({a, b} : set α), s x) = s a ∪ s b :=
by simp

theorem compl_bUnion (s : set α) (t : α → set β) : (⋃ i ∈ s, t i)ᶜ = (⋂ i ∈ s, (t i)ᶜ) :=
by simp

theorem compl_bInter (s : set α) (t : α → set β) : (⋂ i ∈ s, t i)ᶜ = (⋃ i ∈ s, (t i)ᶜ) :=
by simp

theorem inter_bUnion (s : set α) (t : α → set β) (u : set β) :
  u ∩ (⋃ i ∈ s, t i) = ⋃ i ∈ s, u ∩ t i :=
by simp only [inter_Union]

theorem bUnion_inter (s : set α) (t : α → set β) (u : set β) :
  (⋃ i ∈ s, t i) ∩ u = (⋃ i ∈ s, t i ∩ u) :=
by simp only [@inter_comm _ _ u, inter_bUnion]

theorem mem_sUnion_of_mem {x : α} {t : set α} {S : set (set α)} (hx : x ∈ t) (ht : t ∈ S) :
  x ∈ ⋃₀ S :=
⟨t, ht, hx⟩

-- is this theorem really necessary?
theorem not_mem_of_not_mem_sUnion {x : α} {t : set α} {S : set (set α)}
  (hx : x ∉ ⋃₀ S) (ht : t ∈ S) : x ∉ t :=
λ h, hx ⟨t, ht, h⟩

theorem sInter_subset_of_mem {S : set (set α)} {t : set α} (tS : t ∈ S) : ⋂₀ S ⊆ t :=
Inf_le tS

theorem subset_sUnion_of_mem {S : set (set α)} {t : set α} (tS : t ∈ S) : t ⊆ ⋃₀ S :=
le_Sup tS

lemma subset_sUnion_of_subset {s : set α} (t : set (set α)) (u : set α) (h₁ : s ⊆ u)
  (h₂ : u ∈ t) : s ⊆ ⋃₀ t :=
subset.trans h₁ (subset_sUnion_of_mem h₂)

theorem sUnion_subset {S : set (set α)} {t : set α} (h : ∀ t' ∈ S, t' ⊆ t) : (⋃₀ S) ⊆ t :=
Sup_le h

theorem sUnion_subset_iff {s : set (set α)} {t : set α} : ⋃₀ s ⊆ t ↔ ∀ t' ∈ s, t' ⊆ t :=
⟨λ h t' ht', subset.trans (subset_sUnion_of_mem ht') h, sUnion_subset⟩

theorem subset_sInter {S : set (set α)} {t : set α} (h : ∀ t' ∈ S, t ⊆ t') : t ⊆ (⋂₀ S) :=
le_Inf h

theorem sUnion_subset_sUnion {S T : set (set α)} (h : S ⊆ T) : ⋃₀ S ⊆ ⋃₀ T :=
sUnion_subset $ λ s hs, subset_sUnion_of_mem (h hs)

theorem sInter_subset_sInter {S T : set (set α)} (h : S ⊆ T) : ⋂₀ T ⊆ ⋂₀ S :=
subset_sInter $ λ s hs, sInter_subset_of_mem (h hs)

@[simp] theorem sUnion_empty : ⋃₀ ∅ = (∅ : set α) := Sup_empty

@[simp] theorem sInter_empty : ⋂₀ ∅ = (univ : set α) := Inf_empty

@[simp] theorem sUnion_singleton (s : set α) : ⋃₀ {s} = s := Sup_singleton

@[simp] theorem sInter_singleton (s : set α) : ⋂₀ {s} = s := Inf_singleton

@[simp] theorem sUnion_eq_empty {S : set (set α)} : (⋃₀ S) = ∅ ↔ ∀ s ∈ S, s = ∅ := Sup_eq_bot

@[simp] theorem sInter_eq_univ {S : set (set α)} : (⋂₀ S) = univ ↔ ∀ s ∈ S, s = univ := Inf_eq_top

@[simp] theorem nonempty_sUnion {S : set (set α)} : (⋃₀ S).nonempty ↔ ∃ s ∈ S, set.nonempty s :=
by simp [← ne_empty_iff_nonempty]

lemma nonempty.of_sUnion {s : set (set α)} (h : (⋃₀ s).nonempty) : s.nonempty :=
let ⟨s, hs, _⟩ := nonempty_sUnion.1 h in ⟨s, hs⟩

lemma nonempty.of_sUnion_eq_univ [nonempty α] {s : set (set α)} (h : ⋃₀ s = univ) : s.nonempty :=
nonempty.of_sUnion $ h.symm ▸ univ_nonempty

theorem sUnion_union (S T : set (set α)) : ⋃₀ (S ∪ T) = ⋃₀ S ∪ ⋃₀ T := Sup_union

theorem sInter_union (S T : set (set α)) : ⋂₀ (S ∪ T) = ⋂₀ S ∩ ⋂₀ T := Inf_union

theorem sInter_Union (s : ι → set (set α)) : ⋂₀ (⋃ i, s i) = ⋂ i, ⋂₀ s i :=
begin
  ext x,
  simp only [mem_Union, mem_Inter, mem_sInter, exists_imp_distrib],
  split; tauto
end

@[simp] theorem sUnion_insert (s : set α) (T : set (set α)) : ⋃₀ (insert s T) = s ∪ ⋃₀ T :=
Sup_insert

@[simp] theorem sInter_insert (s : set α) (T : set (set α)) : ⋂₀ (insert s T) = s ∩ ⋂₀ T :=
Inf_insert

theorem sUnion_pair (s t : set α) : ⋃₀ {s, t} = s ∪ t :=
Sup_pair

theorem sInter_pair (s t : set α) : ⋂₀ {s, t} = s ∩ t :=
Inf_pair

@[simp] theorem sUnion_image (f : α → set β) (s : set α) : ⋃₀ (f '' s) = ⋃ x ∈ s, f x := Sup_image

@[simp] theorem sInter_image (f : α → set β) (s : set α) : ⋂₀ (f '' s) = ⋂ x ∈ s, f x := Inf_image

@[simp] theorem sUnion_range (f : ι → set β) : ⋃₀ (range f) = ⋃ x, f x := rfl

@[simp] theorem sInter_range (f : ι → set β) : ⋂₀ (range f) = ⋂ x, f x := rfl

lemma Union_eq_univ_iff {f : ι → set α} : (⋃ i, f i) = univ ↔ ∀ x, ∃ i, x ∈ f i :=
by simp only [eq_univ_iff_forall, mem_Union]

lemma bUnion_eq_univ_iff {f : α → set β} {s : set α} :
  (⋃ x ∈ s, f x) = univ ↔ ∀ y, ∃ x ∈ s, y ∈ f x :=
by simp only [Union_eq_univ_iff, mem_Union]

lemma sUnion_eq_univ_iff {c : set (set α)} :
  ⋃₀ c = univ ↔ ∀ a, ∃ b ∈ c, a ∈ b :=
by simp only [eq_univ_iff_forall, mem_sUnion]

theorem compl_sUnion (S : set (set α)) :
  (⋃₀ S)ᶜ = ⋂₀ (compl '' S) :=
ext $ λ x, by simp

-- classical
theorem sUnion_eq_compl_sInter_compl (S : set (set α)) :
  ⋃₀ S = (⋂₀ (compl '' S))ᶜ :=
by rw [←compl_compl (⋃₀ S), compl_sUnion]

-- classical
theorem compl_sInter (S : set (set α)) :
  (⋂₀ S)ᶜ = ⋃₀ (compl '' S) :=
by rw [sUnion_eq_compl_sInter_compl, compl_compl_image]

-- classical
theorem sInter_eq_comp_sUnion_compl (S : set (set α)) :
   ⋂₀ S = (⋃₀ (compl '' S))ᶜ :=
by rw [←compl_compl (⋂₀ S), compl_sInter]

theorem inter_empty_of_inter_sUnion_empty {s t : set α} {S : set (set α)} (hs : t ∈ S)
    (h : s ∩ ⋃₀ S = ∅) :
  s ∩ t = ∅ :=
eq_empty_of_subset_empty $ by rw ← h; exact
inter_subset_inter_right _ (subset_sUnion_of_mem hs)

theorem range_sigma_eq_Union_range {γ : α → Type*} (f : sigma γ → β) :
  range f = ⋃ a, range (λ b, f ⟨a, b⟩) :=
set.ext $ by simp

theorem Union_eq_range_sigma (s : α → set β) : (⋃ i, s i) = range (λ a : Σ i, s i, a.2) :=
by simp [set.ext_iff]

theorem Union_image_preimage_sigma_mk_eq_self {ι : Type*} {σ : ι → Type*} (s : set (sigma σ)) :
  (⋃ i, sigma.mk i '' (sigma.mk i ⁻¹' s)) = s :=
begin
  ext x,
  simp only [mem_Union, mem_image, mem_preimage],
  split,
  { rintro ⟨i, a, h, rfl⟩, exact h },
  { intro h, cases x with i a, exact ⟨i, a, h, rfl⟩ }
end

lemma sUnion_mono {s t : set (set α)} (h : s ⊆ t) : (⋃₀ s) ⊆ (⋃₀ t) :=
sUnion_subset $ λ t' ht', subset_sUnion_of_mem $ h ht'

lemma Union_subset_Union {s t : ι → set α} (h : ∀ i, s i ⊆ t i) : (⋃ i, s i) ⊆ (⋃ i, t i) :=
@supr_le_supr (set α) ι _ s t h

lemma Union_subset_Union2 {s : ι → set α} {t : ι₂ → set α} (h : ∀ i, ∃ j, s i ⊆ t j) :
  (⋃ i, s i) ⊆ (⋃ i, t i) :=
@supr_le_supr2 (set α) ι ι₂ _ s t h

lemma Union_subset_Union_const {s : set α} (h : ι → ι₂) : (⋃ i : ι, s) ⊆ (⋃ j : ι₂, s) :=
@supr_le_supr_const (set α) ι ι₂ _ s h

@[simp] lemma Union_of_singleton (α : Type*) : (⋃ x, {x} : set α) = univ :=
Union_eq_univ_iff.2 $ λ x, ⟨x, rfl⟩

@[simp] lemma Union_of_singleton_coe (s : set α) :
  (⋃ (i : s), {i} : set α) = s :=
by simp

theorem bUnion_subset_Union (s : set α) (t : α → set β) :
  (⋃ x ∈ s, t x) ⊆ (⋃ x, t x) :=
Union_subset_Union $ λ i, Union_subset $ λ h, by refl

lemma sUnion_eq_bUnion {s : set (set α)} : (⋃₀ s) = (⋃ (i : set α) (h : i ∈ s), i) :=
by rw [← sUnion_image, image_id']

lemma sInter_eq_bInter {s : set (set α)} : (⋂₀ s) = (⋂ (i : set α) (h : i ∈ s), i) :=
by rw [← sInter_image, image_id']

lemma sUnion_eq_Union {s : set (set α)} : (⋃₀ s) = (⋃ (i : s), i) :=
by simp only [←sUnion_range, subtype.range_coe]

lemma sInter_eq_Inter {s : set (set α)} : (⋂₀ s) = (⋂ (i : s), i) :=
by simp only [←sInter_range, subtype.range_coe]

lemma union_eq_Union {s₁ s₂ : set α} : s₁ ∪ s₂ = ⋃ b : bool, cond b s₁ s₂ :=
(@supr_bool_eq _ _ (λ b, cond b s₁ s₂)).symm

lemma inter_eq_Inter {s₁ s₂ : set α} : s₁ ∩ s₂ = ⋂ b : bool, cond b s₁ s₂ :=
(@infi_bool_eq _ _ (λ b, cond b s₁ s₂)).symm

lemma sInter_union_sInter {S T : set (set α)} :
  (⋂₀ S) ∪ (⋂₀ T) = (⋂ p ∈ S.prod T, (p : (set α) × (set α)).1 ∪ p.2) :=
Inf_sup_Inf

lemma sUnion_inter_sUnion {s t : set (set α)} :
  (⋃₀ s) ∩ (⋃₀ t) = (⋃ p ∈ s.prod t, (p : (set α) × (set α )).1 ∩ p.2) :=
Sup_inf_Sup

/-- If `S` is a set of sets, and each `s ∈ S` can be represented as an intersection
of sets `T s hs`, then `⋂₀ S` is the intersection of the union of all `T s hs`. -/
lemma sInter_bUnion {S : set (set α)} {T : Π s ∈ S, set (set α)}
  (hT : ∀ s ∈ S, s = ⋂₀ T s ‹s ∈ S›) :
  ⋂₀ (⋃ s ∈ S, T s ‹_›) = ⋂₀ S :=
begin
  ext,
  simp only [and_imp, exists_prop, set.mem_sInter, set.mem_Union, exists_imp_distrib],
  split,
  { rintro H s sS,
    rw [hT s sS, mem_sInter],
    exact λ t, H t s sS },
  { rintro H t s sS tTs,
    suffices : s ⊆ t, exact this (H s sS),
    rw [hT s sS, sInter_eq_bInter],
    exact bInter_subset_of_mem tTs }
end

/-- If `S` is a set of sets, and each `s ∈ S` can be represented as an union
of sets `T s hs`, then `⋃₀ S` is the union of the union of all `T s hs`. -/
lemma sUnion_bUnion {S : set (set α)} {T : Π s ∈ S, set (set α)} (hT : ∀ s ∈ S, s = ⋃₀ T s ‹_›) :
  ⋃₀ (⋃ s ∈ S, T s ‹_›) = ⋃₀ S :=
begin
  ext,
  simp only [exists_prop, set.mem_Union, set.mem_set_of_eq],
  split,
  { rintro ⟨t, ⟨s, sS, tTs⟩, xt⟩,
    refine ⟨s, sS, _⟩,
    rw hT s sS,
    exact subset_sUnion_of_mem tTs xt },
  { rintro ⟨s, sS, xs⟩,
    rw hT s sS at xs,
    rcases mem_sUnion.1 xs with ⟨t, tTs, xt⟩,
    exact ⟨t, ⟨s, sS, tTs⟩, xt⟩ }
end

lemma Union_range_eq_sUnion {α β : Type*} (C : set (set α))
  {f : ∀ (s : C), β → s} (hf : ∀ (s : C), surjective (f s)) :
  (⋃ (y : β), range (λ (s : C), (f s y).val)) = ⋃₀ C :=
begin
  ext x, split,
  { rintro ⟨s, ⟨y, rfl⟩, ⟨s, hs⟩, rfl⟩, refine ⟨_, hs, _⟩, exact (f ⟨s, hs⟩ y).2 },
  { rintro ⟨s, hs, hx⟩, cases hf ⟨s, hs⟩ ⟨x, hx⟩ with y hy, refine ⟨_, ⟨y, rfl⟩, ⟨s, hs⟩, _⟩,
    exact congr_arg subtype.val hy }
end

lemma Union_range_eq_Union {ι α β : Type*} (C : ι → set α)
  {f : ∀ (x : ι), β → C x} (hf : ∀ (x : ι), surjective (f x)) :
  (⋃ (y : β), range (λ (x : ι), (f x y).val)) = ⋃ x, C x :=
begin
  ext x, rw [mem_Union, mem_Union], split,
  { rintro ⟨y, i, rfl⟩, exact ⟨i, (f i y).2⟩ },
  { rintro ⟨i, hx⟩, cases hf i ⟨x, hx⟩ with y hy,
    exact ⟨y, i, congr_arg subtype.val hy⟩ }
end

lemma union_distrib_Inter_right {ι : Type*} (s : ι → set α) (t : set α) :
  (⋂ i, s i) ∪ t = (⋂ i, s i ∪ t) :=
begin
  ext x,
  rw [mem_union_eq, mem_Inter],
  split; finish
end

lemma union_distrib_Inter_left {ι : Type*} (s : ι → set α) (t : set α) :
  t ∪ (⋂ i, s i) = (⋂ i, t ∪ s i) :=
begin
  rw [union_comm, union_distrib_Inter_right],
  simp [union_comm]
end

section function

/-! ### `maps_to` -/

lemma maps_to_sUnion {S : set (set α)} {t : set β} {f : α → β} (H : ∀ s ∈ S, maps_to f s t) :
  maps_to f (⋃₀ S) t :=
λ x ⟨s, hs, hx⟩, H s hs hx

lemma maps_to_Union {s : ι → set α} {t : set β} {f : α → β} (H : ∀ i, maps_to f (s i) t) :
  maps_to f (⋃ i, s i) t :=
maps_to_sUnion $ forall_range_iff.2 H

lemma maps_to_bUnion {p : ι → Prop} {s : Π (i : ι) (hi : p i), set α} {t : set β} {f : α → β}
  (H : ∀ i hi, maps_to f (s i hi) t) :
  maps_to f (⋃ i hi, s i hi) t :=
maps_to_Union $ λ i, maps_to_Union (H i)

lemma maps_to_Union_Union {s : ι → set α} {t : ι → set β} {f : α → β}
  (H : ∀ i, maps_to f (s i) (t i)) :
  maps_to f (⋃ i, s i) (⋃ i, t i) :=
maps_to_Union $ λ i, (H i).mono (subset.refl _) (subset_Union t i)

lemma maps_to_bUnion_bUnion {p : ι → Prop} {s : Π i (hi : p i), set α} {t : Π i (hi : p i), set β}
  {f : α → β} (H : ∀ i hi, maps_to f (s i hi) (t i hi)) :
  maps_to f (⋃ i hi, s i hi) (⋃ i hi, t i hi) :=
maps_to_Union_Union $ λ i, maps_to_Union_Union (H i)

lemma maps_to_sInter {s : set α} {T : set (set β)} {f : α → β} (H : ∀ t ∈ T, maps_to f s t) :
  maps_to f s (⋂₀ T) :=
λ x hx t ht, H t ht hx

lemma maps_to_Inter {s : set α} {t : ι → set β} {f : α → β} (H : ∀ i, maps_to f s (t i)) :
  maps_to f s (⋂ i, t i) :=
λ x hx, mem_Inter.2 $ λ i, H i hx

lemma maps_to_bInter {p : ι → Prop} {s : set α} {t : Π i (hi : p i), set β} {f : α → β}
  (H : ∀ i hi, maps_to f s (t i hi)) :
  maps_to f s (⋂ i hi, t i hi) :=
maps_to_Inter $ λ i, maps_to_Inter (H i)

lemma maps_to_Inter_Inter {s : ι → set α} {t : ι → set β} {f : α → β}
  (H : ∀ i, maps_to f (s i) (t i)) :
  maps_to f (⋂ i, s i) (⋂ i, t i) :=
maps_to_Inter $ λ i, (H i).mono (Inter_subset s i) (subset.refl _)

lemma maps_to_bInter_bInter {p : ι → Prop} {s : Π i (hi : p i), set α}
  {t : Π i (hi : p i), set β} {f : α → β} (H : ∀ i hi, maps_to f (s i hi) (t i hi)) :
  maps_to f (⋂ i hi, s i hi) (⋂ i hi, t i hi) :=
maps_to_Inter_Inter $ λ i, maps_to_Inter_Inter (H i)

lemma image_Inter_subset (s : ι → set α) (f : α → β) :
  f '' (⋂ i, s i) ⊆ ⋂ i, f '' (s i) :=
(maps_to_Inter_Inter $ λ i, maps_to_image f (s i)).image_subset

lemma image_bInter_subset {p : ι → Prop} (s : Π i (hi : p i), set α) (f : α → β) :
  f '' (⋂ i hi, s i hi) ⊆ ⋂ i hi, f '' (s i hi) :=
(maps_to_bInter_bInter $ λ i hi, maps_to_image f (s i hi)).image_subset

lemma image_sInter_subset (S : set (set α)) (f : α → β) :
  f '' (⋂₀ S) ⊆ ⋂ s ∈ S, f '' s :=
by { rw sInter_eq_bInter, apply image_bInter_subset }

/-! ### `inj_on` -/

lemma inj_on.image_Inter_eq [nonempty ι] {s : ι → set α} {f : α → β} (h : inj_on f (⋃ i, s i)) :
  f '' (⋂ i, s i) = ⋂ i, f '' (s i) :=
begin
  inhabit ι,
  refine subset.antisymm (image_Inter_subset s f) (λ y hy, _),
  simp only [mem_Inter, mem_image_iff_bex] at hy,
  choose x hx hy using hy,
  refine ⟨x (default ι), mem_Inter.2 $ λ i, _, hy _⟩,
  suffices : x (default ι) = x i,
  { rw this, apply hx },
  replace hx : ∀ i, x i ∈ ⋃ j, s j := λ i, (subset_Union _ _) (hx i),
  apply h (hx _) (hx _),
  simp only [hy]
end

lemma inj_on.image_bInter_eq {p : ι → Prop} {s : Π i (hi : p i), set α} (hp : ∃ i, p i) {f : α → β}
  (h : inj_on f (⋃ i hi, s i hi)) :
  f '' (⋂ i hi, s i hi) = ⋂ i hi, f '' (s i hi) :=
begin
  simp only [Inter, infi_subtype'],
  haveI : nonempty {i // p i} := nonempty_subtype.2 hp,
  apply inj_on.image_Inter_eq,
  simpa only [Union, supr_subtype'] using h
end

lemma inj_on_Union_of_directed {s : ι → set α} (hs : directed (⊆) s)
  {f : α → β} (hf : ∀ i, inj_on f (s i)) :
  inj_on f (⋃ i, s i) :=
begin
  intros x hx y hy hxy,
  rcases mem_Union.1 hx with ⟨i, hx⟩,
  rcases mem_Union.1 hy with ⟨j, hy⟩,
  rcases hs i j with ⟨k, hi, hj⟩,
  exact hf k (hi hx) (hj hy) hxy
end

/-! ### `surj_on` -/

lemma surj_on_sUnion {s : set α} {T : set (set β)} {f : α → β} (H : ∀ t ∈ T, surj_on f s t) :
  surj_on f s (⋃₀ T) :=
λ x ⟨t, ht, hx⟩, H t ht hx

lemma surj_on_Union {s : set α} {t : ι → set β} {f : α → β} (H : ∀ i, surj_on f s (t i)) :
  surj_on f s (⋃ i, t i) :=
surj_on_sUnion $ forall_range_iff.2 H

lemma surj_on_Union_Union {s : ι → set α} {t : ι → set β} {f : α → β}
  (H : ∀ i, surj_on f (s i) (t i)) :
  surj_on f (⋃ i, s i) (⋃ i, t i) :=
surj_on_Union $ λ i, (H i).mono (subset_Union _ _) (subset.refl _)

lemma surj_on_bUnion {p : ι → Prop} {s : set α} {t : Π i (hi : p i), set β} {f : α → β}
  (H : ∀ i hi, surj_on f s (t i hi)) :
  surj_on f s (⋃ i hi, t i hi) :=
surj_on_Union $ λ i, surj_on_Union (H i)

lemma surj_on_bUnion_bUnion {p : ι → Prop} {s : Π i (hi : p i), set α} {t : Π i (hi : p i), set β}
  {f : α → β} (H : ∀ i hi, surj_on f (s i hi) (t i hi)) :
  surj_on f (⋃ i hi, s i hi) (⋃ i hi, t i hi) :=
surj_on_Union_Union $ λ i, surj_on_Union_Union (H i)

lemma surj_on_Inter [hi : nonempty ι] {s : ι → set α} {t : set β} {f : α → β}
  (H : ∀ i, surj_on f (s i) t) (Hinj : inj_on f (⋃ i, s i)) :
  surj_on f (⋂ i, s i) t :=
begin
  intros y hy,
  rw [Hinj.image_Inter_eq, mem_Inter],
  exact λ i, H i hy
end

lemma surj_on_Inter_Inter [hi : nonempty ι] {s : ι → set α} {t : ι → set β} {f : α → β}
  (H : ∀ i, surj_on f (s i) (t i)) (Hinj : inj_on f (⋃ i, s i)) :
  surj_on f (⋂ i, s i) (⋂ i, t i) :=
surj_on_Inter (λ i, (H i).mono (subset.refl _) (Inter_subset _ _)) Hinj

/-! ### `bij_on` -/

lemma bij_on_Union {s : ι → set α} {t : ι → set β} {f : α → β} (H : ∀ i, bij_on f (s i) (t i))
  (Hinj : inj_on f (⋃ i, s i)) :
  bij_on f (⋃ i, s i) (⋃ i, t i) :=
⟨maps_to_Union_Union $ λ i, (H i).maps_to, Hinj, surj_on_Union_Union $ λ i, (H i).surj_on⟩

lemma bij_on_Inter [hi :nonempty ι] {s : ι → set α} {t : ι → set β} {f : α → β}
  (H : ∀ i, bij_on f (s i) (t i)) (Hinj : inj_on f (⋃ i, s i)) :
  bij_on f (⋂ i, s i) (⋂ i, t i) :=
⟨maps_to_Inter_Inter $ λ i, (H i).maps_to, hi.elim $ λ i, (H i).inj_on.mono (Inter_subset _ _),
  surj_on_Inter_Inter (λ i, (H i).surj_on) Hinj⟩

lemma bij_on_Union_of_directed {s : ι → set α} (hs : directed (⊆) s) {t : ι → set β} {f : α → β}
  (H : ∀ i, bij_on f (s i) (t i)) :
  bij_on f (⋃ i, s i) (⋃ i, t i) :=
bij_on_Union H $ inj_on_Union_of_directed hs (λ i, (H i).inj_on)

lemma bij_on_Inter_of_directed [nonempty ι] {s : ι → set α} (hs : directed (⊆) s) {t : ι → set β}
  {f : α → β} (H : ∀ i, bij_on f (s i) (t i)) :
  bij_on f (⋂ i, s i) (⋂ i, t i) :=
bij_on_Inter H $ inj_on_Union_of_directed hs (λ i, (H i).inj_on)

end function

/-! ### `image`, `preimage` -/

section image

lemma image_Union {f : α → β} {s : ι → set α} : f '' (⋃ i, s i) = (⋃ i, f '' s i) :=
begin
  apply set.ext, intro x,
  simp [image, exists_and_distrib_right.symm, -exists_and_distrib_right],
  exact exists_swap
end

lemma image_bUnion {f : α → β} {s : ι → set α} {p : ι → Prop} :
  f '' (⋃ i (hi : p i), s i) = (⋃ i (hi : p i), f '' s i) :=
by simp only [image_Union]

lemma univ_subtype {p : α → Prop} : (univ : set (subtype p)) = (⋃ x (h : p x), {⟨x, h⟩}) :=
set.ext $ λ ⟨x, h⟩, by simp [h]

lemma range_eq_Union {ι} (f : ι → α) : range f = (⋃ i, {f i}) :=
set.ext $ λ a, by simp [@eq_comm α a]

lemma image_eq_Union (f : α → β) (s : set α) : f '' s = (⋃ i ∈ s, {f i}) :=
set.ext $ λ b, by simp [@eq_comm β b]

lemma bUnion_range {f : ι → α} {g : α → set β} : (⋃ x ∈ range f, g x) = (⋃ y, g (f y)) :=
supr_range

@[simp] lemma Union_Union_eq' {f : ι → α} {g : α → set β} :
  (⋃ x y (h : f y = x), g x) = ⋃ y, g (f y) :=
by simpa using bUnion_range

lemma bInter_range {f : ι → α} {g : α → set β} : (⋂ x ∈ range f, g x) = (⋂ y, g (f y)) :=
infi_range

@[simp] lemma Inter_Inter_eq' {f : ι → α} {g : α → set β} :
  (⋂ x y (h : f y = x), g x) = ⋂ y, g (f y) :=
by simpa using bInter_range

variables {s : set γ} {f : γ → α} {g : α → set β}

lemma bUnion_image : (⋃ x ∈ f '' s, g x) = (⋃ y ∈ s, g (f y)) :=
supr_image

lemma bInter_image : (⋂ x ∈ f '' s, g x) = (⋂ y ∈ s, g (f y)) :=
infi_image

end image

section preimage

theorem monotone_preimage {f : α → β} : monotone (preimage f) := λ a b h, preimage_mono h

@[simp] theorem preimage_Union {ι : Sort*} {f : α → β} {s : ι → set β} :
  f ⁻¹' (⋃ i, s i) = (⋃ i, f ⁻¹' s i) :=
set.ext $ by simp [preimage]

theorem preimage_bUnion {ι} {f : α → β} {s : set ι} {t : ι → set β} :
  f ⁻¹' (⋃ i ∈ s, t i) = (⋃ i ∈ s, f ⁻¹' (t i)) :=
by simp

@[simp] theorem preimage_sUnion {f : α → β} {s : set (set β)} :
  f ⁻¹' (⋃₀ s) = (⋃ t ∈ s, f ⁻¹' t) :=
set.ext $ by simp [preimage]

lemma preimage_Inter {ι : Sort*} {s : ι → set β} {f : α → β} :
  f ⁻¹' (⋂ i, s i) = (⋂ i, f ⁻¹' s i) :=
by ext; simp

lemma preimage_bInter {s : γ → set β} {t : set γ} {f : α → β} :
  f ⁻¹' (⋂ i ∈ t, s i) = (⋂ i ∈ t, f ⁻¹' s i) :=
by ext; simp

@[simp] lemma bUnion_preimage_singleton (f : α → β) (s : set β) : (⋃ y ∈ s, f ⁻¹' {y}) = f ⁻¹' s :=
by rw [← preimage_bUnion, bUnion_of_singleton]

lemma bUnion_range_preimage_singleton (f : α → β) : (⋃ y ∈ range f, f ⁻¹' {y}) = univ :=
by rw [bUnion_preimage_singleton, preimage_range]

end preimage

section prod

theorem monotone_prod [preorder α] {f : α → set β} {g : α → set γ}
  (hf : monotone f) (hg : monotone g) : monotone (λ x, (f x).prod (g x)) :=
λ a b h, prod_mono (hf h) (hg h)

alias monotone_prod ← monotone.set_prod

lemma prod_Union {ι} {s : set α} {t : ι → set β} : s.prod (⋃ i, t i) = ⋃ i, s.prod (t i) :=
by { ext, simp }

lemma prod_bUnion {ι} {u : set ι} {s : set α} {t : ι → set β} :
  s.prod (⋃ i ∈ u, t i) = ⋃ i ∈ u, s.prod (t i) :=
by simp_rw [prod_Union]

lemma prod_sUnion {s : set α} {C : set (set β)} : s.prod (⋃₀ C) = ⋃₀ ((λ t, s.prod t) '' C) :=
by { simp only [sUnion_eq_bUnion, prod_bUnion, bUnion_image] }

lemma Union_prod_const {ι} {s : ι → set α} {t : set β} : (⋃ i, s i).prod t = ⋃ i, (s i).prod t :=
by { ext, simp }

lemma bUnion_prod_const {ι} {u : set ι} {s : ι → set α} {t : set β} :
  (⋃ i ∈ u, s i).prod t = ⋃ i ∈ u, (s i).prod t :=
by simp_rw [Union_prod_const]

lemma sUnion_prod_const {C : set (set α)} {t : set β} :
  (⋃₀ C).prod t = ⋃₀ ((λ s : set α, s.prod t) '' C) :=
by { simp only [sUnion_eq_bUnion, bUnion_prod_const, bUnion_image] }

lemma Union_prod {ι α β} (s : ι → set α) (t : ι → set β) :
  (⋃ (x : ι × ι), (s x.1).prod (t x.2)) = (⋃ (i : ι), s i).prod (⋃ (i : ι), t i) :=
by { ext, simp }

lemma Union_prod_of_monotone [semilattice_sup α] {s : α → set β} {t : α → set γ}
  (hs : monotone s) (ht : monotone t) : (⋃ x, (s x).prod (t x)) = (⋃ x, (s x)).prod (⋃ x, (t x)) :=
begin
  ext ⟨z, w⟩, simp only [mem_prod, mem_Union, exists_imp_distrib, and_imp, iff_def], split,
  { intros x hz hw, exact ⟨⟨x, hz⟩, x, hw⟩ },
  { intros x hz x' hw, exact ⟨x ⊔ x', hs le_sup_left hz, ht le_sup_right hw⟩ }
end

end prod


section image2

variables (f : α → β → γ) {s : set α} {t : set β}

lemma Union_image_left : (⋃ a ∈ s, f a '' t) = image2 f s t :=
by { ext y, split; simp only [mem_Union]; rintro ⟨a, ha, x, hx, ax⟩; exact ⟨a, x, ha, hx, ax⟩ }

lemma Union_image_right : (⋃ b ∈ t, (λ a, f a b) '' s) = image2 f s t :=
by { ext y, split; simp only [mem_Union]; rintro ⟨a, b, c, d, e⟩, exact ⟨c, a, d, b, e⟩,
     exact ⟨b, d, a, c, e⟩ }

lemma image2_Union_left (s : ι → set α) (t : set β) :
  image2 f (⋃ i, s i) t = ⋃ i, image2 f (s i) t :=
by simp only [← image_prod, Union_prod_const, image_Union]

lemma image2_Union_right (s : set α) (t : ι → set β) :
  image2 f s (⋃ i, t i) = ⋃ i, image2 f s (t i) :=
by simp only [← image_prod, prod_Union, image_Union]

end image2

section seq

/-- Given a set `s` of functions `α → β` and `t : set α`, `seq s t` is the union of `f '' t` over
all `f ∈ s`. -/
def seq (s : set (α → β)) (t : set α) : set β := {b | ∃ f ∈ s, ∃ a ∈ t, (f : α → β) a = b}

lemma seq_def {s : set (α → β)} {t : set α} : seq s t = ⋃ f ∈ s, f '' t :=
set.ext $ by simp [seq]

@[simp] lemma mem_seq_iff {s : set (α → β)} {t : set α} {b : β} :
  b ∈ seq s t ↔ ∃ (f ∈ s) (a ∈ t), (f : α → β) a = b :=
iff.rfl

lemma seq_subset {s : set (α → β)} {t : set α} {u : set β} :
  seq s t ⊆ u ↔ (∀ f ∈ s, ∀ a ∈ t, (f : α → β) a ∈ u) :=
iff.intro
  (λ h f hf a ha, h ⟨f, hf, a, ha, rfl⟩)
  (λ h b ⟨f, hf, a, ha, eq⟩, eq ▸ h f hf a ha)

lemma seq_mono {s₀ s₁ : set (α → β)} {t₀ t₁ : set α} (hs : s₀ ⊆ s₁) (ht : t₀ ⊆ t₁) :
  seq s₀ t₀ ⊆ seq s₁ t₁ :=
λ b ⟨f, hf, a, ha, eq⟩, ⟨f, hs hf, a, ht ha, eq⟩

lemma singleton_seq {f : α → β} {t : set α} : set.seq {f} t = f '' t :=
set.ext $ by simp

lemma seq_singleton {s : set (α → β)} {a : α} : set.seq s {a} = (λ f : α → β, f a) '' s :=
set.ext $ by simp

lemma seq_seq {s : set (β → γ)} {t : set (α → β)} {u : set α} :
  seq s (seq t u) = seq (seq ((∘) '' s) t) u :=
begin
  refine set.ext (λ c, iff.intro _ _),
  { rintro ⟨f, hfs, b, ⟨g, hg, a, hau, rfl⟩, rfl⟩,
    exact ⟨f ∘ g, ⟨(∘) f, mem_image_of_mem _ hfs, g, hg, rfl⟩, a, hau, rfl⟩ },
  { rintro ⟨fg, ⟨fc, ⟨f, hfs, rfl⟩, g, hgt, rfl⟩, a, ha, rfl⟩,
    exact ⟨f, hfs, g a, ⟨g, hgt, a, ha, rfl⟩, rfl⟩ }
end

lemma image_seq {f : β → γ} {s : set (α → β)} {t : set α} :
  f '' seq s t = seq ((∘) f '' s) t :=
by rw [← singleton_seq, ← singleton_seq, seq_seq, image_singleton]

lemma prod_eq_seq {s : set α} {t : set β} : s.prod t = (prod.mk '' s).seq t :=
begin
  ext ⟨a, b⟩,
  split,
  { rintro ⟨ha, hb⟩, exact ⟨prod.mk a, ⟨a, ha, rfl⟩, b, hb, rfl⟩ },
  { rintro ⟨f, ⟨x, hx, rfl⟩, y, hy, eq⟩, rw ← eq, exact ⟨hx, hy⟩ }
end

lemma prod_image_seq_comm (s : set α) (t : set β) :
  (prod.mk '' s).seq t = seq ((λ b a, (a, b)) '' t) s :=
by rw [← prod_eq_seq, ← image_swap_prod, prod_eq_seq, image_seq, ← image_comp, prod.swap]

lemma image2_eq_seq (f : α → β → γ) (s : set α) (t : set β) : image2 f s t = seq (f '' s) t :=
by { ext, simp }

end seq

/-! ### `set` as a monad -/

instance : monad set :=
{ pure       := λ (α : Type u) a, {a},
  bind       := λ (α β : Type u) s f, ⋃ i ∈ s, f i,
  seq        := λ (α β : Type u), set.seq,
  map        := λ (α β : Type u), set.image }

section monad
variables {α' β' : Type u} {s : set α'} {f : α' → set β'} {g : set (α' → β')}

@[simp] lemma bind_def : s >>= f = ⋃ i ∈ s, f i := rfl

@[simp] lemma fmap_eq_image (f : α' → β') : f <$> s = f '' s := rfl

@[simp] lemma seq_eq_set_seq {α β : Type*} (s : set (α → β)) (t : set α) : s <*> t = s.seq t := rfl

@[simp] lemma pure_def (a : α) : (pure a : set α) = {a} := rfl

end monad

instance : is_lawful_monad set :=
{ pure_bind             := λ α β x f, by simp,
  bind_assoc            := λ α β γ s f g, set.ext $ λ a,
    by simp [exists_and_distrib_right.symm, -exists_and_distrib_right,
             exists_and_distrib_left.symm, -exists_and_distrib_left, and_assoc];
       exact exists_swap,
  id_map                := λ α, id_map,
  bind_pure_comp_eq_map := λ α β f s, set.ext $ by simp [set.image, eq_comm],
  bind_map_eq_seq       := λ α β s t, by simp [seq_def] }

instance : is_comm_applicative (set : Type u → Type u) :=
⟨ λ α β s t, prod_image_seq_comm s t ⟩

section pi

variables {π : α → Type*}

lemma pi_def (i : set α) (s : Π a, set (π a)) :
  pi i s = (⋂ a ∈ i, eval a ⁻¹' s a) :=
by { ext, simp }

lemma univ_pi_eq_Inter (t : Π i, set (π i)) : pi univ t = ⋂ i, eval i ⁻¹' t i :=
by simp only [pi_def, Inter_true, mem_univ]

lemma pi_diff_pi_subset (i : set α) (s t : Π a, set (π a)) :
  pi i s \ pi i t ⊆ ⋃ a ∈ i, (eval a ⁻¹' (s a \ t a)) :=
begin
  refine diff_subset_comm.2 (λ x hx a ha, _),
  simp only [mem_diff, mem_pi, mem_Union, not_exists, mem_preimage, not_and, not_not, eval_apply]
    at hx,
  exact hx.2 _ ha (hx.1 _ ha)
end

lemma Union_univ_pi (t : Π i, ι → set (π i)) :
  (⋃ (x : α → ι), pi univ (λ i, t i (x i))) = pi univ (λ i, ⋃ (j : ι), t i j) :=
by { ext, simp [classical.skolem] }

end pi

end set

namespace function
namespace surjective

lemma Union_comp {f : ι → ι₂} (hf : surjective f) (g : ι₂ → set α) :
  (⋃ x, g (f x)) = ⋃ y, g y :=
hf.supr_comp g

lemma Inter_comp {f : ι → ι₂} (hf : surjective f) (g : ι₂ → set α) :
  (⋂ x, g (f x)) = ⋂ y, g y :=
hf.infi_comp g

end surjective
end function

/-!
### Disjoint sets

We define some lemmas in the `disjoint` namespace to be able to use projection notation.
-/

section disjoint

variables {s t u : set α}

namespace disjoint

theorem union_left (hs : disjoint s u) (ht : disjoint t u) : disjoint (s ∪ t) u :=
hs.sup_left ht

theorem union_right (ht : disjoint s t) (hu : disjoint s u) : disjoint s (t ∪ u) :=
ht.sup_right hu

lemma inter_left (u : set α) (h : disjoint s t) : disjoint (s ∩ u) t :=
inf_left _ h

lemma inter_left' (u : set α) (h : disjoint s t) : disjoint (u ∩ s) t :=
inf_left' _ h

lemma inter_right (u : set α) (h : disjoint s t) : disjoint s (t ∩ u) :=
inf_right _ h

lemma inter_right' (u : set α) (h : disjoint s t) : disjoint s (u ∩ t) :=
inf_right' _ h

lemma preimage {α β} (f : α → β) {s t : set β} (h : disjoint s t) : disjoint (f ⁻¹' s) (f ⁻¹' t) :=
λ x hx, h hx

end disjoint

namespace set

protected theorem disjoint_iff : disjoint s t ↔ s ∩ t ⊆ ∅ := iff.rfl

theorem disjoint_iff_inter_eq_empty : disjoint s t ↔ s ∩ t = ∅ :=
disjoint_iff

lemma not_disjoint_iff : ¬disjoint s t ↔ ∃ x, x ∈ s ∧ x ∈ t :=
not_forall.trans $ exists_congr $ λ x, not_not

lemma disjoint_left : disjoint s t ↔ ∀ {a}, a ∈ s → a ∉ t :=
show (∀ x, ¬(x ∈ s ∩ t)) ↔ _, from ⟨λ h a, not_and.1 $ h a, λ h a, not_and.2 $ h a⟩

theorem disjoint_right : disjoint s t ↔ ∀ {a}, a ∈ t → a ∉ s :=
by rw [disjoint.comm, disjoint_left]

theorem disjoint_of_subset_left (h : s ⊆ u) (d : disjoint u t) : disjoint s t :=
d.mono_left h

theorem disjoint_of_subset_right (h : t ⊆ u) (d : disjoint s u) : disjoint s t :=
d.mono_right h

theorem disjoint_of_subset {s t u v : set α} (h1 : s ⊆ u) (h2 : t ⊆ v) (d : disjoint u v) :
  disjoint s t :=
d.mono h1 h2

@[simp] theorem disjoint_union_left :
  disjoint (s ∪ t) u ↔ disjoint s u ∧ disjoint t u :=
disjoint_sup_left

@[simp] theorem disjoint_union_right :
  disjoint s (t ∪ u) ↔ disjoint s t ∧ disjoint s u :=
disjoint_sup_right

@[simp] theorem disjoint_Union_left {ι : Sort*} {s : ι → set α} :
  disjoint (⋃ i, s i) t ↔ ∀ i, disjoint (s i) t :=
supr_disjoint_iff

@[simp] theorem disjoint_Union_right {ι : Sort*} {s : ι → set α} :
  disjoint t (⋃ i, s i) ↔ ∀ i, disjoint t (s i) :=
disjoint_supr_iff

theorem disjoint_diff {a b : set α} : disjoint a (b \ a) :=
disjoint_iff.2 (inter_diff_self _ _)

@[simp] theorem disjoint_empty (s : set α) : disjoint s ∅ := disjoint_bot_right

@[simp] theorem empty_disjoint (s : set α) : disjoint ∅ s := disjoint_bot_left

@[simp] lemma univ_disjoint {s : set α} : disjoint univ s ↔ s = ∅ :=
top_disjoint

@[simp] lemma disjoint_univ {s : set α} : disjoint s univ ↔ s = ∅ :=
disjoint_top

@[simp] theorem disjoint_singleton_left {a : α} {s : set α} : disjoint {a} s ↔ a ∉ s :=
by simp [set.disjoint_iff, subset_def]; exact iff.rfl

@[simp] theorem disjoint_singleton_right {a : α} {s : set α} : disjoint s {a} ↔ a ∉ s :=
by rw [disjoint.comm]; exact disjoint_singleton_left

theorem disjoint_image_image {f : β → α} {g : γ → α} {s : set β} {t : set γ}
  (h : ∀ b ∈ s, ∀ c ∈ t, f b ≠ g c) : disjoint (f '' s) (g '' t) :=
by rintro a ⟨⟨b, hb, eq⟩, c, hc, rfl⟩; exact h b hb c hc eq

theorem pairwise_on_disjoint_fiber (f : α → β) (s : set β) :
  pairwise_on s (disjoint on (λ y, f ⁻¹' {y})) :=
λ y₁ _ y₂ _ hy x ⟨hx₁, hx₂⟩, hy (eq.trans (eq.symm hx₁) hx₂)

lemma preimage_eq_empty {f : α → β} {s : set β} (h : disjoint s (range f)) :
  f ⁻¹' s = ∅ :=
by simpa using h.preimage f

lemma preimage_eq_empty_iff {f : α → β} {s : set β} : disjoint s (range f) ↔ f ⁻¹' s = ∅ :=
⟨preimage_eq_empty,
  λ h, by { simp [eq_empty_iff_forall_not_mem, set.disjoint_iff_inter_eq_empty] at h ⊢, finish }⟩

end set

end disjoint

namespace set

/-- A collection of sets is `pairwise_disjoint`, if any two different sets in this collection
are disjoint. -/
def pairwise_disjoint (s : set (set α)) : Prop :=
pairwise_on s disjoint

lemma pairwise_disjoint.subset {s t : set (set α)} (h : s ⊆ t)
  (ht : pairwise_disjoint t) : pairwise_disjoint s :=
pairwise_on.mono h ht

lemma pairwise_disjoint.range {s : set (set α)} (f : s → set α) (hf : ∀ (x : s), f x ⊆ x.1)
  (ht : pairwise_disjoint s) : pairwise_disjoint (range f) :=
begin
  rintro _ ⟨x, rfl⟩ _ ⟨y, rfl⟩ hxy, refine (ht _ x.2 _ y.2 _).mono (hf x) (hf y),
  intro h, apply hxy, apply congr_arg f, exact subtype.eq h
end

-- classical
lemma pairwise_disjoint.elim {s : set (set α)} (h : pairwise_disjoint s) {x y : set α}
  (hx : x ∈ s) (hy : y ∈ s) (z : α) (hzx : z ∈ x) (hzy : z ∈ y) : x = y :=
not_not.1 $ λ h', h x hx y hy h' ⟨hzx, hzy⟩

end set

namespace set
variables (t : α → set β)

lemma subset_diff {s t u : set α} : s ⊆ t \ u ↔ s ⊆ t ∧ disjoint s u :=
⟨λ h, ⟨λ x hxs, (h hxs).1, λ x ⟨hxs, hxu⟩, (h hxs).2 hxu⟩,
λ ⟨h1, h2⟩ x hxs, ⟨h1 hxs, λ hxu, h2 ⟨hxs, hxu⟩⟩⟩

/-- If `t` is an indexed family of sets, then there is a natural map from `Σ i, t i` to `⋃ i, t i`
sending `⟨i, x⟩` to `x`. -/
def sigma_to_Union (x : Σ i, t i) : (⋃ i, t i) := ⟨x.2, mem_Union.2 ⟨x.1, x.2.2⟩⟩

lemma sigma_to_Union_surjective : surjective (sigma_to_Union t)
| ⟨b, hb⟩ := have ∃ a, b ∈ t a, by simpa using hb, let ⟨a, hb⟩ := this in ⟨⟨a, b, hb⟩, rfl⟩

lemma sigma_to_Union_injective (h : ∀ i j, i ≠ j → disjoint (t i) (t j)) :
  injective (sigma_to_Union t)
| ⟨a₁, b₁, h₁⟩ ⟨a₂, b₂, h₂⟩ eq :=
  have b_eq : b₁ = b₂, from congr_arg subtype.val eq,
  have a_eq : a₁ = a₂, from classical.by_contradiction $ λ ne,
    have b₁ ∈ t a₁ ∩ t a₂, from ⟨h₁, b_eq.symm ▸ h₂⟩,
    h _ _ ne this,
  sigma.eq a_eq $ subtype.eq $ by subst b_eq; subst a_eq

lemma sigma_to_Union_bijective (h : ∀ i j, i ≠ j → disjoint (t i) (t j)) :
  bijective (sigma_to_Union t) :=
⟨sigma_to_Union_injective t h, sigma_to_Union_surjective t⟩

/-- Equivalence between a disjoint union and a dependent sum. -/
noncomputable def Union_eq_sigma_of_disjoint {t : α → set β}
  (h : ∀ i j, i ≠ j → disjoint (t i) (t j)) : (⋃ i, t i) ≃ (Σ i, t i) :=
(equiv.of_bijective _ $ sigma_to_Union_bijective t h).symm

/-- Equivalence between a disjoint bounded union and a dependent sum. -/
noncomputable def bUnion_eq_sigma_of_disjoint {s : set α} {t : α → set β}
  (h : pairwise_on s (disjoint on t)) : (⋃ i ∈ s, t i) ≃ (Σ i : s, t i.val) :=
equiv.trans (equiv.set_congr (bUnion_eq_Union _ _)) $ Union_eq_sigma_of_disjoint $
  λ ⟨i, hi⟩ ⟨j, hj⟩ ne, h _ hi _ hj $ λ eq, ne $ subtype.eq eq

end set<|MERGE_RESOLUTION|>--- conflicted
+++ resolved
@@ -7,7 +7,6 @@
 import order.complete_boolean_algebra
 import order.directed
 import order.galois_connection
-<<<<<<< HEAD
 
 /-!
 # The set lattice
@@ -42,8 +41,6 @@
 * `⋃₀`: `set.sUnion`
 * `⋂₀`: `set.sInter`
 -/
-=======
->>>>>>> e28d9451
 
 open function tactic set auto
 
