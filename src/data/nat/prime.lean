--- conflicted
+++ resolved
@@ -223,28 +223,8 @@
 by by_cases n1 : n = 1;
     [exact n1.symm ▸ dec_trivial, exact (min_fac_prime n1).pos]
 
-<<<<<<< HEAD
-  theorem le_min_fac {m n : ℕ} : n = 1 ∨ m ≤ min_fac n ↔ ∀ p, prime p → p ∣ n → m ≤ p :=
-  ⟨λ h p pp d, h.elim
-    (by rintro rfl; cases pp.not_dvd_one d)
-    (λ h, le_trans h $ min_fac_le_of_dvd pp.two_le d),
-   λ H, or_iff_not_imp_left.2 $ λ n1, H _ (min_fac_prime n1) (min_fac_dvd _)⟩
-
-  theorem le_min_fac' {m n : ℕ} : n = 1 ∨ m ≤ min_fac n ↔ ∀ p, 2 ≤ p → p ∣ n → m ≤ p :=
-  ⟨λ h p (pp:1<p) d, h.elim
-    (by rintro rfl; cases not_le_of_lt pp (le_of_dvd dec_trivial d))
-    (λ h, le_trans h $ min_fac_le_of_dvd pp d),
-   λ H, le_min_fac.2 (λ p pp d, H p pp.two_le d)⟩
-
-  theorem prime_def_min_fac {p : ℕ} : prime p ↔ 2 ≤ p ∧ min_fac p = p :=
-  ⟨λ pp, ⟨pp.two_le,
-    let ⟨f2, fd, a⟩ := min_fac_has_prop $ ne_of_gt pp.one_lt in
-    ((dvd_prime pp).1 fd).resolve_left (ne_of_gt f2)⟩,
-   λ ⟨p2, e⟩, e ▸ min_fac_prime (ne_of_gt p2)⟩
-=======
 theorem min_fac_le {n : ℕ} (H : 0 < n) : min_fac n ≤ n :=
 le_of_dvd H (min_fac_dvd n)
->>>>>>> 24b7290d
 
 theorem le_min_fac {m n : ℕ} : n = 1 ∨ m ≤ min_fac n ↔ ∀ p, prime p → p ∣ n → m ≤ p :=
 ⟨λ h p pp d, h.elim
