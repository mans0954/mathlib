/-
Copyright (c) 2017 Johannes Hölzl. All rights reserved.
Released under Apache 2.0 license as described in the file LICENSE.
Authors: Johannes Hölzl, Scott Morrison
-/
import data.finset.preimage
import algebra.indicator_function
import algebra.group_action_hom

/-!
# Type of functions with finite support

For any type `α` and a type `M` with zero, we define the type `finsupp α M` (notation: `α →₀ M`)
of finitely supported functions from `α` to `M`, i.e. the functions which are zero everywhere
on `α` except on a finite set.

Functions with finite support are used (at least) in the following parts of the library:

* `monoid_algebra R M` and `add_monoid_algebra R M` are defined as `M →₀ R`;

* polynomials and multivariate polynomials are defined as `add_monoid_algebra`s, hence they use
  `finsupp` under the hood;

* the linear combination of a family of vectors `v i` with coefficients `f i` (as used, e.g., to
  define linearly independent family `linear_independent`) is defined as a map
  `finsupp.total : (ι → M) → (ι →₀ R) →ₗ[R] M`.

Some other constructions are naturally equivalent to `α →₀ M` with some `α` and `M` but are defined
in a different way in the library:

* `multiset α ≃+ α →₀ ℕ`;
* `free_abelian_group α ≃+ α →₀ ℤ`.

Most of the theory assumes that the range is a commutative additive monoid. This gives us the big
sum operator as a powerful way to construct `finsupp` elements.

Many constructions based on `α →₀ M` use `semireducible` type tags to avoid reusing unwanted type
instances. E.g., `monoid_algebra`, `add_monoid_algebra`, and types based on these two have
non-pointwise multiplication.

## Notations

This file adds `α →₀ M` as a global notation for `finsupp α M`. We also use the following convention
for `Type*` variables in this file

* `α`, `β`, `γ`: types with no additional structure that appear as the first argument to `finsupp`
  somewhere in the statement;

* `ι` : an auxiliary index type;

* `M`, `M'`, `N`, `P`: types with `has_zero` or `(add_)(comm_)monoid` structure; `M` is also used
  for a (semi)module over a (semi)ring.

* `G`, `H`: groups (commutative or not, multiplicative or additive);

* `R`, `S`: (semi)rings.

## TODO

* This file is currently ~2K lines long, so possibly it should be splitted into smaller chunks;

* Add the list of definitions and important lemmas to the module docstring.

## Implementation notes

This file is a `noncomputable theory` and uses classical logic throughout.

## Notation

This file defines `α →₀ β` as notation for `finsupp α β`.

-/

noncomputable theory
open_locale classical big_operators

open finset

variables {α β γ ι M M' N P G H R S : Type*}

/-- `finsupp α M`, denoted `α →₀ M`, is the type of functions `f : α → M` such that
  `f x = 0` for all but finitely many `x`. -/
structure finsupp (α : Type*) (M : Type*) [has_zero M] :=
(support            : finset α)
(to_fun             : α → M)
(mem_support_to_fun : ∀a, a ∈ support ↔ to_fun a ≠ 0)

infixr ` →₀ `:25 := finsupp

namespace finsupp

/-! ### Basic declarations about `finsupp` -/

section basic
variable [has_zero M]

instance : has_coe_to_fun (α →₀ M) := ⟨λ _, α → M, to_fun⟩

@[simp] lemma coe_mk (f : α → M) (s : finset α) (h : ∀ a, a ∈ s ↔ f a ≠ 0) :
  ⇑(⟨s, f, h⟩ : α →₀ M) = f := rfl

instance : has_zero (α →₀ M) := ⟨⟨∅, 0, λ _, ⟨false.elim, λ H, H rfl⟩⟩⟩

@[simp] lemma coe_zero : ⇑(0 : α →₀ M) = 0 := rfl
lemma zero_apply {a : α} : (0 : α →₀ M) a = 0 := rfl
@[simp] lemma support_zero : (0 : α →₀ M).support = ∅ := rfl

instance : inhabited (α →₀ M) := ⟨0⟩

@[simp] lemma mem_support_iff {f : α →₀ M} : ∀{a:α}, a ∈ f.support ↔ f a ≠ 0 :=
f.mem_support_to_fun

@[simp, norm_cast] lemma fun_support_eq (f : α →₀ M) : function.support f = f.support :=
set.ext $ λ x, mem_support_iff.symm

lemma not_mem_support_iff {f : α →₀ M} {a} : a ∉ f.support ↔ f a = 0 :=
not_iff_comm.1 mem_support_iff.symm

lemma coe_fn_injective : @function.injective (α →₀ M) (α → M) coe_fn
| ⟨s, f, hf⟩ ⟨t, g, hg⟩ h :=
  begin
    change f = g at h, subst h,
    have : s = t, { ext a, exact (hf a).trans (hg a).symm },
    subst this
  end

@[simp, norm_cast] lemma coe_fn_inj {f g : α →₀ M} : (f : α → M) = g ↔ f = g :=
coe_fn_injective.eq_iff

@[simp, norm_cast] lemma coe_eq_zero {f : α →₀ M} : (f : α → M) = 0 ↔ f = 0 :=
by rw [← coe_zero, coe_fn_inj]

@[ext] lemma ext {f g : α →₀ M} (h : ∀a, f a = g a) : f = g := coe_fn_injective (funext h)

lemma ext_iff {f g : α →₀ M} : f = g ↔ (∀a:α, f a = g a) :=
⟨by rintros rfl a; refl, ext⟩

lemma ext_iff' {f g : α →₀ M} : f = g ↔ f.support = g.support ∧ ∀ x ∈ f.support, f x = g x :=
⟨λ h, h ▸ ⟨rfl, λ _ _, rfl⟩, λ ⟨h₁, h₂⟩, ext $ λ a,
  if h : a ∈ f.support then h₂ a h else
    have hf : f a = 0, from not_mem_support_iff.1 h,
    have hg : g a = 0, by rwa [h₁, not_mem_support_iff] at h,
    by rw [hf, hg]⟩

lemma congr_fun {f g : α →₀ M} (h : f = g) (a : α) : f a = g a :=
congr_fun (congr_arg finsupp.to_fun h) a

@[simp] lemma support_eq_empty {f : α →₀ M} : f.support = ∅ ↔ f = 0 :=
by exact_mod_cast @function.support_eq_empty_iff _ _ _ f

lemma support_nonempty_iff {f : α →₀ M} : f.support.nonempty ↔ f ≠ 0 :=
by simp only [finsupp.support_eq_empty, finset.nonempty_iff_ne_empty, ne.def]

lemma nonzero_iff_exists {f : α →₀ M} : f ≠ 0 ↔ ∃ a : α, f a ≠ 0 :=
by simp [← finsupp.support_eq_empty, finset.eq_empty_iff_forall_not_mem]

lemma card_support_eq_zero {f : α →₀ M} : card f.support = 0 ↔ f = 0 :=
by simp

instance [decidable_eq α] [decidable_eq M] : decidable_eq (α →₀ M) :=
assume f g, decidable_of_iff (f.support = g.support ∧ (∀a∈f.support, f a = g a)) ext_iff'.symm

lemma finite_support (f : α →₀ M) : set.finite (function.support f) :=
f.fun_support_eq.symm ▸ f.support.finite_to_set

lemma support_subset_iff {s : set α} {f : α →₀ M} :
  ↑f.support ⊆ s ↔ (∀a∉s, f a = 0) :=
by simp only [set.subset_def, mem_coe, mem_support_iff];
   exact forall_congr (assume a, not_imp_comm)

/-- Given `fintype α`, `equiv_fun_on_fintype` is the `equiv` between `α →₀ β` and `α → β`.
  (All functions on a finite type are finitely supported.) -/
@[simps] def equiv_fun_on_fintype [fintype α] : (α →₀ M) ≃ (α → M) :=
⟨λf a, f a, λf, mk (finset.univ.filter $ λa, f a ≠ 0) f (by simp only [true_and, finset.mem_univ,
  iff_self, finset.mem_filter, finset.filter_congr_decidable, forall_true_iff]),
  begin intro f, ext a, refl end,
  begin intro f, ext a, refl end⟩

@[simp] lemma equiv_fun_on_fintype_symm_coe {α} [fintype α] (f : α →₀ M) :
  equiv_fun_on_fintype.symm f = f :=
by { ext, simp [equiv_fun_on_fintype], }

end basic

/-! ### Declarations about `single` -/

section single
variables [has_zero M] {a a' : α} {b : M}

/-- `single a b` is the finitely supported function which has
  value `b` at `a` and zero otherwise. -/
def single (a : α) (b : M) : α →₀ M :=
⟨if b = 0 then ∅ else {a}, λ a', if a = a' then b else 0, λ a', begin
  by_cases hb : b = 0; by_cases a = a';
    simp only [hb, h, if_pos, if_false, mem_singleton],
  { exact ⟨false.elim, λ H, H rfl⟩ },
  { exact ⟨false.elim, λ H, H rfl⟩ },
  { exact ⟨λ _, hb, λ _, rfl⟩ },
  { exact ⟨λ H _, h H.symm, λ H, (H rfl).elim⟩ }
end⟩

lemma single_apply [decidable (a = a')] : single a b a' = if a = a' then b else 0 :=
by convert rfl

lemma single_eq_indicator : ⇑(single a b) = set.indicator {a} (λ _, b) :=
by { ext, simp [single_apply, set.indicator, @eq_comm _ a] }

@[simp] lemma single_eq_same : (single a b : α →₀ M) a = b :=
if_pos rfl

@[simp] lemma single_eq_of_ne (h : a ≠ a') : (single a b : α →₀ M) a' = 0 :=
if_neg h

lemma single_eq_update : ⇑(single a b) = function.update 0 a b :=
by rw [single_eq_indicator, ← set.piecewise_eq_indicator, set.piecewise_singleton]

lemma single_eq_pi_single : ⇑(single a b) = pi.single a b :=
single_eq_update

@[simp] lemma single_zero : (single a 0 : α →₀ M) = 0 :=
coe_fn_injective $ by simpa only [single_eq_update, coe_zero]
  using function.update_eq_self a (0 : α → M)

lemma single_of_single_apply (a a' : α) (b : M) :
  single a ((single a' b) a) = single a' (single a' b) a :=
begin
  rw [single_apply, single_apply],
  ext,
  split_ifs,
  { rw h, },
  { rw [zero_apply, single_apply, if_t_t], },
end

lemma support_single_ne_zero (hb : b ≠ 0) : (single a b).support = {a} :=
if_neg hb

lemma support_single_subset : (single a b).support ⊆ {a} :=
show ite _ _ _ ⊆ _, by split_ifs; [exact empty_subset _, exact subset.refl _]

lemma single_apply_mem (x) : single a b x ∈ ({0, b} : set M) :=
by rcases em (a = x) with (rfl|hx); [simp, simp [single_eq_of_ne hx]]

lemma range_single_subset : set.range (single a b) ⊆ {0, b} :=
set.range_subset_iff.2 single_apply_mem

/-- `finsupp.single a b` is injective in `b`. For the statement that it is injective in `a`, see
`finsupp.single_left_injective` -/
lemma single_injective (a : α) : function.injective (single a : M → α →₀ M) :=
assume b₁ b₂ eq,
have (single a b₁ : α →₀ M) a = (single a b₂ : α →₀ M) a, by rw eq,
by rwa [single_eq_same, single_eq_same] at this

lemma single_apply_eq_zero {a x : α} {b : M} : single a b x = 0 ↔ (x = a → b = 0) :=
by simp [single_eq_indicator]

lemma mem_support_single (a a' : α) (b : M) :
  a ∈ (single a' b).support ↔ a = a' ∧ b ≠ 0 :=
by simp [single_apply_eq_zero, not_or_distrib]

lemma eq_single_iff {f : α →₀ M} {a b} : f = single a b ↔ f.support ⊆ {a} ∧ f a = b :=
begin
  refine ⟨λ h, h.symm ▸ ⟨support_single_subset, single_eq_same⟩, _⟩,
  rintro ⟨h, rfl⟩,
  ext x,
  by_cases hx : a = x; simp only [hx, single_eq_same, single_eq_of_ne, ne.def, not_false_iff],
  exact not_mem_support_iff.1 (mt (λ hx, (mem_singleton.1 (h hx)).symm) hx)
end

lemma single_eq_single_iff (a₁ a₂ : α) (b₁ b₂ : M) :
  single a₁ b₁ = single a₂ b₂ ↔ ((a₁ = a₂ ∧ b₁ = b₂) ∨ (b₁ = 0 ∧ b₂ = 0)) :=
begin
  split,
  { assume eq,
    by_cases a₁ = a₂,
    { refine or.inl ⟨h, _⟩,
      rwa [h, (single_injective a₂).eq_iff] at eq },
    { rw [ext_iff] at eq,
      have h₁ := eq a₁,
      have h₂ := eq a₂,
      simp only [single_eq_same, single_eq_of_ne h, single_eq_of_ne (ne.symm h)] at h₁ h₂,
      exact or.inr ⟨h₁, h₂.symm⟩ } },
  { rintros (⟨rfl, rfl⟩ | ⟨rfl, rfl⟩),
    { refl },
    { rw [single_zero, single_zero] } }
end

/-- `finsupp.single a b` is injective in `a`. For the statement that it is injective in `b`, see
`finsupp.single_injective` -/
lemma single_left_injective (h : b ≠ 0) : function.injective (λ a : α, single a b) :=
λ a a' H, (((single_eq_single_iff _ _ _ _).mp H).resolve_right $ λ hb, h hb.1).left

lemma single_left_inj (h : b ≠ 0) : single a b = single a' b ↔ a = a' :=
(single_left_injective h).eq_iff

lemma support_single_ne_bot (i : α) (h : b ≠ 0) :
  (single i b).support ≠ ⊥ :=
begin
  have : i ∈ (single i b).support := by simpa using h,
  intro H,
  simpa [H]
end

lemma support_single_disjoint {b' : M} (hb : b ≠ 0) (hb' : b' ≠ 0) {i j : α} :
  disjoint (single i b).support (single j b').support ↔ i ≠ j :=
by simpa [support_single_ne_zero, hb, hb'] using ne_comm

@[simp] lemma single_eq_zero : single a b = 0 ↔ b = 0 :=
by simp [ext_iff, single_eq_indicator]

lemma single_swap (a₁ a₂ : α) (b : M) : single a₁ b a₂ = single a₂ b a₁ :=
by simp only [single_apply]; ac_refl

instance [nonempty α] [nontrivial M] : nontrivial (α →₀ M) :=
begin
  inhabit α,
  rcases exists_ne (0 : M) with ⟨x, hx⟩,
  exact nontrivial_of_ne (single (default α) x) 0 (mt single_eq_zero.1 hx)
end

lemma unique_single [unique α] (x : α →₀ M) : x = single (default α) (x (default α)) :=
ext $ unique.forall_iff.2 single_eq_same.symm

lemma unique_ext [unique α] {f g : α →₀ M} (h : f (default α) = g (default α)) : f = g :=
ext $ λ a, by rwa [unique.eq_default a]

lemma unique_ext_iff [unique α] {f g : α →₀ M} : f = g ↔  f (default α) = g (default α) :=
⟨λ h, h ▸ rfl, unique_ext⟩

@[simp] lemma unique_single_eq_iff [unique α] {b' : M} :
  single a b = single a' b' ↔ b = b' :=
by rw [unique_ext_iff, unique.eq_default a, unique.eq_default a', single_eq_same, single_eq_same]

lemma support_eq_singleton {f : α →₀ M} {a : α} :
  f.support = {a} ↔ f a ≠ 0 ∧ f = single a (f a) :=
⟨λ h, ⟨mem_support_iff.1 $ h.symm ▸ finset.mem_singleton_self a,
  eq_single_iff.2 ⟨subset_of_eq h, rfl⟩⟩, λ h, h.2.symm ▸ support_single_ne_zero h.1⟩

lemma support_eq_singleton' {f : α →₀ M} {a : α} :
  f.support = {a} ↔ ∃ b ≠ 0, f = single a b :=
⟨λ h, let h := support_eq_singleton.1 h in ⟨_, h.1, h.2⟩,
  λ ⟨b, hb, hf⟩, hf.symm ▸ support_single_ne_zero hb⟩

lemma card_support_eq_one {f : α →₀ M} : card f.support = 1 ↔ ∃ a, f a ≠ 0 ∧ f = single a (f a) :=
by simp only [card_eq_one, support_eq_singleton]

lemma card_support_eq_one' {f : α →₀ M} : card f.support = 1 ↔ ∃ a (b ≠ 0), f = single a b :=
by simp only [card_eq_one, support_eq_singleton']

@[simp] lemma equiv_fun_on_fintype_single [fintype α] (x : α) (m : M) :
  (@finsupp.equiv_fun_on_fintype α M _ _) (finsupp.single x m) = pi.single x m :=
by { ext, simp [finsupp.single_eq_pi_single, finsupp.equiv_fun_on_fintype], }

@[simp] lemma equiv_fun_on_fintype_symm_single [fintype α] (x : α) (m : M) :
  (@finsupp.equiv_fun_on_fintype α M _ _).symm (pi.single x m) = finsupp.single x m :=
by { ext, simp [finsupp.single_eq_pi_single, finsupp.equiv_fun_on_fintype], }

end single

/-! ### Declarations about `on_finset` -/

section on_finset
variables [has_zero M]

/-- `on_finset s f hf` is the finsupp function representing `f` restricted to the finset `s`.
  The function needs to be `0` outside of `s`. Use this when the set needs to be filtered anyways,
  otherwise a better set representation is often available. -/
def on_finset (s : finset α) (f : α → M) (hf : ∀a, f a ≠ 0 → a ∈ s) : α →₀ M :=
⟨s.filter (λa, f a ≠ 0), f, by simpa⟩

@[simp] lemma on_finset_apply {s : finset α} {f : α → M} {hf a} :
  (on_finset s f hf : α →₀ M) a = f a :=
rfl

@[simp] lemma support_on_finset_subset {s : finset α} {f : α → M} {hf} :
  (on_finset s f hf).support ⊆ s :=
filter_subset _ _

@[simp] lemma mem_support_on_finset
  {s : finset α} {f : α → M} (hf : ∀ (a : α), f a ≠ 0 → a ∈ s) {a : α} :
  a ∈ (finsupp.on_finset s f hf).support ↔ f a ≠ 0 :=
by rw [finsupp.mem_support_iff, finsupp.on_finset_apply]

lemma support_on_finset
  {s : finset α} {f : α → M} (hf : ∀ (a : α), f a ≠ 0 → a ∈ s) :
  (finsupp.on_finset s f hf).support = s.filter (λ a, f a ≠ 0) :=
rfl

end on_finset

section of_support_finite

variables [has_zero M]

/-- The natural `finsupp` induced by the function `f` given that it has finite support. -/
noncomputable def of_support_finite
  (f : α → M) (hf : (function.support f).finite) : α →₀ M :=
{ support := hf.to_finset,
  to_fun := f,
  mem_support_to_fun := λ _, hf.mem_to_finset }

lemma of_support_finite_coe {f : α → M} {hf : (function.support f).finite} :
  (of_support_finite f hf : α → M) = f := rfl

instance : can_lift (α → M) (α →₀ M) :=
{ coe := coe_fn,
  cond := λ f, (function.support f).finite,
  prf := λ f hf, ⟨of_support_finite f hf, rfl⟩ }

end of_support_finite

/-! ### Declarations about `map_range` -/

section map_range
variables [has_zero M] [has_zero N] [has_zero P]

/-- The composition of `f : M → N` and `g : α →₀ M` is
`map_range f hf g : α →₀ N`, well-defined when `f 0 = 0`.

This preserves the structure on `f`, and exists in various bundled forms for when `f` is itself
bundled:

* `finsupp.map_range.zero_hom`
* `finsupp.map_range.add_monoid_hom`
* `finsupp.map_range.add_equiv`
* `finsupp.map_range.linear_map`
* `finsupp.map_range.linear_equiv`
-/
def map_range (f : M → N) (hf : f 0 = 0) (g : α →₀ M) : α →₀ N :=
on_finset g.support (f ∘ g) $
  assume a, by rw [mem_support_iff, not_imp_not]; exact λ H, (congr_arg f H).trans hf

@[simp] lemma map_range_apply {f : M → N} {hf : f 0 = 0} {g : α →₀ M} {a : α} :
  map_range f hf g a = f (g a) :=
rfl

@[simp] lemma map_range_zero {f : M → N} {hf : f 0 = 0} : map_range f hf (0 : α →₀ M) = 0 :=
ext $ λ a, by simp only [hf, zero_apply, map_range_apply]

@[simp] lemma map_range_id (g : α →₀ M) : map_range id rfl g = g :=
ext $ λ _, rfl

lemma map_range_comp
  (f : N → P) (hf : f 0 = 0) (f₂ : M → N) (hf₂ : f₂ 0 = 0) (h : (f ∘ f₂) 0 = 0) (g : α →₀ M) :
  map_range (f ∘ f₂) h g = map_range f hf (map_range f₂ hf₂ g) :=
ext $ λ _, rfl

lemma support_map_range {f : M → N} {hf : f 0 = 0} {g : α →₀ M} :
  (map_range f hf g).support ⊆ g.support :=
support_on_finset_subset

@[simp] lemma map_range_single {f : M → N} {hf : f 0 = 0} {a : α} {b : M} :
  map_range f hf (single a b) = single a (f b) :=
ext $ λ a', show f (ite _ _ _) = ite _ _ _, by split_ifs; [refl, exact hf]

end map_range

/-! ### Declarations about `emb_domain` -/

section emb_domain
variables [has_zero M] [has_zero N]

/-- Given `f : α ↪ β` and `v : α →₀ M`, `emb_domain f v : β →₀ M`
is the finitely supported function whose value at `f a : β` is `v a`.
For a `b : β` outside the range of `f`, it is zero. -/
def emb_domain (f : α ↪ β) (v : α →₀ M) : β →₀ M :=
begin
  refine ⟨v.support.map f, λa₂,
    if h : a₂ ∈ v.support.map f then v (v.support.choose (λa₁, f a₁ = a₂) _) else 0, _⟩,
  { rcases finset.mem_map.1 h with ⟨a, ha, rfl⟩,
    exact exists_unique.intro a ⟨ha, rfl⟩ (assume b ⟨_, hb⟩, f.injective hb) },
  { assume a₂,
    split_ifs,
    { simp only [h, true_iff, ne.def],
      rw [← not_mem_support_iff, not_not],
      apply finset.choose_mem },
    { simp only [h, ne.def, ne_self_iff_false] } }
end

@[simp] lemma support_emb_domain (f : α ↪ β) (v : α →₀ M) :
  (emb_domain f v).support = v.support.map f :=
rfl

@[simp] lemma emb_domain_zero (f : α ↪ β) : (emb_domain f 0 : β →₀ M) = 0 :=
rfl

@[simp] lemma emb_domain_apply (f : α ↪ β) (v : α →₀ M) (a : α) :
  emb_domain f v (f a) = v a :=
begin
  change dite _ _ _ = _,
  split_ifs; rw [finset.mem_map' f] at h,
  { refine congr_arg (v : α → M) (f.inj' _),
    exact finset.choose_property (λa₁, f a₁ = f a) _ _ },
  { exact (not_mem_support_iff.1 h).symm }
end

lemma emb_domain_notin_range (f : α ↪ β) (v : α →₀ M) (a : β) (h : a ∉ set.range f) :
  emb_domain f v a = 0 :=
begin
  refine dif_neg (mt (assume h, _) h),
  rcases finset.mem_map.1 h with ⟨a, h, rfl⟩,
  exact set.mem_range_self a
end

lemma emb_domain_injective (f : α ↪ β) :
  function.injective (emb_domain f : (α →₀ M) → (β →₀ M)) :=
λ l₁ l₂ h, ext $ λ a, by simpa only [emb_domain_apply] using ext_iff.1 h (f a)

@[simp] lemma emb_domain_inj {f : α ↪ β} {l₁ l₂ : α →₀ M} :
  emb_domain f l₁ = emb_domain f l₂ ↔ l₁ = l₂ :=
(emb_domain_injective f).eq_iff

@[simp] lemma emb_domain_eq_zero {f : α ↪ β} {l : α →₀ M} :
  emb_domain f l = 0 ↔ l = 0 :=
(emb_domain_injective f).eq_iff' $ emb_domain_zero f

lemma emb_domain_map_range
  (f : α ↪ β) (g : M → N) (p : α →₀ M) (hg : g 0 = 0) :
  emb_domain f (map_range g hg p) = map_range g hg (emb_domain f p) :=
begin
  ext a,
  by_cases a ∈ set.range f,
  { rcases h with ⟨a', rfl⟩,
    rw [map_range_apply, emb_domain_apply, emb_domain_apply, map_range_apply] },
  { rw [map_range_apply, emb_domain_notin_range, emb_domain_notin_range, ← hg]; assumption }
end

lemma single_of_emb_domain_single
  (l : α →₀ M) (f : α ↪ β) (a : β) (b : M) (hb : b ≠ 0)
  (h : l.emb_domain f = single a b) :
  ∃ x, l = single x b ∧ f x = a :=
begin
  have h_map_support : finset.map f (l.support) = {a},
    by rw [←support_emb_domain, h, support_single_ne_zero hb]; refl,
  have ha : a ∈ finset.map f (l.support),
    by simp only [h_map_support, finset.mem_singleton],
  rcases finset.mem_map.1 ha with ⟨c, hc₁, hc₂⟩,
  use c,
  split,
  { ext d,
    rw [← emb_domain_apply f l, h],
    by_cases h_cases : c = d,
    { simp only [eq.symm h_cases, hc₂, single_eq_same] },
    { rw [single_apply, single_apply, if_neg, if_neg h_cases],
      by_contra hfd,
      exact h_cases (f.injective (hc₂.trans hfd)) } },
  { exact hc₂ }
end

@[simp] lemma emb_domain_single (f : α ↪ β) (a : α) (m : M) :
  emb_domain f (single a m) = single (f a) m :=
begin
  ext b,
  by_cases h : b ∈ set.range f,
  { rcases h with ⟨a', rfl⟩,
    simp [single_apply], },
  { simp only [emb_domain_notin_range, h, single_apply, not_false_iff],
    rw if_neg,
    rintro rfl,
    simpa using h, },
end

end emb_domain

/-! ### Declarations about `zip_with` -/

section zip_with
variables [has_zero M] [has_zero N] [has_zero P]

/-- `zip_with f hf g₁ g₂` is the finitely supported function satisfying
  `zip_with f hf g₁ g₂ a = f (g₁ a) (g₂ a)`, and it is well-defined when `f 0 0 = 0`. -/
def zip_with (f : M → N → P) (hf : f 0 0 = 0) (g₁ : α →₀ M) (g₂ : α →₀ N) : (α →₀ P) :=
on_finset (g₁.support ∪ g₂.support) (λa, f (g₁ a) (g₂ a)) $ λ a H,
begin
  simp only [mem_union, mem_support_iff, ne], rw [← not_and_distrib],
  rintro ⟨h₁, h₂⟩, rw [h₁, h₂] at H, exact H hf
end

@[simp] lemma zip_with_apply
  {f : M → N → P} {hf : f 0 0 = 0} {g₁ : α →₀ M} {g₂ : α →₀ N} {a : α} :
  zip_with f hf g₁ g₂ a = f (g₁ a) (g₂ a) :=
rfl

lemma support_zip_with [D : decidable_eq α] {f : M → N → P} {hf : f 0 0 = 0}
  {g₁ : α →₀ M} {g₂ : α →₀ N} : (zip_with f hf g₁ g₂).support ⊆ g₁.support ∪ g₂.support :=
by rw subsingleton.elim D; exact support_on_finset_subset

end zip_with

/-! ### Declarations about `erase` -/

section erase

variables [has_zero M]

/-- `erase a f` is the finitely supported function equal to `f` except at `a` where it is equal to
  `0`. -/
def erase (a : α) (f : α →₀ M) : α →₀ M :=
⟨f.support.erase a, (λa', if a' = a then 0 else f a'),
  assume a', by rw [mem_erase, mem_support_iff]; split_ifs;
    [exact ⟨λ H _, H.1 h, λ H, (H rfl).elim⟩,
    exact and_iff_right h]⟩

@[simp] lemma support_erase {a : α} {f : α →₀ M} :
  (f.erase a).support = f.support.erase a :=
rfl

@[simp] lemma erase_same {a : α} {f : α →₀ M} : (f.erase a) a = 0 :=
if_pos rfl

@[simp] lemma erase_ne {a a' : α} {f : α →₀ M} (h : a' ≠ a) : (f.erase a) a' = f a' :=
if_neg h

@[simp] lemma erase_single {a : α} {b : M} : (erase a (single a b)) = 0 :=
begin
  ext s, by_cases hs : s = a,
  { rw [hs, erase_same], refl },
  { rw [erase_ne hs], exact single_eq_of_ne (ne.symm hs) }
end

lemma erase_single_ne {a a' : α} {b : M} (h : a ≠ a') : (erase a (single a' b)) = single a' b :=
begin
  ext s, by_cases hs : s = a,
  { rw [hs, erase_same, single_eq_of_ne (h.symm)] },
  { rw [erase_ne hs] }
end

@[simp] lemma erase_zero (a : α) : erase a (0 : α →₀ M) = 0 :=
by rw [← support_eq_empty, support_erase, support_zero, erase_empty]

end erase

/-!
### Declarations about `sum` and `prod`

In most of this section, the domain `β` is assumed to be an `add_monoid`.
-/

section sum_prod

-- [to_additive sum] for finsupp.prod doesn't work, the equation lemmas are not generated
/-- `sum f g` is the sum of `g a (f a)` over the support of `f`. -/
def sum [has_zero M] [add_comm_monoid N] (f : α →₀ M) (g : α → M → N) : N :=
∑ a in f.support, g a (f a)

/-- `prod f g` is the product of `g a (f a)` over the support of `f`. -/
@[to_additive]
def prod [has_zero M] [comm_monoid N] (f : α →₀ M) (g : α → M → N) : N :=
∏ a in f.support, g a (f a)

variables [has_zero M] [has_zero M'] [comm_monoid N]

@[to_additive]
lemma prod_of_support_subset (f : α →₀ M) {s : finset α}
  (hs : f.support ⊆ s) (g : α → M → N) (h : ∀ i ∈ s, g i 0 = 1) :
  f.prod g = ∏ x in s, g x (f x) :=
finset.prod_subset hs $ λ x hxs hx, h x hxs ▸ congr_arg (g x) $ not_mem_support_iff.1 hx

@[to_additive]
lemma prod_fintype [fintype α] (f : α →₀ M) (g : α → M → N) (h : ∀ i, g i 0 = 1) :
  f.prod g = ∏ i, g i (f i) :=
f.prod_of_support_subset (subset_univ _) g (λ x _, h x)

@[simp, to_additive]
lemma prod_single_index {a : α} {b : M} {h : α → M → N} (h_zero : h a 0 = 1) :
  (single a b).prod h = h a b :=
calc (single a b).prod h = ∏ x in {a}, h x (single a b x) :
  prod_of_support_subset _ support_single_subset h $ λ x hx, (mem_singleton.1 hx).symm ▸ h_zero
... = h a b : by simp

@[to_additive]
lemma prod_map_range_index {f : M → M'} {hf : f 0 = 0} {g : α →₀ M} {h : α → M' → N}
  (h0 : ∀a, h a 0 = 1) : (map_range f hf g).prod h = g.prod (λa b, h a (f b)) :=
finset.prod_subset support_map_range $ λ _ _ H,
  by rw [not_mem_support_iff.1 H, h0]

@[simp, to_additive]
lemma prod_zero_index {h : α → M → N} : (0 : α →₀ M).prod h = 1 := rfl

@[to_additive]
lemma prod_comm (f : α →₀ M) (g : β →₀ M') (h : α → M → β → M' → N) :
  f.prod (λ x v, g.prod (λ x' v', h x v x' v')) = g.prod (λ x' v', f.prod (λ x v, h x v x' v')) :=
finset.prod_comm

@[simp, to_additive]
lemma prod_ite_eq [decidable_eq α] (f : α →₀ M) (a : α) (b : α → M → N) :
  f.prod (λ x v, ite (a = x) (b x v) 1) = ite (a ∈ f.support) (b a (f a)) 1 :=
by { dsimp [finsupp.prod], rw f.support.prod_ite_eq, }

@[simp] lemma sum_ite_self_eq
  [decidable_eq α] {N : Type*} [add_comm_monoid N] (f : α →₀ N) (a : α) :
  f.sum (λ x v, ite (a = x) v 0) = f a :=
by { convert f.sum_ite_eq a (λ x, id), simp [ite_eq_right_iff.2 eq.symm] }

/-- A restatement of `prod_ite_eq` with the equality test reversed. -/
@[simp, to_additive "A restatement of `sum_ite_eq` with the equality test reversed."]
lemma prod_ite_eq' [decidable_eq α] (f : α →₀ M) (a : α) (b : α → M → N) :
  f.prod (λ x v, ite (x = a) (b x v) 1) = ite (a ∈ f.support) (b a (f a)) 1 :=
by { dsimp [finsupp.prod], rw f.support.prod_ite_eq', }

@[simp] lemma sum_ite_self_eq'
  [decidable_eq α] {N : Type*} [add_comm_monoid N] (f : α →₀ N) (a : α) :
  f.sum (λ x v, ite (x = a) v 0) = f a :=
by { convert f.sum_ite_eq' a (λ x, id), simp [ite_eq_right_iff.2 eq.symm] }

@[simp] lemma prod_pow [fintype α] (f : α →₀ ℕ) (g : α → N) :
  f.prod (λ a b, g a ^ b) = ∏ a, g a ^ (f a) :=
f.prod_fintype _ $ λ a, pow_zero _

/-- If `g` maps a second argument of 0 to 1, then multiplying it over the
result of `on_finset` is the same as multiplying it over the original
`finset`. -/
@[to_additive "If `g` maps a second argument of 0 to 0, summing it over the
result of `on_finset` is the same as summing it over the original
`finset`."]
lemma on_finset_prod {s : finset α} {f : α → M} {g : α → M → N}
    (hf : ∀a, f a ≠ 0 → a ∈ s) (hg : ∀ a, g a 0 = 1) :
  (on_finset s f hf).prod g = ∏ a in s, g a (f a) :=
finset.prod_subset support_on_finset_subset $ by simp [*] { contextual := tt }

@[to_additive]
lemma _root_.submonoid.finsupp_prod_mem (S : submonoid N) (f : α →₀ M) (g : α → M → N)
  (h : ∀ c, f c ≠ 0 → g c (f c) ∈ S) : f.prod g ∈ S :=
S.prod_mem $ λ i hi, h _ (finsupp.mem_support_iff.mp hi)

end sum_prod

/-!
### Additive monoid structure on `α →₀ M`
-/

section add_zero_class

variables [add_zero_class M]

instance : has_add (α →₀ M) := ⟨zip_with (+) (add_zero 0)⟩

@[simp] lemma coe_add (f g : α →₀ M) : ⇑(f + g) = f + g := rfl
lemma add_apply (g₁ g₂ : α →₀ M) (a : α) : (g₁ + g₂) a = g₁ a + g₂ a := rfl

lemma support_add [decidable_eq α] {g₁ g₂ : α →₀ M} :
  (g₁ + g₂).support ⊆ g₁.support ∪ g₂.support :=
support_zip_with

lemma support_add_eq [decidable_eq α] {g₁ g₂ : α →₀ M} (h : disjoint g₁.support g₂.support) :
  (g₁ + g₂).support = g₁.support ∪ g₂.support :=
le_antisymm support_zip_with $ assume a ha,
(finset.mem_union.1 ha).elim
  (assume ha, have a ∉ g₂.support, from disjoint_left.1 h ha,
    by simp only [mem_support_iff, not_not] at *;
    simpa only [add_apply, this, add_zero])
  (assume ha, have a ∉ g₁.support, from disjoint_right.1 h ha,
    by simp only [mem_support_iff, not_not] at *;
    simpa only [add_apply, this, zero_add])

@[simp] lemma single_add {a : α} {b₁ b₂ : M} : single a (b₁ + b₂) = single a b₁ + single a b₂ :=
ext $ assume a',
begin
  by_cases h : a = a',
  { rw [h, add_apply, single_eq_same, single_eq_same, single_eq_same] },
  { rw [add_apply, single_eq_of_ne h, single_eq_of_ne h, single_eq_of_ne h, zero_add] }
end

instance : add_zero_class (α →₀ M) :=
{ zero      := 0,
  add       := (+),
  zero_add  := assume ⟨s, f, hf⟩, ext $ assume a, zero_add _,
  add_zero  := assume ⟨s, f, hf⟩, ext $ assume a, add_zero _ }

/-- `finsupp.single` as an `add_monoid_hom`.

See `finsupp.lsingle` for the stronger version as a linear map.
-/
@[simps] def single_add_hom (a : α) : M →+ α →₀ M :=
⟨single a, single_zero, λ _ _, single_add⟩

/-- Evaluation of a function `f : α →₀ M` at a point as an additive monoid homomorphism.

See `finsupp.lapply` for the stronger version as a linear map. -/
@[simps apply]
def apply_add_hom (a : α) : (α →₀ M) →+ M := ⟨λ g, g a, zero_apply, λ _ _, add_apply _ _ _⟩

lemma single_add_erase (a : α) (f : α →₀ M) : single a (f a) + f.erase a = f :=
ext $ λ a',
if h : a = a' then by subst h; simp only [add_apply, single_eq_same, erase_same, add_zero]
else by simp only [add_apply, single_eq_of_ne h, zero_add, erase_ne (ne.symm h)]

lemma erase_add_single (a : α) (f : α →₀ M) : f.erase a + single a (f a) = f :=
ext $ λ a',
if h : a = a' then by subst h; simp only [add_apply, single_eq_same, erase_same, zero_add]
else by simp only [add_apply, single_eq_of_ne h, add_zero, erase_ne (ne.symm h)]

@[simp] lemma erase_add (a : α) (f f' : α →₀ M) : erase a (f + f') = erase a f + erase a f' :=
begin
  ext s, by_cases hs : s = a,
  { rw [hs, add_apply, erase_same, erase_same, erase_same, add_zero] },
  rw [add_apply, erase_ne hs, erase_ne hs, erase_ne hs, add_apply],
end

@[elab_as_eliminator]
protected theorem induction {p : (α →₀ M) → Prop} (f : α →₀ M)
  (h0 : p 0) (ha : ∀a b (f : α →₀ M), a ∉ f.support → b ≠ 0 → p f → p (single a b + f)) :
  p f :=
suffices ∀s (f : α →₀ M), f.support = s → p f, from this _ _ rfl,
assume s, finset.induction_on s (λ f hf, by rwa [support_eq_empty.1 hf]) $
assume a s has ih f hf,
suffices p (single a (f a) + f.erase a), by rwa [single_add_erase] at this,
begin
  apply ha,
  { rw [support_erase, mem_erase], exact λ H, H.1 rfl },
  { rw [← mem_support_iff, hf], exact mem_insert_self _ _ },
  { apply ih _ _,
    rw [support_erase, hf, finset.erase_insert has] }
end

lemma induction₂ {p : (α →₀ M) → Prop} (f : α →₀ M)
  (h0 : p 0) (ha : ∀a b (f : α →₀ M), a ∉ f.support → b ≠ 0 → p f → p (f + single a b)) :
  p f :=
suffices ∀s (f : α →₀ M), f.support = s → p f, from this _ _ rfl,
assume s, finset.induction_on s (λ f hf, by rwa [support_eq_empty.1 hf]) $
assume a s has ih f hf,
suffices p (f.erase a + single a (f a)), by rwa [erase_add_single] at this,
begin
  apply ha,
  { rw [support_erase, mem_erase], exact λ H, H.1 rfl },
  { rw [← mem_support_iff, hf], exact mem_insert_self _ _ },
  { apply ih _ _,
    rw [support_erase, hf, finset.erase_insert has] }
end

lemma induction_linear {p : (α →₀ M) → Prop} (f : α →₀ M)
  (h0 : p 0) (hadd : ∀ f g : α →₀ M, p f → p g → p (f + g)) (hsingle : ∀ a b, p (single a b)) :
  p f :=
induction₂ f h0 (λ a b f _ _ w, hadd _ _ w (hsingle _ _))

@[simp] lemma add_closure_Union_range_single :
  add_submonoid.closure (⋃ a : α, set.range (single a : M → α →₀ M)) = ⊤ :=
top_unique $ λ x hx, finsupp.induction x (add_submonoid.zero_mem _) $
  λ a b f ha hb hf, add_submonoid.add_mem _
    (add_submonoid.subset_closure $ set.mem_Union.2 ⟨a, set.mem_range_self _⟩) hf

/-- If two additive homomorphisms from `α →₀ M` are equal on each `single a b`, then
they are equal. -/
lemma add_hom_ext [add_zero_class N] ⦃f g : (α →₀ M) →+ N⦄
  (H : ∀ x y, f (single x y) = g (single x y)) :
  f = g :=
begin
  refine add_monoid_hom.eq_of_eq_on_mdense add_closure_Union_range_single (λ f hf, _),
  simp only [set.mem_Union, set.mem_range] at hf,
  rcases hf with ⟨x, y, rfl⟩,
  apply H
end

/-- If two additive homomorphisms from `α →₀ M` are equal on each `single a b`, then
they are equal.

We formulate this using equality of `add_monoid_hom`s so that `ext` tactic can apply a type-specific
extensionality lemma after this one.  E.g., if the fiber `M` is `ℕ` or `ℤ`, then it suffices to
verify `f (single a 1) = g (single a 1)`. -/
@[ext] lemma add_hom_ext' [add_zero_class N] ⦃f g : (α →₀ M) →+ N⦄
  (H : ∀ x, f.comp (single_add_hom x) = g.comp (single_add_hom x)) :
  f = g :=
add_hom_ext $ λ x, add_monoid_hom.congr_fun (H x)

lemma mul_hom_ext [mul_one_class N] ⦃f g : multiplicative (α →₀ M) →* N⦄
  (H : ∀ x y, f (multiplicative.of_add $ single x y) = g (multiplicative.of_add $ single x y)) :
  f = g :=
monoid_hom.ext $ add_monoid_hom.congr_fun $
  @add_hom_ext α M (additive N) _ _ f.to_additive'' g.to_additive'' H

@[ext] lemma mul_hom_ext' [mul_one_class N] {f g : multiplicative (α →₀ M) →* N}
  (H : ∀ x, f.comp (single_add_hom x).to_multiplicative =
    g.comp (single_add_hom x).to_multiplicative) :
  f = g :=
mul_hom_ext $ λ x, monoid_hom.congr_fun (H x)

lemma map_range_add [add_zero_class N]
  {f : M → N} {hf : f 0 = 0} (hf' : ∀ x y, f (x + y) = f x + f y) (v₁ v₂ : α →₀ M) :
  map_range f hf (v₁ + v₂) = map_range f hf v₁ + map_range f hf v₂ :=
ext $ λ a, by simp only [hf', add_apply, map_range_apply]

<<<<<<< HEAD
@[simp] lemma emb_domain_add [add_zero_class M] (f : α ↪ β) (v w : α →₀ M) :
=======
@[simp] lemma emb_domain_add (f : α ↪ β) (v w : α →₀ M) :
>>>>>>> 1bd32b00
  emb_domain f (v + w) = emb_domain f v + emb_domain f w :=
begin
  ext b,
  by_cases h : b ∈ set.range f,
  { rcases h with ⟨a, rfl⟩,
    simp, },
  { simp [emb_domain_notin_range, h], },
end

end add_zero_class

section add_monoid

variables [add_monoid M]

instance : add_monoid (α →₀ M) :=
{ add_monoid .
  zero      := 0,
  add       := (+),
  add_assoc := assume ⟨s, f, hf⟩ ⟨t, g, hg⟩ ⟨u, h, hh⟩, ext $ assume a, add_assoc _ _ _,
  nsmul := λ n v, v.map_range ((•) n) (nsmul_zero _),
  nsmul_zero' := λ v, by { ext i, simp },
  nsmul_succ' := λ n v, by { ext i, simp [nat.succ_eq_one_add, add_nsmul] },
  .. finsupp.add_zero_class }

end add_monoid

end finsupp

@[to_additive]
lemma mul_equiv.map_finsupp_prod [has_zero M] [comm_monoid N] [comm_monoid P]
  (h : N ≃* P) (f : α →₀ M) (g : α → M → N) : h (f.prod g) = f.prod (λ a b, h (g a b)) :=
h.map_prod _ _

@[to_additive]
lemma monoid_hom.map_finsupp_prod [has_zero M] [comm_monoid N] [comm_monoid P]
  (h : N →* P) (f : α →₀ M) (g : α → M → N) : h (f.prod g) = f.prod (λ a b, h (g a b)) :=
h.map_prod _ _

lemma ring_hom.map_finsupp_sum [has_zero M] [semiring R] [semiring S]
  (h : R →+* S) (f : α →₀ M) (g : α → M → R) : h (f.sum g) = f.sum (λ a b, h (g a b)) :=
h.map_sum _ _

lemma ring_hom.map_finsupp_prod [has_zero M] [comm_semiring R] [comm_semiring S]
  (h : R →+* S) (f : α →₀ M) (g : α → M → R) : h (f.prod g) = f.prod (λ a b, h (g a b)) :=
h.map_prod _ _

@[to_additive]
lemma monoid_hom.coe_finsupp_prod [has_zero β] [monoid N] [comm_monoid P]
  (f : α →₀ β) (g : α → β → N →* P) :
  ⇑(f.prod g) = f.prod (λ i fi, g i fi) :=
monoid_hom.coe_prod _ _

@[simp, to_additive]
lemma monoid_hom.finsupp_prod_apply [has_zero β] [monoid N] [comm_monoid P]
  (f : α →₀ β) (g : α → β → N →* P) (x : N) :
  f.prod g x = f.prod (λ i fi, g i fi x) :=
monoid_hom.finset_prod_apply _ _ _

namespace finsupp

section nat_sub
instance nat_sub : has_sub (α →₀ ℕ) := ⟨zip_with (λ m n, m - n) (nat.sub_zero 0)⟩

@[simp] lemma coe_nat_sub (g₁ g₂ : α →₀ ℕ) : ⇑(g₁ - g₂) = g₁ - g₂ := rfl
lemma nat_sub_apply (g₁ g₂ : α →₀ ℕ) (a : α) : (g₁ - g₂) a = g₁ a - g₂ a := rfl

@[simp] lemma single_nat_sub {a : α} {n₁ n₂ : ℕ} : single a (n₁ - n₂) = single a n₁ - single a n₂ :=
begin
  ext f,
  by_cases h : (a = f),
  { rw [h, nat_sub_apply, single_eq_same, single_eq_same, single_eq_same] },
  rw [nat_sub_apply, single_eq_of_ne h, single_eq_of_ne h, single_eq_of_ne h]
end

-- These next two lemmas are used in developing
-- the partial derivative on `mv_polynomial`.

lemma sub_single_one_add {a : α} {u u' : α →₀ ℕ} (h : u a ≠ 0) :
  u - single a 1 + u' = u + u' - single a 1 :=
begin
  ext b,
  rw [add_apply, nat_sub_apply, nat_sub_apply, add_apply],
  by_cases h : a = b,
  { rw [←h, single_eq_same], cases (u a), { contradiction }, { simp }, },
  { simp [h], }
end

lemma add_sub_single_one {a : α} {u u' : α →₀ ℕ} (h : u' a ≠ 0) :
  u + (u' - single a 1) = u + u' - single a 1 :=
begin
  ext b,
  rw [add_apply, nat_sub_apply, nat_sub_apply, add_apply],
  by_cases h : a = b,
  { rw [←h, single_eq_same], cases (u' a), { contradiction }, { simp }, },
  { simp [h], }
end

@[simp] lemma nat_zero_sub (f : α →₀ ℕ) : 0 - f = 0 := ext $ λ x, nat.zero_sub _

end nat_sub

instance [add_comm_monoid M] : add_comm_monoid (α →₀ M) :=
{ add_comm := assume ⟨s, f, _⟩ ⟨t, g, _⟩, ext $ assume a, add_comm _ _,
  .. finsupp.add_monoid }

instance [add_group G] : has_sub (α →₀ G) := ⟨zip_with has_sub.sub (sub_zero _)⟩

instance [add_group G] : add_group (α →₀ G) :=
{ neg            := map_range (has_neg.neg) neg_zero,
  sub            := has_sub.sub,
  sub_eq_add_neg := λ x y, ext (λ i, sub_eq_add_neg _ _),
  add_left_neg   := assume ⟨s, f, _⟩, ext $ assume x, add_left_neg _,
  gsmul := λ n v, v.map_range ((•) n) (gsmul_zero _),
  gsmul_zero' := λ v, by { ext i, simp },
  gsmul_succ' := λ n v, by { ext i, simp [nat.succ_eq_one_add, add_gsmul] },
  gsmul_neg' := λ n v, by { ext i, simp only [nat.succ_eq_add_one, map_range_apply,
    gsmul_neg_succ_of_nat, int.coe_nat_succ, neg_inj,
    add_gsmul, add_nsmul, one_gsmul, gsmul_coe_nat, one_nsmul] },
  .. finsupp.add_monoid }

instance [add_comm_group G] : add_comm_group (α →₀ G) :=
{ add_comm := add_comm, ..finsupp.add_group }

lemma single_multiset_sum [add_comm_monoid M] (s : multiset M) (a : α) :
  single a s.sum = (s.map (single a)).sum :=
multiset.induction_on s single_zero $ λ a s ih,
by rw [multiset.sum_cons, single_add, ih, multiset.map_cons, multiset.sum_cons]

lemma single_finset_sum [add_comm_monoid M] (s : finset ι) (f : ι → M) (a : α) :
  single a (∑ b in s, f b) = ∑ b in s, single a (f b) :=
begin
  transitivity,
  apply single_multiset_sum,
  rw [multiset.map_map],
  refl
end

lemma single_sum [has_zero M] [add_comm_monoid N] (s : ι →₀ M) (f : ι → M → N) (a : α) :
  single a (s.sum f) = s.sum (λd c, single a (f d c)) :=
single_finset_sum _ _ _

@[to_additive]
lemma prod_neg_index [add_group G] [comm_monoid M] {g : α →₀ G} {h : α → G → M}
  (h0 : ∀a, h a 0 = 1) :
  (-g).prod h = g.prod (λa b, h a (- b)) :=
prod_map_range_index h0

@[simp] lemma coe_neg [add_group G] (g : α →₀ G) : ⇑(-g) = -g := rfl
lemma neg_apply [add_group G] (g : α →₀ G) (a : α) : (- g) a = - g a := rfl

@[simp] lemma coe_sub [add_group G] (g₁ g₂ : α →₀ G) : ⇑(g₁ - g₂) = g₁ - g₂ := rfl
lemma sub_apply [add_group G] (g₁ g₂ : α →₀ G) (a : α) : (g₁ - g₂) a = g₁ a - g₂ a := rfl

@[simp] lemma support_neg [add_group G] {f : α →₀ G} : support (-f) = support f :=
finset.subset.antisymm
  support_map_range
  (calc support f = support (- (- f)) : congr_arg support (neg_neg _).symm
     ... ⊆ support (- f) : support_map_range)

@[simp] lemma sum_apply [has_zero M] [add_comm_monoid N]
  {f : α →₀ M} {g : α → M → β →₀ N} {a₂ : β} :
  (f.sum g) a₂ = f.sum (λa₁ b, g a₁ b a₂) :=
(apply_add_hom a₂ : (β →₀ N) →+ _).map_sum _ _

lemma support_sum [decidable_eq β] [has_zero M] [add_comm_monoid N]
  {f : α →₀ M} {g : α → M → (β →₀ N)} :
  (f.sum g).support ⊆ f.support.bUnion (λa, (g a (f a)).support) :=
have ∀ c, f.sum (λ a b, g a b c) ≠ 0 → (∃ a, f a ≠ 0 ∧ ¬ (g a (f a)) c = 0),
  from assume a₁ h,
  let ⟨a, ha, ne⟩ := finset.exists_ne_zero_of_sum_ne_zero h in
  ⟨a, mem_support_iff.mp ha, ne⟩,
by simpa only [finset.subset_iff, mem_support_iff, finset.mem_bUnion, sum_apply, exists_prop]

@[simp] lemma sum_zero [has_zero M] [add_comm_monoid N] {f : α →₀ M} :
  f.sum (λa b, (0 : N)) = 0 :=
finset.sum_const_zero

@[simp, to_additive]
lemma prod_mul  [has_zero M] [comm_monoid N] {f : α →₀ M} {h₁ h₂ : α → M → N} :
  f.prod (λa b, h₁ a b * h₂ a b) = f.prod h₁ * f.prod h₂ :=
finset.prod_mul_distrib

@[simp, to_additive]
lemma prod_inv [has_zero M] [comm_group G] {f : α →₀ M}
  {h : α → M → G} : f.prod (λa b, (h a b)⁻¹) = (f.prod h)⁻¹ :=
(((monoid_hom.id G)⁻¹).map_prod _ _).symm

@[simp] lemma sum_sub [has_zero M] [add_comm_group G] {f : α →₀ M}
  {h₁ h₂ : α → M → G} :
  f.sum (λa b, h₁ a b - h₂ a b) = f.sum h₁ - f.sum h₂ :=
finset.sum_sub_distrib

@[to_additive]
lemma prod_add_index [add_comm_monoid M] [comm_monoid N] {f g : α →₀ M}
  {h : α → M → N} (h_zero : ∀a, h a 0 = 1) (h_add : ∀a b₁ b₂, h a (b₁ + b₂) = h a b₁ * h a b₂) :
  (f + g).prod h = f.prod h * g.prod h :=
have hf : f.prod h = ∏ a in f.support ∪ g.support, h a (f a),
  from f.prod_of_support_subset (subset_union_left _ _) _ $ λ a ha, h_zero a,
have hg : g.prod h = ∏ a in f.support ∪ g.support, h a (g a),
  from g.prod_of_support_subset (subset_union_right _ _) _ $ λ a ha, h_zero a,
have hfg : (f + g).prod h = ∏ a in f.support ∪ g.support, h a ((f + g) a),
  from (f + g).prod_of_support_subset support_add _ $ λ a ha, h_zero a,
by simp only [*, add_apply, prod_mul_distrib]

@[simp]
lemma sum_add_index' [add_comm_monoid M] [add_comm_monoid N] {f g : α →₀ M} (h : α → M →+ N) :
  (f + g).sum (λ x, h x) = f.sum (λ x, h x) + g.sum (λ x, h x) :=
sum_add_index (λ a, (h a).map_zero) (λ a, (h a).map_add)

@[simp]
lemma prod_add_index' [add_comm_monoid M] [comm_monoid N] {f g : α →₀ M}
  (h : α → multiplicative M →* N) :
  (f + g).prod (λ a b, h a (multiplicative.of_add b)) =
    f.prod (λ a b, h a (multiplicative.of_add b)) * g.prod (λ a b, h a (multiplicative.of_add b)) :=
prod_add_index (λ a, (h a).map_one) (λ a, (h a).map_mul)

<<<<<<< HEAD
lemma emb_domain_sum [add_comm_monoid M] [add_comm_monoid N]
=======
lemma sum_emb_domain_index [add_comm_monoid M] [add_comm_monoid N]
>>>>>>> 1bd32b00
  (f : α ↪ β) (v : α →₀ M) (g : β → M →+ N) :
  (v.emb_domain f).sum (λ b m, g b m) = v.sum (λ a m, g (f a) m) :=
begin
  apply induction_linear v,
  { simp, },
  { intros v₁ v₂ h₁ h₂,
    rw [emb_domain_add, sum_add_index, sum_add_index],
    { simp [h₁, h₂], },
    all_goals { simp, }, },
  { intros, simp, },
end

/-- The canonical isomorphism between families of additive monoid homomorphisms `α → (M →+ N)`
and monoid homomorphisms `(α →₀ M) →+ N`. -/
def lift_add_hom [add_comm_monoid M] [add_comm_monoid N] : (α → M →+ N) ≃+ ((α →₀ M) →+ N) :=
{ to_fun := λ F,
  { to_fun := λ f, f.sum (λ x, F x),
    map_zero' := finset.sum_empty,
    map_add' := λ _ _, sum_add_index (λ x, (F x).map_zero) (λ x, (F x).map_add) },
  inv_fun := λ F x, F.comp $ single_add_hom x,
  left_inv := λ F, by { ext, simp },
  right_inv := λ F, by { ext, simp },
  map_add' := λ F G, by { ext, simp } }

@[simp] lemma lift_add_hom_apply [add_comm_monoid M] [add_comm_monoid N]
  (F : α → M →+ N) (f : α →₀ M) :
  lift_add_hom F f = f.sum (λ x, F x) :=
rfl

@[simp] lemma lift_add_hom_symm_apply [add_comm_monoid M] [add_comm_monoid N]
  (F : (α →₀ M) →+ N) (x : α) :
  lift_add_hom.symm F x = F.comp (single_add_hom x) :=
rfl

lemma lift_add_hom_symm_apply_apply [add_comm_monoid M] [add_comm_monoid N]
  (F : (α →₀ M) →+ N) (x : α) (y : M) :
  lift_add_hom.symm F x y = F (single x y) :=
rfl

@[simp] lemma lift_add_hom_single_add_hom [add_comm_monoid M] :
  lift_add_hom (single_add_hom : α → M →+ α →₀ M) = add_monoid_hom.id _ :=
lift_add_hom.to_equiv.apply_eq_iff_eq_symm_apply.2 rfl

@[simp] lemma sum_single [add_comm_monoid M] (f : α →₀ M) :
  f.sum single = f :=
add_monoid_hom.congr_fun lift_add_hom_single_add_hom f

@[simp] lemma lift_add_hom_apply_single [add_comm_monoid M] [add_comm_monoid N]
  (f : α → M →+ N) (a : α) (b : M) :
  lift_add_hom f (single a b) = f a b :=
sum_single_index (f a).map_zero

@[simp] lemma lift_add_hom_comp_single [add_comm_monoid M] [add_comm_monoid N] (f : α → M →+ N)
  (a : α) :
  (lift_add_hom f).comp (single_add_hom a) = f a :=
add_monoid_hom.ext $ λ b, lift_add_hom_apply_single f a b

lemma comp_lift_add_hom [add_comm_monoid M] [add_comm_monoid N] [add_comm_monoid P]
  (g : N →+ P) (f : α → M →+ N) :
  g.comp (lift_add_hom f) = lift_add_hom (λ a, g.comp (f a)) :=
lift_add_hom.symm_apply_eq.1 $ funext $ λ a,
  by rw [lift_add_hom_symm_apply, add_monoid_hom.comp_assoc, lift_add_hom_comp_single]

lemma sum_sub_index [add_comm_group β] [add_comm_group γ] {f g : α →₀ β}
  {h : α → β → γ} (h_sub : ∀a b₁ b₂, h a (b₁ - b₂) = h a b₁ - h a b₂) :
  (f - g).sum h = f.sum h - g.sum h :=
(lift_add_hom (λ a, add_monoid_hom.of_map_sub (h a) (h_sub a))).map_sub f g

@[to_additive]
lemma prod_emb_domain [has_zero M] [comm_monoid N] {v : α →₀ M} {f : α ↪ β} {g : β → M → N} :
  (v.emb_domain f).prod g = v.prod (λ a b, g (f a) b) :=
begin
  rw [prod, prod, support_emb_domain, finset.prod_map],
  simp_rw emb_domain_apply,
end

@[to_additive]
lemma prod_finset_sum_index [add_comm_monoid M] [comm_monoid N]
  {s : finset ι} {g : ι → α →₀ M}
  {h : α → M → N} (h_zero : ∀a, h a 0 = 1) (h_add : ∀a b₁ b₂, h a (b₁ + b₂) = h a b₁ * h a b₂) :
  ∏ i in s, (g i).prod h = (∑ i in s, g i).prod h :=
finset.induction_on s rfl $ λ a s has ih,
by rw [prod_insert has, ih, sum_insert has, prod_add_index h_zero h_add]

@[to_additive]
lemma prod_sum_index
  [add_comm_monoid M] [add_comm_monoid N] [comm_monoid P]
  {f : α →₀ M} {g : α → M → β →₀ N}
  {h : β → N → P} (h_zero : ∀a, h a 0 = 1) (h_add : ∀a b₁ b₂, h a (b₁ + b₂) = h a b₁ * h a b₂) :
  (f.sum g).prod h = f.prod (λa b, (g a b).prod h) :=
(prod_finset_sum_index h_zero h_add).symm

lemma multiset_sum_sum_index
  [add_comm_monoid M] [add_comm_monoid N]
  (f : multiset (α →₀ M)) (h : α → M → N)
  (h₀ : ∀a, h a 0 = 0) (h₁ : ∀ (a : α) (b₁ b₂ : M), h a (b₁ + b₂) = h a b₁ + h a b₂) :
  (f.sum.sum h) = (f.map $ λg:α →₀ M, g.sum h).sum :=
multiset.induction_on f rfl $ assume a s ih,
by rw [multiset.sum_cons, multiset.map_cons, multiset.sum_cons, sum_add_index h₀ h₁, ih]

lemma support_sum_eq_bUnion {α : Type*} {ι : Type*} {M : Type*} [add_comm_monoid M]
  {g : ι → α →₀ M} (s : finset ι) (h : ∀ i₁ i₂, i₁ ≠ i₂ → disjoint (g i₁).support (g i₂).support) :
  (∑ i in s, g i).support = s.bUnion (λ i, (g i).support) :=
begin
  apply finset.induction_on s,
  { simp },
  { intros i s hi,
    simp only [hi, sum_insert, not_false_iff, bUnion_insert],
    intro hs,
    rw [finsupp.support_add_eq, hs],
    rw [hs],
    intros x hx,
    simp only [mem_bUnion, exists_prop, inf_eq_inter, ne.def, mem_inter] at hx,
    obtain ⟨hxi, j, hj, hxj⟩ := hx,
    have hn : i ≠ j := λ H, hi (H.symm ▸ hj),
    apply h _ _ hn,
    simp [hxi, hxj] }
end

lemma multiset_map_sum [has_zero M] {f : α →₀ M} {m : β → γ} {h : α → M → multiset β} :
  multiset.map m (f.sum h) = f.sum (λa b, (h a b).map m) :=
(f.support.sum_hom _).symm

lemma multiset_sum_sum [has_zero M] [add_comm_monoid N] {f : α →₀ M} {h : α → M → multiset N} :
  multiset.sum (f.sum h) = f.sum (λa b, multiset.sum (h a b)) :=
(f.support.sum_hom multiset.sum).symm

section map_range

section zero_hom
variables [has_zero M] [has_zero N] [has_zero P]

/-- Composition with a fixed zero-preserving homomorphism is itself an zero-preserving homomorphism
on functions. -/
@[simps]
def map_range.zero_hom (f : zero_hom M N) : zero_hom (α →₀ M) (α →₀ N) :=
{ to_fun := (map_range f f.map_zero : (α →₀ M) → (α →₀ N)),
  map_zero' := map_range_zero }

@[simp]
lemma map_range.zero_hom_id :
  map_range.zero_hom (zero_hom.id M) = zero_hom.id (α →₀ M) := zero_hom.ext map_range_id

lemma map_range.zero_hom_comp (f : zero_hom N P) (f₂ : zero_hom M N) :
  (map_range.zero_hom (f.comp f₂) : zero_hom (α →₀ _) _) =
    (map_range.zero_hom f).comp (map_range.zero_hom f₂) :=
zero_hom.ext $ map_range_comp _ _ _ _ _

end zero_hom

section add_monoid_hom
variables [add_comm_monoid M] [add_comm_monoid N] [add_comm_monoid P]

/--
Composition with a fixed additive homomorphism is itself an additive homomorphism on functions.
-/
@[simps]
def map_range.add_monoid_hom (f : M →+ N) : (α →₀ M) →+ (α →₀ N) :=
{ to_fun := (map_range f f.map_zero : (α →₀ M) → (α →₀ N)),
  map_zero' := map_range_zero,
  map_add' := λ a b, map_range_add f.map_add _ _ }

@[simp]
lemma map_range.add_monoid_hom_id :
  map_range.add_monoid_hom (add_monoid_hom.id M) = add_monoid_hom.id (α →₀ M) :=
add_monoid_hom.ext map_range_id

lemma map_range.add_monoid_hom_comp (f : N →+ P) (f₂ : M →+ N) :
  (map_range.add_monoid_hom (f.comp f₂) : (α →₀ _) →+ _) =
    (map_range.add_monoid_hom f).comp (map_range.add_monoid_hom f₂) :=
add_monoid_hom.ext $ map_range_comp _ _ _ _ _

lemma map_range_multiset_sum (f : M →+ N) (m : multiset (α →₀ M)) :
  map_range f f.map_zero m.sum = (m.map $ λx, map_range f f.map_zero x).sum :=
(map_range.add_monoid_hom f : (α →₀ _) →+ _).map_multiset_sum _

lemma map_range_finset_sum (f : M →+ N) (s : finset ι) (g : ι → (α →₀ M))  :
  map_range f f.map_zero (∑ x in s, g x) = ∑ x in s, map_range f f.map_zero (g x) :=
(map_range.add_monoid_hom f : (α →₀ _) →+ _).map_sum _ _


/-- `finsupp.map_range.add_monoid_hom` as an equiv. -/
@[simps apply]
def map_range.add_equiv (f : M ≃+ N) : (α →₀ M) ≃+ (α →₀ N) :=
{ to_fun := (map_range f f.map_zero : (α →₀ M) → (α →₀ N)),
  inv_fun := (map_range f.symm f.symm.map_zero : (α →₀ N) → (α →₀ M)),
  left_inv := λ x, begin
    rw ←map_range_comp _ _ _ _; simp_rw add_equiv.symm_comp_self,
    { exact map_range_id _ },
    { refl },
  end,
  right_inv := λ x, begin
    rw ←map_range_comp _ _ _ _; simp_rw add_equiv.self_comp_symm,
    { exact map_range_id _ },
    { refl },
  end,
  ..(map_range.add_monoid_hom f.to_add_monoid_hom) }

@[simp]
lemma map_range.add_equiv_refl :
  map_range.add_equiv (add_equiv.refl M) = add_equiv.refl (α →₀ M) :=
add_equiv.ext map_range_id

lemma map_range.add_equiv_trans (f : M ≃+ N) (f₂ : N ≃+ P) :
  (map_range.add_equiv (f.trans f₂) : (α →₀ _) ≃+ _) =
    (map_range.add_equiv f).trans (map_range.add_equiv f₂) :=
add_equiv.ext $ map_range_comp _ _ _ _ _

lemma map_range.add_equiv_symm (f : M ≃+ N) :
  ((map_range.add_equiv f).symm : (α →₀ _) ≃+ _) = map_range.add_equiv f.symm :=
add_equiv.ext $ λ x, rfl

end add_monoid_hom

end map_range

/-! ### Declarations about `map_domain` -/

section map_domain
variables [add_comm_monoid M] {v v₁ v₂ : α →₀ M}

/-- Given `f : α → β` and `v : α →₀ M`, `map_domain f v : β →₀ M`
  is the finitely supported function whose value at `a : β` is the sum
  of `v x` over all `x` such that `f x = a`. -/
def map_domain (f : α → β) (v : α →₀ M) : β →₀ M :=
v.sum $ λa, single (f a)

lemma map_domain_apply {f : α → β} (hf : function.injective f) (x : α →₀ M) (a : α) :
  map_domain f x (f a) = x a :=
begin
  rw [map_domain, sum_apply, sum, finset.sum_eq_single a, single_eq_same],
  { assume b _ hba, exact single_eq_of_ne (hf.ne hba) },
  { assume h, rw [not_mem_support_iff.1 h, single_zero, zero_apply] }
end

lemma map_domain_notin_range {f : α → β} (x : α →₀ M) (a : β) (h : a ∉ set.range f) :
  map_domain f x a = 0 :=
begin
  rw [map_domain, sum_apply, sum],
  exact finset.sum_eq_zero
    (assume a' h', single_eq_of_ne $ assume eq, h $ eq ▸ set.mem_range_self _)
end

@[simp]
lemma map_domain_id : map_domain id v = v :=
sum_single _

lemma map_domain_comp {f : α → β} {g : β → γ} :
  map_domain (g ∘ f) v = map_domain g (map_domain f v) :=
begin
  refine ((sum_sum_index _ _).trans _).symm,
  { intros, exact single_zero },
  { intros, exact single_add },
  refine sum_congr rfl (λ _ _, sum_single_index _),
  { exact single_zero }
end

@[simp]
lemma map_domain_single {f : α → β} {a : α} {b : M} : map_domain f (single a b) = single (f a) b :=
sum_single_index single_zero

@[simp] lemma map_domain_zero {f : α → β} : map_domain f (0 : α →₀ M) = (0 : β →₀ M) :=
sum_zero_index

lemma map_domain_congr {f g : α → β} (h : ∀x∈v.support, f x = g x) :
  v.map_domain f = v.map_domain g :=
finset.sum_congr rfl $ λ _ H, by simp only [h _ H]

lemma map_domain_add {f : α → β} : map_domain f (v₁ + v₂) = map_domain f v₁ + map_domain f v₂ :=
sum_add_index (λ _, single_zero) (λ _ _ _, single_add)

@[simp] lemma map_domain_equiv_apply {f : α ≃ β} (x : α →₀ M) (a : β) :
  map_domain f x a = x (f.symm a) :=
begin
  conv_lhs { rw ←f.apply_symm_apply a },
  exact map_domain_apply f.injective _ _,
end

/-- `finsupp.map_domain` is an `add_monoid_hom`. -/
@[simps]
def map_domain.add_monoid_hom (f : α → β) : (α →₀ M) →+ (β →₀ M) :=
{ to_fun := map_domain f,
  map_zero' := map_domain_zero,
  map_add' := λ _ _, map_domain_add}

@[simp]
lemma map_domain.add_monoid_hom_id : map_domain.add_monoid_hom id = add_monoid_hom.id (α →₀ M) :=
add_monoid_hom.ext $ λ _, map_domain_id

lemma map_domain.add_monoid_hom_comp (f : β → γ) (g : α → β) :
  (map_domain.add_monoid_hom (f ∘ g) : (α →₀ M) →+ (γ →₀ M)) =
    (map_domain.add_monoid_hom f).comp (map_domain.add_monoid_hom g) :=
add_monoid_hom.ext $ λ _, map_domain_comp

lemma map_domain_finset_sum {f : α → β} {s : finset ι} {v : ι → α →₀ M} :
  map_domain f (∑ i in s, v i) = ∑ i in s, map_domain f (v i) :=
(map_domain.add_monoid_hom f : (α →₀ M) →+ β →₀ M).map_sum _ _

lemma map_domain_sum [has_zero N] {f : α → β} {s : α →₀ N} {v : α → N → α →₀ M} :
  map_domain f (s.sum v) = s.sum (λa b, map_domain f (v a b)) :=
(map_domain.add_monoid_hom f : (α →₀ M) →+ β →₀ M).map_finsupp_sum _ _

lemma map_domain_support [decidable_eq β] {f : α → β} {s : α →₀ M} :
  (s.map_domain f).support ⊆ s.support.image f :=
finset.subset.trans support_sum $
  finset.subset.trans (finset.bUnion_mono $ assume a ha, support_single_subset) $
  by rw [finset.bUnion_singleton]; exact subset.refl _

@[to_additive]
lemma prod_map_domain_index [comm_monoid N] {f : α → β} {s : α →₀ M}
  {h : β → M → N} (h_zero : ∀b, h b 0 = 1) (h_add : ∀b m₁ m₂, h b (m₁ + m₂) = h b m₁ * h b m₂) :
  (map_domain f s).prod h = s.prod (λa m, h (f a) m) :=
(prod_sum_index h_zero h_add).trans $ prod_congr rfl $ λ _ _, prod_single_index (h_zero _)

/--
A version of `sum_map_domain_index` that takes a bundled `add_monoid_hom`,
rather than separate linearity hypotheses.
-/
-- Note that in `prod_map_domain_index`, `M` is still an additive monoid,
-- so there is no analogous version in terms of `monoid_hom`.
@[simp]
lemma sum_map_domain_index_add_monoid_hom [add_comm_monoid N] {f : α → β}
  {s : α →₀ M} (h : β → M →+ N) :
  (map_domain f s).sum (λ b m, h b m) = s.sum (λ a m, h (f a) m) :=
@sum_map_domain_index _ _ _ _ _ _ _ _
  (λ b m, h b m)
  (λ b, (h b).map_zero)
  (λ b m₁ m₂, (h b).map_add _ _)

lemma emb_domain_eq_map_domain (f : α ↪ β) (v : α →₀ M) :
  emb_domain f v = map_domain f v :=
begin
  ext a,
  by_cases a ∈ set.range f,
  { rcases h with ⟨a, rfl⟩,
    rw [map_domain_apply f.injective, emb_domain_apply] },
  { rw [map_domain_notin_range, emb_domain_notin_range]; assumption }
end

@[to_additive]
lemma prod_map_domain_index_inj [comm_monoid N] {f : α → β} {s : α →₀ M}
  {h : β → M → N} (hf : function.injective f) :
  (s.map_domain f).prod h = s.prod (λa b, h (f a) b) :=
by rw [←function.embedding.coe_fn_mk f hf, ←emb_domain_eq_map_domain, prod_emb_domain]

lemma map_domain_injective {f : α → β} (hf : function.injective f) :
  function.injective (map_domain f : (α →₀ M) → (β →₀ M)) :=
begin
  assume v₁ v₂ eq, ext a,
  have : map_domain f v₁ (f a) = map_domain f v₂ (f a), { rw eq },
  rwa [map_domain_apply hf, map_domain_apply hf] at this,
end

lemma map_domain.add_monoid_hom_comp_map_range [add_comm_monoid N] (f : α → β) (g : M →+ N) :
  (map_domain.add_monoid_hom f).comp (map_range.add_monoid_hom g) =
    (map_range.add_monoid_hom g).comp (map_domain.add_monoid_hom f) :=
by { ext, simp }

/-- When `g` preserves addition, `map_range` and `map_domain` commute. -/
lemma map_domain_map_range [add_comm_monoid N] (f : α → β) (v : α →₀ M) (g : M → N)
  (h0 : g 0 = 0) (hadd : ∀ x y, g (x + y) = g x + g y) :
  map_domain f (map_range g h0 v) = map_range g h0 (map_domain f v) :=
let g' : M →+ N := { to_fun := g, map_zero' := h0, map_add' := hadd} in
add_monoid_hom.congr_fun (map_domain.add_monoid_hom_comp_map_range f g') v

end map_domain

/-! ### Declarations about `comap_domain` -/

section comap_domain

/-- Given `f : α → β`, `l : β →₀ M` and a proof `hf` that `f` is injective on
the preimage of `l.support`, `comap_domain f l hf` is the finitely supported function
from `α` to `M` given by composing `l` with `f`. -/
def comap_domain [has_zero M] (f : α → β) (l : β →₀ M) (hf : set.inj_on f (f ⁻¹' ↑l.support)) :
  α →₀ M :=
{ support := l.support.preimage f hf,
  to_fun := (λ a, l (f a)),
  mem_support_to_fun :=
    begin
      intros a,
      simp only [finset.mem_def.symm, finset.mem_preimage],
      exact l.mem_support_to_fun (f a),
    end }

@[simp]
lemma comap_domain_apply [has_zero M] (f : α → β) (l : β →₀ M)
  (hf : set.inj_on f (f ⁻¹' ↑l.support)) (a : α) :
  comap_domain f l hf a = l (f a) :=
rfl

lemma sum_comap_domain [has_zero M] [add_comm_monoid N]
  (f : α → β) (l : β →₀ M) (g : β → M → N)
  (hf : set.bij_on f (f ⁻¹' ↑l.support) ↑l.support) :
  (comap_domain f l hf.inj_on).sum (g ∘ f) = l.sum g :=
begin
  simp only [sum, comap_domain_apply, (∘)],
  simp [comap_domain, finset.sum_preimage_of_bij f _ _ (λ x, g x (l x))],
end

lemma eq_zero_of_comap_domain_eq_zero [add_comm_monoid M]
  (f : α → β) (l : β →₀ M) (hf : set.bij_on f (f ⁻¹' ↑l.support) ↑l.support) :
   comap_domain f l hf.inj_on = 0 → l = 0 :=
begin
  rw [← support_eq_empty, ← support_eq_empty, comap_domain],
  simp only [finset.ext_iff, finset.not_mem_empty, iff_false, mem_preimage],
  assume h a ha,
  cases hf.2.2 ha with b hb,
  exact h b (hb.2.symm ▸ ha)
end

lemma map_domain_comap_domain [add_comm_monoid M] (f : α → β) (l : β →₀ M)
  (hf : function.injective f) (hl : ↑l.support ⊆ set.range f):
  map_domain f (comap_domain f l (hf.inj_on _)) = l :=
begin
  ext a,
  by_cases h_cases: a ∈ set.range f,
  { rcases set.mem_range.1 h_cases with ⟨b, hb⟩,
    rw [hb.symm, map_domain_apply hf, comap_domain_apply] },
  { rw map_domain_notin_range _ _ h_cases,
    by_contra h_contr,
    apply h_cases (hl $ finset.mem_coe.2 $ mem_support_iff.2 $ λ h, h_contr h.symm) }
end

end comap_domain

section option

/-- Restrict a finitely supported function on `option α` to a finitely support function on `α`. -/
def some [has_zero M] (f : option α →₀ M) : α →₀ M :=
f.comap_domain option.some (by tidy)

@[simp] lemma some_apply [has_zero M] (f : option α →₀ M) (a : α) :
  f.some a = f (option.some a) := rfl

@[simp] lemma zero_sum [has_zero M] : (0 : option α →₀ M).some = 0 :=
by { ext, simp, }

@[simp] lemma add_sum [add_comm_monoid M] (f g : option α →₀ M) : (f + g).some = f.some + g.some :=
by { ext, simp, }

@[simp] lemma single_none_some [has_zero M] (m : M) : (single none m : option α →₀ M).some = 0 :=
by { ext, simp, }

@[simp] lemma single_some_some [has_zero M] (a : α) (m : M) :
  (single (option.some a) m : option α →₀ M).some = single a m :=
by { ext b, simp [single_apply], }

lemma sum_option [add_comm_monoid M] [add_comm_monoid N]
  (f : option α →₀ M) (b : option α → M →+ N) :
  f.sum (λ a, b a) = b none (f none) + f.some.sum (λ a, b (option.some a)) :=
begin
  apply induction_linear f,
  { simp, },
  { intros f₁ f₂ h₁ h₂,
    rw [finsupp.sum_add_index, h₁, h₂, add_sum, finsupp.sum_add_index],
    simp only [add_monoid_hom.map_add, pi.add_apply, finsupp.coe_add],
    abel,
    all_goals { simp, }, },
  { rintros (_|a) m; simp, }
end

lemma sum_option' [semiring R] [add_comm_monoid M] [module R M]
  (f : option α →₀ R) (b : option α → M) :
  f.sum (λ o r, r • b o) =
    f none • b none + f.some.sum (λ a r, r • b (option.some a)) :=
f.sum_option (λ o, (smul_add_hom R M).flip (b o))

end option

/-! ### Declarations about `equiv_congr_left` -/

section equiv_congr_left

variable [has_zero M]

/-- Given `f : α ≃ β`, we can map `l : α →₀ M` to  `equiv_map_domain f l : β →₀ M` (computably)
by mapping the support forwards and the function backwards. -/
def equiv_map_domain (f : α ≃ β) (l : α →₀ M) : β →₀ M :=
{ support := l.support.map f.to_embedding,
  to_fun := λ a, l (f.symm a),
  mem_support_to_fun := λ a, by simp only [finset.mem_map_equiv, mem_support_to_fun]; refl }

@[simp] lemma equiv_map_domain_apply (f : α ≃ β) (l : α →₀ M) (b : β) :
  equiv_map_domain f l b = l (f.symm b) := rfl

lemma equiv_map_domain_symm_apply (f : α ≃ β) (l : β →₀ M) (a : α) :
  equiv_map_domain f.symm l a = l (f a) := rfl

@[simp] lemma equiv_map_domain_refl (l : α →₀ M) : equiv_map_domain (equiv.refl _) l = l :=
by ext x; refl

lemma equiv_map_domain_refl' : equiv_map_domain (equiv.refl _) = @id (α →₀ M) :=
by ext x; refl

lemma equiv_map_domain_trans (f : α ≃ β) (g : β ≃ γ) (l : α →₀ M) :
  equiv_map_domain (f.trans g) l = equiv_map_domain g (equiv_map_domain f l) := by ext x; refl

lemma equiv_map_domain_trans' (f : α ≃ β) (g : β ≃ γ) :
  @equiv_map_domain _ _ M _ (f.trans g) = equiv_map_domain g ∘ equiv_map_domain f := by ext x; refl

@[simp] lemma equiv_map_domain_single (f : α ≃ β) (a : α) (b : M) :
  equiv_map_domain f (single a b) = single (f a) b :=
by ext x; simp only [single_apply, equiv.apply_eq_iff_eq_symm_apply, equiv_map_domain_apply]; congr

@[simp] lemma equiv_map_domain_zero {f : α ≃ β} : equiv_map_domain f (0 : α →₀ M) = (0 : β →₀ M) :=
by ext x; simp only [equiv_map_domain_apply, coe_zero, pi.zero_apply]

lemma equiv_map_domain_eq_map_domain {M} [add_comm_monoid M] (f : α ≃ β) (l : α →₀ M) :
  equiv_map_domain f l = map_domain f l := by ext x; simp [map_domain_equiv_apply]

/-- Given `f : α ≃ β`, the finitely supported function spaces are also in bijection:
`(α →₀ M) ≃ (β →₀ M)`.

This is the finitely-supported version of `equiv.Pi_congr_left`. -/
def equiv_congr_left (f : α ≃ β) : (α →₀ M) ≃ (β →₀ M) :=
by refine ⟨equiv_map_domain f, equiv_map_domain f.symm, λ f, _, λ f, _⟩;
  ext x; simp only [equiv_map_domain_apply, equiv.symm_symm,
    equiv.symm_apply_apply, equiv.apply_symm_apply]

@[simp] lemma equiv_congr_left_apply (f : α ≃ β) (l : α →₀ M) :
  equiv_congr_left f l = equiv_map_domain f l := rfl

@[simp] lemma equiv_congr_left_symm (f : α ≃ β) :
  (@equiv_congr_left _ _ M _ f).symm = equiv_congr_left f.symm := rfl

end equiv_congr_left

/-! ### Declarations about `filter` -/

section filter
section has_zero
variables [has_zero M] (p : α → Prop) (f : α →₀ M)

/-- `filter p f` is the function which is `f a` if `p a` is true and 0 otherwise. -/
def filter (p : α → Prop) (f : α →₀ M) : α →₀ M :=
{ to_fun := λ a, if p a then f a else 0,
  support := f.support.filter (λ a, p a),
  mem_support_to_fun := λ a, by split_ifs; { simp only [h, mem_filter, mem_support_iff], tauto } }

lemma filter_apply (a : α) [D : decidable (p a)] : f.filter p a = if p a then f a else 0 :=
by rw subsingleton.elim D; refl

lemma filter_eq_indicator : ⇑(f.filter p) = set.indicator {x | p x} f := rfl

@[simp] lemma filter_apply_pos {a : α} (h : p a) : f.filter p a = f a :=
if_pos h

@[simp] lemma filter_apply_neg {a : α} (h : ¬ p a) : f.filter p a = 0 :=
if_neg h

@[simp] lemma support_filter [D : decidable_pred p] : (f.filter p).support = f.support.filter p :=
by rw subsingleton.elim D; refl

lemma filter_zero : (0 : α →₀ M).filter p = 0 :=
by rw [← support_eq_empty, support_filter, support_zero, finset.filter_empty]

@[simp] lemma filter_single_of_pos
  {a : α} {b : M} (h : p a) : (single a b).filter p = single a b :=
coe_fn_injective $ by simp [filter_eq_indicator, set.subset_def, mem_support_single, h]

@[simp] lemma filter_single_of_neg
  {a : α} {b : M} (h : ¬ p a) : (single a b).filter p = 0 :=
ext $ by simp [filter_eq_indicator, single_apply_eq_zero, @imp.swap (p _), h]

end has_zero

lemma filter_pos_add_filter_neg [add_zero_class M] (f : α →₀ M) (p : α → Prop) :
  f.filter p + f.filter (λa, ¬ p a) = f :=
coe_fn_injective $ set.indicator_self_add_compl {x | p x} f

end filter

/-! ### Declarations about `frange` -/

section frange
variables [has_zero M]

/-- `frange f` is the image of `f` on the support of `f`. -/
def frange (f : α →₀ M) : finset M := finset.image f f.support

theorem mem_frange {f : α →₀ M} {y : M} :
  y ∈ f.frange ↔ y ≠ 0 ∧ ∃ x, f x = y :=
finset.mem_image.trans
⟨λ ⟨x, hx1, hx2⟩, ⟨hx2 ▸ mem_support_iff.1 hx1, x, hx2⟩,
λ ⟨hy, x, hx⟩, ⟨x, mem_support_iff.2 (hx.symm ▸ hy), hx⟩⟩

theorem zero_not_mem_frange {f : α →₀ M} : (0:M) ∉ f.frange :=
λ H, (mem_frange.1 H).1 rfl

theorem frange_single {x : α} {y : M} : frange (single x y) ⊆ {y} :=
λ r hr, let ⟨t, ht1, ht2⟩ := mem_frange.1 hr in ht2 ▸
  (by rw single_apply at ht2 ⊢; split_ifs at ht2 ⊢; [exact finset.mem_singleton_self _, cc])

end frange

/-! ### Declarations about `subtype_domain` -/

section subtype_domain


section zero

variables [has_zero M] {p : α → Prop}

/-- `subtype_domain p f` is the restriction of the finitely supported function
  `f` to the subtype `p`. -/
def subtype_domain (p : α → Prop) (f : α →₀ M) : (subtype p →₀ M) :=
⟨f.support.subtype p, f ∘ coe, λ a, by simp only [mem_subtype, mem_support_iff]⟩

@[simp] lemma support_subtype_domain [D : decidable_pred p] {f : α →₀ M} :
  (subtype_domain p f).support = f.support.subtype p :=
by rw subsingleton.elim D; refl

@[simp] lemma subtype_domain_apply {a : subtype p} {v : α →₀ M} :
  (subtype_domain p v) a = v (a.val) :=
rfl

@[simp] lemma subtype_domain_zero : subtype_domain p (0 : α →₀ M) = 0 :=
rfl

lemma subtype_domain_eq_zero_iff' {f : α →₀ M} :
  f.subtype_domain p = 0 ↔ ∀ x, p x → f x = 0 :=
by simp_rw [← support_eq_empty, support_subtype_domain, subtype_eq_empty, not_mem_support_iff]

lemma subtype_domain_eq_zero_iff {f : α →₀ M} (hf : ∀ x ∈ f.support , p x) :
  f.subtype_domain p = 0 ↔ f = 0 :=
subtype_domain_eq_zero_iff'.trans ⟨λ H, ext $ λ x,
  if hx : p x then H x hx else not_mem_support_iff.1 $ mt (hf x) hx, λ H x _, by simp [H]⟩

@[to_additive]
lemma prod_subtype_domain_index [comm_monoid N] {v : α →₀ M}
  {h : α → M → N} (hp : ∀x∈v.support, p x) :
  (v.subtype_domain p).prod (λa b, h a b) = v.prod h :=
prod_bij (λp _, p.val)
  (λ _, mem_subtype.1)
  (λ _ _, rfl)
  (λ _ _ _ _, subtype.eq)
  (λ b hb, ⟨⟨b, hp b hb⟩, mem_subtype.2 hb, rfl⟩)

end zero

section add_zero_class
variables [add_zero_class M] {p : α → Prop} {v v' : α →₀ M}

@[simp] lemma subtype_domain_add {v v' : α →₀ M} :
  (v + v').subtype_domain p = v.subtype_domain p + v'.subtype_domain p :=
ext $ λ _, rfl

instance subtype_domain.is_add_monoid_hom :
  is_add_monoid_hom (subtype_domain p : (α →₀ M) → subtype p →₀ M) :=
{ map_add := λ _ _, subtype_domain_add, map_zero := subtype_domain_zero }

/-- `finsupp.filter` as an `add_monoid_hom`. -/
def filter_add_hom (p : α → Prop) : (α →₀ M) →+ (α →₀ M) :=
{ to_fun := filter p,
  map_zero' := filter_zero p,
  map_add' := λ f g, coe_fn_injective $ set.indicator_add {x | p x} f g }

@[simp] lemma filter_add {v v' : α →₀ M} : (v + v').filter p = v.filter p + v'.filter p :=
(filter_add_hom p).map_add v v'

end add_zero_class

section comm_monoid
variables [add_comm_monoid M] {p : α → Prop}

lemma subtype_domain_sum {s : finset ι} {h : ι → α →₀ M} :
  (∑ c in s, h c).subtype_domain p = ∑ c in s, (h c).subtype_domain p :=
eq.symm (s.sum_hom _)

lemma subtype_domain_finsupp_sum [has_zero N] {s : β →₀ N} {h : β → N → α →₀ M} :
  (s.sum h).subtype_domain p = s.sum (λc d, (h c d).subtype_domain p) :=
subtype_domain_sum

lemma filter_sum (s : finset ι) (f : ι → α →₀ M) :
  (∑ a in s, f a).filter p = ∑ a in s, filter p (f a) :=
(filter_add_hom p : (α →₀ M) →+ _).map_sum f s

lemma filter_eq_sum (p : α → Prop) [D : decidable_pred p] (f : α →₀ M) :
  f.filter p = ∑ i in f.support.filter p, single i (f i) :=
(f.filter p).sum_single.symm.trans $ finset.sum_congr (by rw subsingleton.elim D; refl) $
  λ x hx, by rw [filter_apply_pos _ _ (mem_filter.1 hx).2]

end comm_monoid

section group
variables [add_group G] {p : α → Prop} {v v' : α →₀ G}

@[simp] lemma subtype_domain_neg : (- v).subtype_domain p = - v.subtype_domain p :=
ext $ λ _, rfl

@[simp] lemma subtype_domain_sub :
  (v - v').subtype_domain p = v.subtype_domain p - v'.subtype_domain p :=
ext $ λ _, rfl

@[simp] lemma single_neg {a : α} {b : G} : single a (-b) = -single a b :=
(single_add_hom a : G →+ _).map_neg b

@[simp] lemma single_sub {a : α} {b₁ b₂ : G} : single a (b₁ - b₂) = single a b₁ - single a b₂ :=
(single_add_hom a : G →+ _).map_sub b₁ b₂

end group

end subtype_domain

/-! ### Declarations relating `finsupp` to `multiset` -/

section multiset

/-- Given `f : α →₀ ℕ`, `f.to_multiset` is the multiset with multiplicities given by the values of
`f` on the elements of `α`. We define this function as an `add_equiv`. -/
def to_multiset : (α →₀ ℕ) ≃+ multiset α :=
{ to_fun := λ f, f.sum (λa n, n • {a}),
  inv_fun := λ s, ⟨s.to_finset, λ a, s.count a, λ a, by simp⟩,
  left_inv := λ f, ext $ λ a,
    suffices (if f a = 0 then 0 else f a) = f a,
    by simpa [finsupp.sum, multiset.count_sum', multiset.count_cons],
    by split_ifs with h; [rw h, refl],
  right_inv := λ s, by simp [finsupp.sum],
  map_add' := λ f g, sum_add_index (λ a, zero_nsmul _) (λ a, add_nsmul _) }

lemma to_multiset_zero : (0 : α →₀ ℕ).to_multiset = 0 :=
rfl

lemma to_multiset_add (m n : α →₀ ℕ) :
  (m + n).to_multiset = m.to_multiset + n.to_multiset :=
to_multiset.map_add m n

lemma to_multiset_apply (f : α →₀ ℕ) : f.to_multiset = f.sum (λ a n, n • {a}) := rfl

@[simp]
lemma to_multiset_symm_apply (s : multiset α) (x : α) :
  finsupp.to_multiset.symm s x = s.count x :=
rfl

@[simp] lemma to_multiset_single (a : α) (n : ℕ) : to_multiset (single a n) = n • {a} :=
by rw [to_multiset_apply, sum_single_index]; apply zero_nsmul

lemma to_multiset_sum {ι : Type*} {f : ι → α →₀ ℕ} (s : finset ι) :
  finsupp.to_multiset (∑ i in s, f i) = ∑ i in s, finsupp.to_multiset (f i) :=
add_equiv.map_sum _ _ _

lemma to_multiset_sum_single {ι : Type*} (s : finset ι) (n : ℕ) :
  finsupp.to_multiset (∑ i in s, single i n) = n • s.val :=
by simp_rw [to_multiset_sum, finsupp.to_multiset_single, multiset.singleton_eq_singleton,
            sum_nsmul, sum_multiset_singleton]

lemma card_to_multiset (f : α →₀ ℕ) : f.to_multiset.card = f.sum (λa, id) :=
by simp [to_multiset_apply, add_monoid_hom.map_finsupp_sum, function.id_def]

lemma to_multiset_map (f : α →₀ ℕ) (g : α → β) :
  f.to_multiset.map g = (f.map_domain g).to_multiset :=
begin
  refine f.induction _ _,
  { rw [to_multiset_zero, multiset.map_zero, map_domain_zero, to_multiset_zero] },
  { assume a n f _ _ ih,
    rw [to_multiset_add, multiset.map_add, ih, map_domain_add, map_domain_single,
      to_multiset_single, to_multiset_add, to_multiset_single,
      is_add_monoid_hom.map_nsmul (multiset.map g)],
    refl }
end

@[simp] lemma prod_to_multiset [comm_monoid M] (f : M →₀ ℕ) :
  f.to_multiset.prod = f.prod (λa n, a ^ n) :=
begin
  refine f.induction _ _,
  { rw [to_multiset_zero, multiset.prod_zero, finsupp.prod_zero_index] },
  { assume a n f _ _ ih,
    rw [to_multiset_add, multiset.prod_add, ih, to_multiset_single, finsupp.prod_add_index,
      finsupp.prod_single_index, multiset.prod_nsmul, multiset.singleton_eq_singleton,
      multiset.prod_singleton],
    { exact pow_zero a },
    { exact pow_zero },
    { exact pow_add  } }
end

@[simp] lemma to_finset_to_multiset [decidable_eq α] (f : α →₀ ℕ) :
  f.to_multiset.to_finset = f.support :=
begin
  refine f.induction _ _,
  { rw [to_multiset_zero, multiset.to_finset_zero, support_zero] },
  { assume a n f ha hn ih,
    rw [to_multiset_add, multiset.to_finset_add, ih, to_multiset_single, support_add_eq,
      support_single_ne_zero hn, multiset.to_finset_nsmul _ _ hn,
      multiset.singleton_eq_singleton, multiset.to_finset_cons, multiset.to_finset_zero],
    refl,
    refine disjoint.mono_left support_single_subset _,
    rwa [finset.singleton_disjoint] }
end

@[simp] lemma count_to_multiset [decidable_eq α] (f : α →₀ ℕ) (a : α) :
  f.to_multiset.count a = f a :=
calc f.to_multiset.count a = f.sum (λx n, (n • {x} : multiset α).count a) :
    (f.support.sum_hom $ multiset.count a).symm
  ... = f.sum (λx n, n * ({x} : multiset α).count a) : by simp only [multiset.count_nsmul]
  ... = f.sum (λx n, n * (x ::ₘ 0 : multiset α).count a) : rfl
  ... = f a * (a ::ₘ 0 : multiset α).count a : sum_eq_single _
    (λ a' _ H, by simp only [multiset.count_cons_of_ne (ne.symm H), multiset.count_zero, mul_zero])
    (λ H, by simp only [not_mem_support_iff.1 H, zero_mul])
  ... = f a : by simp only [multiset.count_singleton, mul_one]

lemma mem_support_multiset_sum [add_comm_monoid M]
  {s : multiset (α →₀ M)} (a : α) :
  a ∈ s.sum.support → ∃f∈s, a ∈ (f : α →₀ M).support :=
multiset.induction_on s false.elim
  begin
    assume f s ih ha,
    by_cases a ∈ f.support,
    { exact ⟨f, multiset.mem_cons_self _ _, h⟩ },
    { simp only [multiset.sum_cons, mem_support_iff, add_apply,
        not_mem_support_iff.1 h, zero_add] at ha,
      rcases ih (mem_support_iff.2 ha) with ⟨f', h₀, h₁⟩,
      exact ⟨f', multiset.mem_cons_of_mem h₀, h₁⟩ }
  end

lemma mem_support_finset_sum [add_comm_monoid M]
  {s : finset ι} {h : ι → α →₀ M} (a : α) (ha : a ∈ (∑ c in s, h c).support) :
  ∃ c ∈ s, a ∈ (h c).support :=
let ⟨f, hf, hfa⟩ := mem_support_multiset_sum a ha in
let ⟨c, hc, eq⟩ := multiset.mem_map.1 hf in
⟨c, hc, eq.symm ▸ hfa⟩

@[simp] lemma mem_to_multiset (f : α →₀ ℕ) (i : α) :
  i ∈ f.to_multiset ↔ i ∈ f.support :=
by rw [← multiset.count_ne_zero, finsupp.count_to_multiset, finsupp.mem_support_iff]

end multiset

/-! ### Declarations about `curry` and `uncurry` -/

section curry_uncurry

variables [add_comm_monoid M] [add_comm_monoid N]

/-- Given a finitely supported function `f` from a product type `α × β` to `γ`,
`curry f` is the "curried" finitely supported function from `α` to the type of
finitely supported functions from `β` to `γ`. -/
protected def curry (f : (α × β) →₀ M) : α →₀ (β →₀ M) :=
f.sum $ λp c, single p.1 (single p.2 c)

@[simp] lemma curry_apply (f : (α × β) →₀ M) (x : α) (y : β) :
  f.curry x y = f (x, y) :=
begin
  have : ∀ (b : α × β), single b.fst (single b.snd (f b)) x y = if b = (x, y) then f b else 0,
  { rintros ⟨b₁, b₂⟩,
    simp [single_apply, ite_apply, prod.ext_iff, ite_and],
    split_ifs; simp [single_apply, *] },
  rw [finsupp.curry, sum_apply, sum_apply, finsupp.sum, finset.sum_eq_single, this, if_pos rfl],
  { intros b hb b_ne, rw [this b, if_neg b_ne] },
  { intros hxy, rw [this (x, y), if_pos rfl, not_mem_support_iff.mp hxy] }
end

lemma sum_curry_index (f : (α × β) →₀ M) (g : α → β → M → N)
  (hg₀ : ∀ a b, g a b 0 = 0) (hg₁ : ∀a b c₀ c₁, g a b (c₀ + c₁) = g a b c₀ + g a b c₁) :
  f.curry.sum (λa f, f.sum (g a)) = f.sum (λp c, g p.1 p.2 c) :=
begin
  rw [finsupp.curry],
  transitivity,
  { exact sum_sum_index (assume a, sum_zero_index)
      (assume a b₀ b₁, sum_add_index (assume a, hg₀ _ _) (assume c d₀ d₁, hg₁ _ _ _ _)) },
  congr, funext p c,
  transitivity,
  { exact sum_single_index sum_zero_index },
  exact sum_single_index (hg₀ _ _)
end

/-- Given a finitely supported function `f` from `α` to the type of
finitely supported functions from `β` to `M`,
`uncurry f` is the "uncurried" finitely supported function from `α × β` to `M`. -/
protected def uncurry (f : α →₀ (β →₀ M)) : (α × β) →₀ M :=
f.sum $ λa g, g.sum $ λb c, single (a, b) c

/-- `finsupp_prod_equiv` defines the `equiv` between `((α × β) →₀ M)` and `(α →₀ (β →₀ M))` given by
currying and uncurrying. -/
def finsupp_prod_equiv : ((α × β) →₀ M) ≃ (α →₀ (β →₀ M)) :=
by refine ⟨finsupp.curry, finsupp.uncurry, λ f, _, λ f, _⟩; simp only [
  finsupp.curry, finsupp.uncurry, sum_sum_index, sum_zero_index, sum_add_index,
  sum_single_index, single_zero, single_add, eq_self_iff_true, forall_true_iff,
  forall_3_true_iff, prod.mk.eta, (single_sum _ _ _).symm, sum_single]

lemma filter_curry (f : α × β →₀ M) (p : α → Prop) :
  (f.filter (λa:α×β, p a.1)).curry = f.curry.filter p :=
begin
  rw [finsupp.curry, finsupp.curry, finsupp.sum, finsupp.sum, filter_sum, support_filter,
    sum_filter],
  refine finset.sum_congr rfl _,
  rintros ⟨a₁, a₂⟩ ha,
  dsimp only,
  split_ifs,
  { rw [filter_apply_pos, filter_single_of_pos]; exact h },
  { rwa [filter_single_of_neg] }
end

lemma support_curry [decidable_eq α] (f : α × β →₀ M) :
  f.curry.support ⊆ f.support.image prod.fst :=
begin
  rw ← finset.bUnion_singleton,
  refine finset.subset.trans support_sum _,
  refine finset.bUnion_mono (assume a _, support_single_subset)
end

end curry_uncurry

section sum

/-- `finsupp.sum_elim f g` maps `inl x` to `f x` and `inr y` to `g y`. -/
def sum_elim {α β γ : Type*} [has_zero γ]
  (f : α →₀ γ) (g : β →₀ γ) : α ⊕ β →₀ γ :=
on_finset
  ((f.support.map ⟨_, sum.inl_injective⟩) ∪ g.support.map ⟨_, sum.inr_injective⟩)
  (sum.elim f g)
  (λ ab h, by { cases ab with a b; simp only [sum.elim_inl, sum.elim_inr] at h; simpa })

@[simp] lemma coe_sum_elim {α β γ : Type*} [has_zero γ]
  (f : α →₀ γ) (g : β →₀ γ) : ⇑(sum_elim f g) = sum.elim f g := rfl

lemma sum_elim_apply {α β γ : Type*} [has_zero γ]
  (f : α →₀ γ) (g : β →₀ γ) (x : α ⊕ β) : sum_elim f g x = sum.elim f g x := rfl

lemma sum_elim_inl {α β γ : Type*} [has_zero γ]
  (f : α →₀ γ) (g : β →₀ γ) (x : α) : sum_elim f g (sum.inl x) = f x := rfl

lemma sum_elim_inr {α β γ : Type*} [has_zero γ]
  (f : α →₀ γ) (g : β →₀ γ) (x : β) : sum_elim f g (sum.inr x) = g x := rfl

/-- The equivalence between `(α ⊕ β) →₀ γ` and `(α →₀ γ) × (β →₀ γ)`.

This is the `finsupp` version of `equiv.sum_arrow_equiv_prod_arrow`. -/
@[simps apply symm_apply]
def sum_finsupp_equiv_prod_finsupp {α β γ : Type*} [has_zero γ] :
  ((α ⊕ β) →₀ γ) ≃ (α →₀ γ) × (β →₀ γ) :=
{ to_fun := λ f,
    ⟨f.comap_domain sum.inl (sum.inl_injective.inj_on _),
     f.comap_domain sum.inr (sum.inr_injective.inj_on _)⟩,
  inv_fun := λ fg, sum_elim fg.1 fg.2,
  left_inv := λ f, by { ext ab, cases ab with a b; simp },
  right_inv := λ fg, by { ext; simp } }

lemma fst_sum_finsupp_equiv_prod_finsupp {α β γ : Type*} [has_zero γ]
  (f : (α ⊕ β) →₀ γ) (x : α) :
  (sum_finsupp_equiv_prod_finsupp f).1 x = f (sum.inl x) :=
rfl

lemma snd_sum_finsupp_equiv_prod_finsupp {α β γ : Type*} [has_zero γ]
  (f : (α ⊕ β) →₀ γ) (y : β) :
  (sum_finsupp_equiv_prod_finsupp f).2 y = f (sum.inr y) :=
rfl

lemma sum_finsupp_equiv_prod_finsupp_symm_inl {α β γ : Type*} [has_zero γ]
  (fg : (α →₀ γ) × (β →₀ γ)) (x : α) :
  (sum_finsupp_equiv_prod_finsupp.symm fg) (sum.inl x) = fg.1 x :=
rfl

lemma sum_finsupp_equiv_prod_finsupp_symm_inr {α β γ : Type*} [has_zero γ]
  (fg : (α →₀ γ) × (β →₀ γ)) (y : β) :
  (sum_finsupp_equiv_prod_finsupp.symm fg) (sum.inr y) = fg.2 y :=
rfl

variables [add_monoid M]

/-- The additive equivalence between `(α ⊕ β) →₀ M` and `(α →₀ M) × (β →₀ M)`.

This is the `finsupp` version of `equiv.sum_arrow_equiv_prod_arrow`. -/
@[simps apply symm_apply] def sum_finsupp_add_equiv_prod_finsupp {α β : Type*} :
  ((α ⊕ β) →₀ M) ≃+ (α →₀ M) × (β →₀ M) :=
{ map_add' :=
    by { intros, ext;
          simp only [equiv.to_fun_as_coe, prod.fst_add, prod.snd_add, add_apply,
              snd_sum_finsupp_equiv_prod_finsupp, fst_sum_finsupp_equiv_prod_finsupp] },
  .. sum_finsupp_equiv_prod_finsupp }

lemma fst_sum_finsupp_add_equiv_prod_finsupp {α β : Type*}
  (f : (α ⊕ β) →₀ M) (x : α) :
  (sum_finsupp_add_equiv_prod_finsupp f).1 x = f (sum.inl x) :=
rfl

lemma snd_sum_finsupp_add_equiv_prod_finsupp {α β : Type*}
  (f : (α ⊕ β) →₀ M) (y : β) :
  (sum_finsupp_add_equiv_prod_finsupp f).2 y = f (sum.inr y) :=
rfl

lemma sum_finsupp_add_equiv_prod_finsupp_symm_inl {α β : Type*}
  (fg : (α →₀ M) × (β →₀ M)) (x : α) :
  (sum_finsupp_add_equiv_prod_finsupp.symm fg) (sum.inl x) = fg.1 x :=
rfl

lemma sum_finsupp_add_equiv_prod_finsupp_symm_inr {α β : Type*}
  (fg : (α →₀ M) × (β →₀ M)) (y : β) :
  (sum_finsupp_add_equiv_prod_finsupp.symm fg) (sum.inr y) = fg.2 y :=
rfl

end sum

section
variables [group G] [mul_action G α] [add_comm_monoid M]

/--
Scalar multiplication by a group element g,
given by precomposition with the action of g⁻¹ on the domain.
-/
def comap_has_scalar : has_scalar G (α →₀ M) :=
{ smul := λ g f, f.comap_domain (λ a, g⁻¹ • a)
  (λ a a' m m' h, by simpa [←mul_smul] using (congr_arg (λ a, g • a) h)) }

local attribute [instance] comap_has_scalar

/--
Scalar multiplication by a group element,
given by precomposition with the action of g⁻¹ on the domain,
is multiplicative in g.
-/
def comap_mul_action : mul_action G (α →₀ M) :=
{ one_smul := λ f, by { ext, dsimp [(•)], simp, },
  mul_smul := λ g g' f, by { ext, dsimp [(•)], simp [mul_smul], }, }

local attribute [instance] comap_mul_action

/--
Scalar multiplication by a group element,
given by precomposition with the action of g⁻¹ on the domain,
is additive in the second argument.
-/
def comap_distrib_mul_action :
  distrib_mul_action G (α →₀ M) :=
{ smul_zero := λ g, by { ext, dsimp [(•)], simp, },
  smul_add := λ g f f', by { ext, dsimp [(•)], simp, }, }

/--
Scalar multiplication by a group element on finitely supported functions on a group,
given by precomposition with the action of g⁻¹. -/
def comap_distrib_mul_action_self :
  distrib_mul_action G (G →₀ M) :=
@finsupp.comap_distrib_mul_action G M G _ (monoid.to_mul_action G) _

@[simp]
lemma comap_smul_single (g : G) (a : α) (b : M) :
  g • single a b = single (g • a) b :=
begin
  ext a',
  dsimp [(•)],
  by_cases h : g • a = a',
  { subst h, simp [←mul_smul], },
  { simp [single_eq_of_ne h], rw [single_eq_of_ne],
    rintro rfl, simpa [←mul_smul] using h, }
end

@[simp]
lemma comap_smul_apply (g : G) (f : α →₀ M) (a : α) :
  (g • f) a = f (g⁻¹ • a) := rfl

end

section
instance [monoid R] [add_monoid M] [distrib_mul_action R M] : has_scalar R (α →₀ M) :=
⟨λa v, v.map_range ((•) a) (smul_zero _)⟩

/-!
Throughout this section, some `monoid` and `semiring` arguments are specified with `{}` instead of
`[]`. See note [implicit instance arguments].
-/

@[simp] lemma coe_smul {_ : monoid R} [add_monoid M] [distrib_mul_action R M]
  (b : R) (v : α →₀ M) : ⇑(b • v) = b • v := rfl
lemma smul_apply {_ : monoid R} [add_monoid M] [distrib_mul_action R M]
  (b : R) (v : α →₀ M) (a : α) : (b • v) a = b • (v a) := rfl

variables (α M)

instance [monoid R] [add_monoid M] [distrib_mul_action R M] : distrib_mul_action R (α →₀ M) :=
{ smul      := (•),
  smul_add  := λ a x y, ext $ λ _, smul_add _ _ _,
  one_smul  := λ x, ext $ λ _, one_smul _ _,
  mul_smul  := λ r s x, ext $ λ _, mul_smul _ _ _,
  smul_zero := λ x, ext $ λ _, smul_zero _ }

instance [monoid R] [monoid S] [add_monoid M] [distrib_mul_action R M] [distrib_mul_action S M]
  [has_scalar R S] [is_scalar_tower R S M] :
  is_scalar_tower R S (α →₀ M) :=
{ smul_assoc := λ r s a, ext $ λ _, smul_assoc _ _ _ }

instance [monoid R] [monoid S] [add_monoid M] [distrib_mul_action R M] [distrib_mul_action S M]
  [smul_comm_class R S M] :
  smul_comm_class R S (α →₀ M) :=
{ smul_comm := λ r s a, ext $ λ _, smul_comm _ _ _ }

instance [semiring R] [add_comm_monoid M] [module R M] : module R (α →₀ M) :=
{ smul      := (•),
  zero_smul := λ x, ext $ λ _, zero_smul _ _,
  add_smul  := λ a x y, ext $ λ _, add_smul _ _ _,
  .. finsupp.distrib_mul_action α M }

variables {α M} {R}

lemma support_smul {_ : monoid R} [add_monoid M] [distrib_mul_action R M] {b : R} {g : α →₀ M} :
  (b • g).support ⊆ g.support :=
λ a, by { simp only [smul_apply, mem_support_iff, ne.def], exact mt (λ h, h.symm ▸ smul_zero _) }

section

variables {p : α → Prop}

@[simp] lemma filter_smul {_ : monoid R} [add_monoid M] [distrib_mul_action R M]
  {b : R} {v : α →₀ M} : (b • v).filter p = b • v.filter p :=
coe_fn_injective $ set.indicator_smul {x | p x} b v

end

lemma map_domain_smul {_ : monoid R} [add_comm_monoid M] [distrib_mul_action R M]
   {f : α → β} (b : R) (v : α →₀ M) : map_domain f (b • v) = b • map_domain f v :=
begin
  change map_domain f (map_range _ _ _) = map_range _ _ _,
  apply finsupp.induction v, { simp only [map_domain_zero, map_range_zero] },
  intros a b v' hv₁ hv₂ IH,
  rw [map_range_add, map_domain_add, IH, map_domain_add, map_range_add,
    map_range_single, map_domain_single, map_domain_single, map_range_single];
  apply smul_add
end

@[simp] lemma smul_single {_ : monoid R} [add_monoid M] [distrib_mul_action R M]
  (c : R) (a : α) (b : M) : c • finsupp.single a b = finsupp.single a (c • b) :=
map_range_single

@[simp] lemma smul_single' {_ : semiring R}
  (c : R) (a : α) (b : R) : c • finsupp.single a b = finsupp.single a (c * b) :=
smul_single _ _ _

lemma map_range_smul {_ : monoid R} [add_monoid M] [distrib_mul_action R M]
  [add_monoid N] [distrib_mul_action R N]
  {f : M → N} {hf : f 0 = 0} (c : R) (v : α →₀ M) (hsmul : ∀ x, f (c • x) = c • f x) :
  map_range f hf (c • v) = c • map_range f hf v :=
begin
  erw ←map_range_comp,
  have : (f ∘ (•) c) = ((•) c ∘ f) := funext hsmul,
  simp_rw this,
  apply map_range_comp,
  rw [function.comp_apply, smul_zero, hf],
end

lemma smul_single_one [semiring R] (a : α) (b : R) : b • single a 1 = single a b :=
by rw [smul_single, smul_eq_mul, mul_one]

end

lemma sum_smul_index [semiring R] [add_comm_monoid M] {g : α →₀ R} {b : R} {h : α → R → M}
  (h0 : ∀i, h i 0 = 0) : (b • g).sum h = g.sum (λi a, h i (b * a)) :=
finsupp.sum_map_range_index h0

lemma sum_smul_index' [monoid R] [add_monoid M] [distrib_mul_action R M] [add_comm_monoid N]
  {g : α →₀ M} {b : R} {h : α → M → N} (h0 : ∀i, h i 0 = 0) :
  (b • g).sum h = g.sum (λi c, h i (b • c)) :=
finsupp.sum_map_range_index h0

/-- A version of `finsupp.sum_smul_index'` for bundled additive maps. -/
lemma sum_smul_index_add_monoid_hom
  [monoid R] [add_monoid M] [add_comm_monoid N] [distrib_mul_action R M]
  {g : α →₀ M} {b : R} {h : α → M →+ N} :
  (b • g).sum (λ a, h a) = g.sum (λ i c, h i (b • c)) :=
sum_map_range_index (λ i, (h i).map_zero)

instance [semiring R] [add_comm_monoid M] [module R M] {ι : Type*}
  [no_zero_smul_divisors R M] : no_zero_smul_divisors R (ι →₀ M) :=
⟨λ c f h, or_iff_not_imp_left.mpr (λ hc, finsupp.ext
  (λ i, (smul_eq_zero.mp (finsupp.ext_iff.mp h i)).resolve_left hc))⟩

section distrib_mul_action_hom

variables [semiring R]
variables [add_comm_monoid M] [add_comm_monoid N] [distrib_mul_action R M] [distrib_mul_action R N]

/-- `finsupp.single` as a `distrib_mul_action_hom`.

See also `finsupp.lsingle` for the version as a linear map. -/
def distrib_mul_action_hom.single (a : α) : M →+[R] (α →₀ M) :=
{ map_smul' :=
    λ k m, by simp only [add_monoid_hom.to_fun_eq_coe, single_add_hom_apply, smul_single],
  .. single_add_hom a }

lemma distrib_mul_action_hom_ext {f g : (α →₀ M) →+[R] N}
  (h : ∀ (a : α) (m : M), f (single a m) = g (single a m)) :
  f = g :=
distrib_mul_action_hom.to_add_monoid_hom_injective $ add_hom_ext h

/-- See note [partially-applied ext lemmas]. -/
@[ext] lemma distrib_mul_action_hom_ext' {f g : (α →₀ M) →+[R] N}
  (h : ∀ (a : α), f.comp (distrib_mul_action_hom.single a) =
                  g.comp (distrib_mul_action_hom.single a)) :
  f = g :=
distrib_mul_action_hom_ext $ λ a, distrib_mul_action_hom.congr_fun (h a)

end distrib_mul_action_hom

section
variables [has_zero R]

/-- The `finsupp` version of `pi.unique`. -/
instance unique_of_right [subsingleton R] : unique (α →₀ R) :=
{ uniq := λ l, ext $ λ i, subsingleton.elim _ _,
  .. finsupp.inhabited }

/-- The `finsupp` version of `pi.unique_of_is_empty`. -/
instance unique_of_left [is_empty α] : unique (α →₀ R) :=
{ uniq := λ l, ext is_empty_elim,
  .. finsupp.inhabited }

end

/-- Given an `add_comm_monoid M` and `s : set α`, `restrict_support_equiv s M` is the `equiv`
between the subtype of finitely supported functions with support contained in `s` and
the type of finitely supported functions from `s`. -/
def restrict_support_equiv (s : set α) (M : Type*) [add_comm_monoid M] :
  {f : α →₀ M // ↑f.support ⊆ s } ≃ (s →₀ M) :=
begin
  refine ⟨λf, subtype_domain (λx, x ∈ s) f.1, λ f, ⟨f.map_domain subtype.val, _⟩, _, _⟩,
  { refine set.subset.trans (finset.coe_subset.2 map_domain_support) _,
    rw [finset.coe_image, set.image_subset_iff],
    exact assume x hx, x.2 },
  { rintros ⟨f, hf⟩,
    apply subtype.eq,
    ext a,
    dsimp only,
    refine classical.by_cases (assume h : a ∈ set.range (subtype.val : s → α), _) (assume h, _),
    { rcases h with ⟨x, rfl⟩,
      rw [map_domain_apply subtype.val_injective, subtype_domain_apply] },
    { convert map_domain_notin_range _ _ h,
      rw [← not_mem_support_iff],
      refine mt _ h,
      exact assume ha, ⟨⟨a, hf ha⟩, rfl⟩ } },
  { assume f,
    ext ⟨a, ha⟩,
    dsimp only,
    rw [subtype_domain_apply, map_domain_apply subtype.val_injective] }
end

/-- Given `add_comm_monoid M` and `e : α ≃ β`, `dom_congr e` is the corresponding `equiv` between
`α →₀ M` and `β →₀ M`.

This is `finsupp.equiv_congr_left` as an `add_equiv`. -/
@[simps apply]
protected def dom_congr [add_comm_monoid M] (e : α ≃ β) : (α →₀ M) ≃+ (β →₀ M) :=
{ to_fun := equiv_map_domain e,
  inv_fun := equiv_map_domain e.symm,
  left_inv := λ v, begin
    simp only [← equiv_map_domain_trans, equiv.trans_symm],
    exact equiv_map_domain_refl _
  end,
  right_inv := begin
    assume v,
    simp only [← equiv_map_domain_trans, equiv.symm_trans],
    exact equiv_map_domain_refl _
  end,
  map_add' := λ a b, by simp only [equiv_map_domain_eq_map_domain]; exact map_domain_add }

@[simp] lemma dom_congr_refl [add_comm_monoid M] :
  finsupp.dom_congr (equiv.refl α) = add_equiv.refl (α →₀ M) :=
add_equiv.ext $ λ _, equiv_map_domain_refl _

@[simp] lemma dom_congr_symm [add_comm_monoid M] (e : α ≃ β) :
  (finsupp.dom_congr e).symm = (finsupp.dom_congr e.symm : (β →₀ M) ≃+ (α →₀ M)):=
add_equiv.ext $ λ _, rfl

@[simp] lemma dom_congr_trans [add_comm_monoid M] (e : α ≃ β) (f : β ≃ γ) :
  (finsupp.dom_congr e).trans (finsupp.dom_congr f) =
    (finsupp.dom_congr (e.trans f) : (α →₀ M) ≃+ _) :=
add_equiv.ext $ λ _, (equiv_map_domain_trans _ _ _).symm

end finsupp

namespace finsupp

/-! ### Declarations about sigma types -/

section sigma

variables {αs : ι → Type*} [has_zero M] (l : (Σ i, αs i) →₀ M)

/-- Given `l`, a finitely supported function from the sigma type `Σ (i : ι), αs i` to `M` and
an index element `i : ι`, `split l i` is the `i`th component of `l`,
a finitely supported function from `as i` to `M`.

This is the `finsupp` version of `sigma.curry`.
-/
def split (i : ι) : αs i →₀ M :=
l.comap_domain (sigma.mk i) (λ x1 x2 _ _ hx, heq_iff_eq.1 (sigma.mk.inj hx).2)

lemma split_apply (i : ι) (x : αs i) : split l i x = l ⟨i, x⟩ :=
begin
  dunfold split,
  rw comap_domain_apply
end

/-- Given `l`, a finitely supported function from the sigma type `Σ (i : ι), αs i` to `β`,
`split_support l` is the finset of indices in `ι` that appear in the support of `l`. -/
def split_support : finset ι := l.support.image sigma.fst

lemma mem_split_support_iff_nonzero (i : ι) :
  i ∈ split_support l ↔ split l i ≠ 0 :=
begin
  rw [split_support, mem_image, ne.def, ← support_eq_empty, ← ne.def,
    ← finset.nonempty_iff_ne_empty, split, comap_domain, finset.nonempty],
  simp only [exists_prop, finset.mem_preimage, exists_and_distrib_right, exists_eq_right,
    mem_support_iff, sigma.exists, ne.def]
end

/-- Given `l`, a finitely supported function from the sigma type `Σ i, αs i` to `β` and
an `ι`-indexed family `g` of functions from `(αs i →₀ β)` to `γ`, `split_comp` defines a
finitely supported function from the index type `ι` to `γ` given by composing `g i` with
`split l i`. -/
def split_comp [has_zero N] (g : Π i, (αs i →₀ M) → N)
  (hg : ∀ i x, x = 0 ↔ g i x = 0) : ι →₀ N :=
{ support := split_support l,
  to_fun := λ i, g i (split l i),
  mem_support_to_fun :=
  begin
    intros i,
    rw [mem_split_support_iff_nonzero, not_iff_not, hg],
  end }

lemma sigma_support : l.support = l.split_support.sigma (λ i, (l.split i).support) :=
by simp only [finset.ext_iff, split_support, split, comap_domain, mem_image,
  mem_preimage, sigma.forall, mem_sigma]; tauto

lemma sigma_sum [add_comm_monoid N] (f : (Σ (i : ι), αs i) → M → N) :
  l.sum f = ∑ i in split_support l, (split l i).sum (λ (a : αs i) b, f ⟨i, a⟩ b) :=
by simp only [sum, sigma_support, sum_sigma, split_apply]

variables {η : Type*} [fintype η] {ιs : η → Type*} [has_zero α]

/-- On a `fintype η`, `finsupp.split` is an equivalence between `(Σ (j : η), ιs j) →₀ α`
and `Π j, (ιs j →₀ α)`.

This is the `finsupp` version of `equiv.Pi_curry`. -/
noncomputable def sigma_finsupp_equiv_pi_finsupp :
  ((Σ j, ιs j) →₀ α) ≃ Π j, (ιs j →₀ α) :=
{ to_fun := split,
  inv_fun := λ f, on_finset
    (finset.univ.sigma (λ j, (f j).support))
    (λ ji, f ji.1 ji.2)
    (λ g hg, finset.mem_sigma.mpr ⟨finset.mem_univ _, mem_support_iff.mpr hg⟩),
  left_inv := λ f, by { ext, simp [split] },
  right_inv := λ f, by { ext, simp [split] } }

@[simp] lemma sigma_finsupp_equiv_pi_finsupp_apply
  (f : (Σ j, ιs j) →₀ α) (j i) :
sigma_finsupp_equiv_pi_finsupp f j i = f ⟨j, i⟩ := rfl

/-- On a `fintype η`, `finsupp.split` is an additive equivalence between
`(Σ (j : η), ιs j) →₀ α` and `Π j, (ιs j →₀ α)`.

This is the `add_equiv` version of `finsupp.sigma_finsupp_equiv_pi_finsupp`.
-/
noncomputable def sigma_finsupp_add_equiv_pi_finsupp
  {α : Type*} {ιs : η → Type*} [add_monoid α] :
  ((Σ j, ιs j) →₀ α) ≃+ Π j, (ιs j →₀ α) :=
{ map_add' := λ f g, by { ext, simp },
  .. sigma_finsupp_equiv_pi_finsupp }

@[simp] lemma sigma_finsupp_add_equiv_pi_finsupp_apply
  {α : Type*} {ιs : η → Type*} [add_monoid α] (f : (Σ j, ιs j) →₀ α) (j i) :
sigma_finsupp_add_equiv_pi_finsupp f j i = f ⟨j, i⟩ := rfl

end sigma

end finsupp

/-! ### Declarations relating `multiset` to `finsupp` -/

namespace multiset

/-- Given a multiset `s`, `s.to_finsupp` returns the finitely supported function on `ℕ` given by
the multiplicities of the elements of `s`. -/
def to_finsupp : multiset α ≃+ (α →₀ ℕ) := finsupp.to_multiset.symm

@[simp] lemma to_finsupp_support [D : decidable_eq α] (s : multiset α) :
  s.to_finsupp.support = s.to_finset :=
by rw subsingleton.elim D; refl

@[simp] lemma to_finsupp_apply [D : decidable_eq α] (s : multiset α) (a : α) :
  to_finsupp s a = s.count a :=
by rw subsingleton.elim D; refl

lemma to_finsupp_zero : to_finsupp (0 : multiset α) = 0 := add_equiv.map_zero _

lemma to_finsupp_add (s t : multiset α) :
  to_finsupp (s + t) = to_finsupp s + to_finsupp t :=
to_finsupp.map_add s t

@[simp] lemma to_finsupp_singleton (a : α) : to_finsupp (a ::ₘ 0) = finsupp.single a 1 :=
finsupp.to_multiset.symm_apply_eq.2 $ by simp

@[simp] lemma to_finsupp_to_multiset (s : multiset α) :
  s.to_finsupp.to_multiset = s :=
finsupp.to_multiset.apply_symm_apply s

lemma to_finsupp_eq_iff {s : multiset α} {f : α →₀ ℕ} : s.to_finsupp = f ↔ s = f.to_multiset :=
finsupp.to_multiset.symm_apply_eq

end multiset

@[simp] lemma finsupp.to_multiset_to_finsupp (f : α →₀ ℕ) :
  f.to_multiset.to_finsupp = f :=
finsupp.to_multiset.symm_apply_apply f

/-! ### Declarations about order(ed) instances on `finsupp` -/

namespace finsupp

instance [preorder M] [has_zero M] : preorder (α →₀ M) :=
{ le := λ f g, ∀ s, f s ≤ g s,
  le_refl := λ f s, le_refl _,
  le_trans := λ f g h Hfg Hgh s, le_trans (Hfg s) (Hgh s) }

instance [partial_order M] [has_zero M] : partial_order (α →₀ M) :=
{ le_antisymm := λ f g hfg hgf, ext $ λ s, le_antisymm (hfg s) (hgf s),
  .. finsupp.preorder }

instance [ordered_cancel_add_comm_monoid M] : ordered_cancel_add_comm_monoid (α →₀ M) :=
{ add_le_add_left := λ a b h c s, add_le_add_left (h s) (c s),
  le_of_add_le_add_left := λ a b c h s, le_of_add_le_add_left (h s),
  add_left_cancel := λ a b c h, ext $ λ s, add_left_cancel (ext_iff.1 h s),
  .. finsupp.add_comm_monoid, .. finsupp.partial_order }

lemma le_def [preorder M] [has_zero M] {f g : α →₀ M} : f ≤ g ↔ ∀ x, f x ≤ g x := iff.rfl

lemma le_iff [canonically_ordered_add_monoid M] (f g : α →₀ M) :
  f ≤ g ↔ ∀ s ∈ f.support, f s ≤ g s :=
⟨λ h s hs, h s,
λ h s, if H : s ∈ f.support then h s H else (not_mem_support_iff.1 H).symm ▸ zero_le (g s)⟩

instance decidable_le [canonically_ordered_add_monoid M] [decidable_rel (@has_le.le M _)] :
  decidable_rel (@has_le.le (α →₀ M) _) :=
λ f g, decidable_of_iff _ (le_iff f g).symm

@[simp] lemma add_eq_zero_iff [canonically_ordered_add_monoid M] (f g : α →₀ M) :
  f + g = 0 ↔ f = 0 ∧ g = 0 :=
by simp [ext_iff, forall_and_distrib]

/-- `finsupp.to_multiset` as an order isomorphism. -/
def order_iso_multiset : (α →₀ ℕ) ≃o multiset α :=
{ to_equiv := to_multiset.to_equiv,
  map_rel_iff' := λ f g, by simp [multiset.le_iff_count, le_def] }

@[simp] lemma coe_order_iso_multiset : ⇑(@order_iso_multiset α) = to_multiset := rfl

@[simp] lemma coe_order_iso_multiset_symm :
  ⇑(@order_iso_multiset α).symm = multiset.to_finsupp := rfl

lemma to_multiset_strict_mono : strict_mono (@to_multiset α) :=
order_iso_multiset.strict_mono

lemma sum_id_lt_of_lt (m n : α →₀ ℕ) (h : m < n) :
  m.sum (λ _, id) < n.sum (λ _, id) :=
begin
  rw [← card_to_multiset, ← card_to_multiset],
  apply multiset.card_lt_of_lt,
  exact to_multiset_strict_mono h
end

variable (α)

/-- The order on `σ →₀ ℕ` is well-founded.-/
lemma lt_wf : well_founded (@has_lt.lt (α →₀ ℕ) _) :=
subrelation.wf (sum_id_lt_of_lt) $ inv_image.wf _ nat.lt_wf

variable {α}

@[simp] lemma nat_add_sub_cancel (f g : α →₀ ℕ) : f + g - g = f :=
ext $ λ a, nat.add_sub_cancel _ _

@[simp] lemma nat_add_sub_cancel_left (f g : α →₀ ℕ) : f + g - f = g :=
ext $ λ a, nat.add_sub_cancel_left _ _

lemma nat_add_sub_of_le {f g : α →₀ ℕ} (h : f ≤ g) : f + (g - f) = g :=
ext $ λ a, nat.add_sub_of_le (h a)

lemma nat_sub_add_cancel {f g : α →₀ ℕ} (h : f ≤ g) : g - f + f = g :=
ext $ λ a, nat.sub_add_cancel (h a)

instance : canonically_ordered_add_monoid (α →₀ ℕ) :=
{ bot := 0,
  bot_le := λ f s, zero_le (f s),
  le_iff_exists_add := λ f g, ⟨λ H, ⟨g - f, (nat_add_sub_of_le H).symm⟩,
    λ ⟨c, hc⟩, hc.symm ▸ λ x, by simp⟩,
 .. (infer_instance : ordered_add_comm_monoid (α →₀ ℕ)) }

end finsupp

namespace multiset

lemma to_finsuppstrict_mono : strict_mono (@to_finsupp α) :=
finsupp.order_iso_multiset.symm.strict_mono

end multiset<|MERGE_RESOLUTION|>--- conflicted
+++ resolved
@@ -878,11 +878,7 @@
   map_range f hf (v₁ + v₂) = map_range f hf v₁ + map_range f hf v₂ :=
 ext $ λ a, by simp only [hf', add_apply, map_range_apply]
 
-<<<<<<< HEAD
-@[simp] lemma emb_domain_add [add_zero_class M] (f : α ↪ β) (v w : α →₀ M) :
-=======
 @[simp] lemma emb_domain_add (f : α ↪ β) (v w : α →₀ M) :
->>>>>>> 1bd32b00
   emb_domain f (v + w) = emb_domain f v + emb_domain f w :=
 begin
   ext b,
@@ -1100,11 +1096,7 @@
     f.prod (λ a b, h a (multiplicative.of_add b)) * g.prod (λ a b, h a (multiplicative.of_add b)) :=
 prod_add_index (λ a, (h a).map_one) (λ a, (h a).map_mul)
 
-<<<<<<< HEAD
-lemma emb_domain_sum [add_comm_monoid M] [add_comm_monoid N]
-=======
 lemma sum_emb_domain_index [add_comm_monoid M] [add_comm_monoid N]
->>>>>>> 1bd32b00
   (f : α ↪ β) (v : α →₀ M) (g : β → M →+ N) :
   (v.emb_domain f).sum (λ b m, g b m) = v.sum (λ a m, g (f a) m) :=
 begin
