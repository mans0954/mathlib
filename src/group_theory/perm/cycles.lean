/-
Copyright (c) 2019 Chris Hughes. All rights reserved.
Released under Apache 2.0 license as described in the file LICENSE.
Authors: Chris Hughes
-/
import data.nat.parity
import data.equiv.fintype
import group_theory.perm.sign
import group_theory.perm.list
/-!
# Cyclic permutations

## Main definitions

In the following, `f : equiv.perm β`.

* `equiv.perm.is_cycle`: `f.is_cycle` when two nonfixed points of `β`
  are related by repeated application of `f`.
* `equiv.perm.same_cycle`: `f.same_cycle x y` when `x` and `y` are in the same cycle of `f`.

The following two definitions require that `β` is a `fintype`:

* `equiv.perm.cycle_of`: `f.cycle_of x` is the cycle of `f` that `x` belongs to.
* `equiv.perm.cycle_factors`: `f.cycle_factors` is a list of disjoint cyclic permutations that
  multiply to `f`.

## Main results

* This file contains several closure results:
  - `closure_is_cycle` : The symmetric group is generated by cycles
  - `closure_cycle_adjacent_swap` : The symmetric group is generated by
    a cycle and an adjacent transposition
  - `closure_cycle_coprime_swap` : The symmetric group is generated by
    a cycle and a coprime transposition
  - `closure_prime_cycle_swap` : The symmetric group is generated by
    a prime cycle and a transposition

-/
namespace equiv.perm
open equiv function finset

variables {α : Type*} {β : Type*} [decidable_eq α]

section sign_cycle

/-!
### `is_cycle`
-/

/-- A permutation is a cycle when any two nonfixed points of the permutation are related by repeated
  application of the permutation. -/
def is_cycle (f : perm β) : Prop := ∃ x, f x ≠ x ∧ ∀ y, f y ≠ y → ∃ i : ℤ, (f ^ i) x = y

lemma is_cycle.ne_one {f : perm β} (h : is_cycle f) : f ≠ 1 :=
λ hf, by simpa [hf, is_cycle] using h

lemma is_cycle.two_le_card_support {f : perm β} (h : is_cycle f) (hf : f.support.finite) :
  2 ≤ hf.to_finset.card :=
two_le_card_support_of_ne_one hf h.ne_one

lemma is_cycle_swap {α : Type*} [decidable_eq α] {x y : α} (hxy : x ≠ y) : is_cycle (swap x y) :=
⟨y, by rwa swap_apply_right,
  λ a (ha : ite (a = x) y (ite (a = y) x a) ≠ a),
    if hya : y = a then ⟨0, hya⟩
    else ⟨1, by { rw [gpow_one, swap_apply_def], split_ifs at *; cc }⟩⟩

lemma is_swap.is_cycle {α : Type*} [decidable_eq α] {f : perm α} (hf : is_swap f) : is_cycle f :=
begin
  obtain ⟨x, y, hxy, rfl⟩ := hf,
  exact is_cycle_swap hxy,
end

lemma is_cycle.inv {f : perm β} (hf : is_cycle f) : is_cycle (f⁻¹) :=
let ⟨x, hx⟩ := hf in
⟨x, by { simp only [inv_eq_iff_eq, *, forall_prop_of_true, ne.def] at *, cc },
  λ y hy, let ⟨i, hi⟩ := hx.2 y (by { simp only [inv_eq_iff_eq, *, forall_prop_of_true,
      ne.def] at *, cc }) in
    ⟨-i, by rwa [gpow_neg, inv_gpow, inv_inv]⟩⟩

lemma is_cycle.exists_gpow_eq {f : perm β} (hf : is_cycle f) {x y : β}
  (hx : f x ≠ x) (hy : f y ≠ y) : ∃ i : ℤ, (f ^ i) x = y :=
let ⟨g, hg⟩ := hf in
let ⟨a, ha⟩ := hg.2 x hx in
let ⟨b, hb⟩ := hg.2 y hy in
⟨b - a, by rw [← ha, ← mul_apply, ← gpow_add, sub_add_cancel, hb]⟩

lemma is_cycle.exists_pow_eq [fintype β] {f : perm β} (hf : is_cycle f) {x y : β}
  (hx : f x ≠ x) (hy : f y ≠ y) : ∃ i : ℕ, (f ^ i) x = y :=
let ⟨n, hn⟩ := hf.exists_gpow_eq hx hy in
by classical; exact ⟨(n % order_of f).to_nat, by {
  have := n.mod_nonneg (int.coe_nat_ne_zero.mpr (ne_of_gt (order_of_pos f))),
  rwa [← gpow_coe_nat, int.to_nat_of_nonneg this, ← gpow_eq_mod_order_of] }⟩

/-- The subgroup generated by a cycle is in bijection with its support -/
noncomputable def is_cycle.gpowers_equiv_support {σ : perm α} (hσ : is_cycle σ) :
  (↑(subgroup.gpowers σ) : set (perm α)) ≃ (σ.support) :=
equiv.of_bijective (λ τ, ⟨τ (classical.some hσ),
begin
  obtain ⟨τ, n, rfl⟩ := τ,
  rw [mem_support],
  refine λ h, (classical.some_spec hσ).1 ((σ ^ n).injective _),
  rwa [←mul_apply, mul_gpow_self, ←mul_self_gpow],
end⟩)
begin
  split,
  { rintros ⟨a, m, rfl⟩ ⟨b, n, rfl⟩ h,
    ext y,
    by_cases hy : σ y = y,
    { simp_rw [subtype.coe_mk, gpow_apply_eq_self_of_apply_eq_self hy] },
    { obtain ⟨i, rfl⟩ := (classical.some_spec hσ).2 y hy,
      rw [subtype.coe_mk, subtype.coe_mk, gpow_apply_comm σ m i, gpow_apply_comm σ n i],
      exact congr_arg _ (subtype.ext_iff.mp h) } }, by
  { rintros ⟨y, hy⟩,
    rw [mem_support] at hy,
    obtain ⟨n, rfl⟩ := (classical.some_spec hσ).2 y hy,
    exact ⟨⟨σ ^ n, n, rfl⟩, rfl⟩ },
end

@[simp] lemma is_cycle.gpowers_equiv_support_apply {σ : perm α} (hσ : is_cycle σ) {n : ℕ} :
  hσ.gpowers_equiv_support ⟨σ ^ n, n, rfl⟩ = ⟨(σ ^ n) (classical.some hσ),
    pow_apply_mem_support.2 (mem_support.2 (classical.some_spec hσ).1)⟩ :=
rfl

@[simp] lemma is_cycle.gpowers_equiv_support_symm_apply {σ : perm α} (hσ : is_cycle σ) (n : ℕ) :
  hσ.gpowers_equiv_support.symm ⟨(σ ^ n) (classical.some hσ),
    pow_apply_mem_support.2 (mem_support.2 (classical.some_spec hσ).1)⟩ =
    ⟨σ ^ n, n, rfl⟩ :=
(equiv.symm_apply_eq _).2 hσ.gpowers_equiv_support_apply

lemma order_of_is_cycle [fintype β] {σ : perm β} (hσ : is_cycle σ) (hf : σ.support.finite) :
  order_of σ = hf.to_finset.card :=
begin
  classical,
  rw [order_eq_card_gpowers, ←fintype.card_coe],
  letI := hf.fintype,
  convert fintype.card_congr (is_cycle.gpowers_equiv_support hσ) using 3,
  simp
end

lemma is_cycle_swap_mul_aux₁ {α : Type*} [decidable_eq α] : ∀ (n : ℕ) {b x : α} {f : perm α}
  (hb : (swap x (f x) * f) b ≠ b) (h : (f ^ n) (f x) = b),
  ∃ i : ℤ, ((swap x (f x) * f) ^ i) (f x) = b
| 0         := λ b x f hb h, ⟨0, h⟩
| (n+1 : ℕ) := λ b x f hb h,
  if hfbx : f x = b then ⟨0, hfbx⟩
  else
    have f b ≠ b ∧ b ≠ x, from ne_and_ne_of_swap_mul_apply_ne_self hb,
    have hb' : (swap x (f x) * f) (f⁻¹ b) ≠ f⁻¹ b,
      by { rw [mul_apply, apply_inv_self, swap_apply_of_ne_of_ne this.2 (ne.symm hfbx),
          ne.def, ← f.injective.eq_iff, apply_inv_self],
        exact this.1 },
    let ⟨i, hi⟩ := is_cycle_swap_mul_aux₁ n hb'
      (f.injective $ by { rw [apply_inv_self], rwa [pow_succ, mul_apply] at h }) in
    ⟨i + 1, by rw [add_comm, gpow_add, mul_apply, hi, gpow_one, mul_apply, apply_inv_self,
        swap_apply_of_ne_of_ne (ne_and_ne_of_swap_mul_apply_ne_self hb).2 (ne.symm hfbx)]⟩

lemma is_cycle_swap_mul_aux₂ {α : Type*} [decidable_eq α] :
  ∀ (n : ℤ) {b x : α} {f : perm α} (hb : (swap x (f x) * f) b ≠ b) (h : (f ^ n) (f x) = b),
  ∃ i : ℤ, ((swap x (f x) * f) ^ i) (f x) = b
| (n : ℕ) := λ b x f, is_cycle_swap_mul_aux₁ n
| -[1+ n] := λ b x f hb h,
  if hfbx : f⁻¹ x = b then
    ⟨-1, by rwa [gpow_neg, gpow_one, mul_inv_rev, mul_apply, swap_inv, swap_apply_right]⟩
  else if hfbx' : f x = b then ⟨0, hfbx'⟩
  else
  have f b ≠ b ∧ b ≠ x := ne_and_ne_of_swap_mul_apply_ne_self hb,
  have hb : (swap x (f⁻¹ x) * f⁻¹) (f⁻¹ b) ≠ f⁻¹ b,
    by { rw [mul_apply, swap_apply_def],
      split_ifs;
      simp only [inv_eq_iff_eq, perm.mul_apply, gpow_neg_succ_of_nat, ne.def,
        perm.apply_inv_self] at *;
      cc },
  let ⟨i, hi⟩ := is_cycle_swap_mul_aux₁ n hb
    (show (f⁻¹ ^ n) (f⁻¹ x) = f⁻¹ b, by
      rw [← gpow_coe_nat, ← h, ← mul_apply, ← mul_apply, ← mul_apply, gpow_neg_succ_of_nat,
        ← inv_pow, pow_succ', mul_assoc, mul_assoc, inv_mul_self, mul_one, gpow_coe_nat,
        ← pow_succ', ← pow_succ]) in
  have h : (swap x (f⁻¹ x) * f⁻¹) (f x) = f⁻¹ x, by rw [mul_apply, inv_apply_self, swap_apply_left],
  ⟨-i, by rw [← add_sub_cancel i 1, neg_sub, sub_eq_add_neg, gpow_add, gpow_one, gpow_neg,
      ← inv_gpow, mul_inv_rev, swap_inv, mul_swap_eq_swap_mul, inv_apply_self, swap_comm _ x,
      gpow_add, gpow_one, mul_apply, mul_apply (_ ^ i), h, hi, mul_apply, apply_inv_self,
      swap_apply_of_ne_of_ne this.2 (ne.symm hfbx')]⟩

lemma is_cycle.eq_swap_of_apply_apply_eq_self {α : Type*} [decidable_eq α]
  {f : perm α} (hf : is_cycle f) {x : α}
  (hfx : f x ≠ x) (hffx : f (f x) = x) : f = swap x (f x) :=
equiv.ext $ λ y,
let ⟨z, hz⟩ := hf in
let ⟨i, hi⟩ := hz.2 x hfx in
if hyx : y = x then by simp [hyx]
else if hfyx : y = f x then by simp [hfyx, hffx]
else begin
  rw [swap_apply_of_ne_of_ne hyx hfyx],
  refine by_contradiction (λ hy, _),
  cases hz.2 y hy with j hj,
  rw [← sub_add_cancel j i, gpow_add, mul_apply, hi] at hj,
  cases gpow_apply_eq_of_apply_apply_eq_self hffx (j - i) with hji hji,
  { rw [← hj, hji] at hyx, cc },
  { rw [← hj, hji] at hfyx, cc }
end

lemma is_cycle.swap_mul {α : Type*} [decidable_eq α] {f : perm α} (hf : is_cycle f) {x : α}
  (hx : f x ≠ x) (hffx : f (f x) ≠ x) : is_cycle (swap x (f x) * f) :=
⟨f x, by { simp only [swap_apply_def, mul_apply],
        split_ifs; simp [f.injective.eq_iff] at *; cc },
  λ y hy,
  let ⟨i, hi⟩ := hf.exists_gpow_eq hx (ne_and_ne_of_swap_mul_apply_ne_self hy).1 in
  have hi : (f ^ (i - 1)) (f x) = y, from
    calc (f ^ (i - 1)) (f x) = (f ^ (i - 1) * f ^ (1 : ℤ)) x : by rw [gpow_one, mul_apply]
    ... = y : by rwa [← gpow_add, sub_add_cancel],
  is_cycle_swap_mul_aux₂ (i - 1) hy hi⟩

lemma is_cycle.sign [fintype α] : Π {f : perm α} (hf : is_cycle f) (hs : f.support.finite),
  sign f = -(-1) ^ hs.to_finset.card
| f := λ hf hs,
let ⟨x, hx⟩ := hf in
calc sign f = sign (swap x (f x) * (swap x (f x) * f)) :
  by rw [← mul_assoc, mul_def, mul_def, swap_swap, trans_refl]
... = -(-1) ^ hs.to_finset.card :
  if h1 : f (f x) = x
  then
    have h : swap x (f x) * f = 1,
      begin
        rw hf.eq_swap_of_apply_apply_eq_self hx.1 h1,
        simp only [perm.mul_def, perm.one_def, swap_apply_left, swap_swap]
      end,
    by {
      rw [←inv_mul_self f, mul_right_cancel_iff, ←inv_inj, swap_inv, inv_inv] at h,
      have : hs.to_finset.card = 2,
        { convert card_support_swap hx.left.symm,
          exact h.symm },
      rw [this, ←h],
      simp [hx.left.symm, pow_two] }
  else
    have hm : (support (swap x (f x) * f)).finite :=
      ((support_swap_finite x (f x)).union hs).subset (support_mul_le _ _),
    have h : card hm.to_finset + 1 = card hs.to_finset,
      { rw [←card_singleton x, ←card_disjoint_union],
        { congr,
          ext z,
          simp_rw [mem_union, set.finite.mem_to_finset, support_swap_mul_eq _ _ h1],
          split,
          { rintro (hz | hz),
            { exact set.diff_subset _ _ hz },
            { rw ←mem_support at hx,
              rw mem_singleton at hz,
              exact hz.symm ▸ hx.left } },
          { by_cases hxz : z = x;
            simp [hxz] } },
        { simp } },
    have wf : card hm.to_finset < card hs.to_finset := card_support_swap_mul _ _ hx.left,
    by { rw [sign_mul, sign_swap hx.1.symm, (hf.swap_mul hx.1 h1).sign hm, ← h],
      simp only [pow_add, mul_one, units.neg_neg, one_mul, units.mul_neg, eq_self_iff_true,
        pow_one, units.neg_mul_neg] }
using_well_founded {rel_tac := λ _ _, `[exact ⟨_, measure_wf (λ f, (show f.support.finite,
  from set.finite.of_fintype (perm.support f)).to_finset.card)⟩]}

-- The lemma `support_pow_le` is relevant. It means that `h2` is equivalent to
-- `σ.support = (σ ^ n).support`, as well as to `σ.support.card ≤ (σ ^ n).support.card`.
lemma is_cycle_of_is_cycle_pow {σ : perm β} {n : ℤ}
  (h1 : is_cycle (σ ^ n)) (h2 : σ.support ≤ (σ ^ n).support) : is_cycle σ :=
begin
  have key : ∀ x : β, (σ ^ n) x ≠ x ↔ σ x ≠ x,
  { simp_rw [←mem_support],
    exact set.ext_iff.mp (le_antisymm (support_gpow_le σ n) h2) },
  obtain ⟨x, hx1, hx2⟩ := h1,
  refine ⟨x, (key x).mp hx1, λ y hy, _⟩,
  cases (hx2 y ((key y).mpr hy)) with i _,
  exact ⟨n * i, by rwa gpow_mul⟩,
end

end sign_cycle

/-!
### `same_cycle`
-/

/-- The equivalence relation indicating that two points are in the same cycle of a permutation. -/
def same_cycle (f : perm β) (x y : β) : Prop := ∃ i : ℤ, (f ^ i) x = y

@[refl] lemma same_cycle.refl (f : perm β) (x : β) : same_cycle f x x := ⟨0, rfl⟩

@[symm] lemma same_cycle.symm (f : perm β) {x y : β} : same_cycle f x y → same_cycle f y x :=
λ ⟨i, hi⟩, ⟨-i, by rw [gpow_neg, ← hi, inv_apply_self]⟩

@[trans] lemma same_cycle.trans (f : perm β) {x y z : β} :
  same_cycle f x y → same_cycle f y z → same_cycle f x z :=
λ ⟨i, hi⟩ ⟨j, hj⟩, ⟨j + i, by rw [gpow_add, mul_apply, hi, hj]⟩

lemma same_cycle.apply_eq_self_iff {f : perm β} {x y : β} :
  same_cycle f x y → (f x = x ↔ f y = y) :=
λ ⟨i, hi⟩, by rw [← hi, ← mul_apply, ← gpow_one_add, add_comm, gpow_add_one, mul_apply,
    (f ^ i).injective.eq_iff]

lemma is_cycle.same_cycle {f : perm β} (hf : is_cycle f) {x y : β}
  (hx : f x ≠ x) (hy : f y ≠ y) : same_cycle f x y :=
hf.exists_gpow_eq hx hy

instance [fintype α] (f : perm α) : decidable_rel (same_cycle f) :=
λ x y, decidable_of_iff (∃ n ∈ list.range (fintype.card (perm α)), (f ^ n) x = y)
⟨λ ⟨n, _, hn⟩, ⟨n, hn⟩, λ ⟨i, hi⟩, ⟨(i % order_of f).nat_abs, list.mem_range.2
  (int.coe_nat_lt.1 $
    by { rw int.nat_abs_of_nonneg (int.mod_nonneg _
        (int.coe_nat_ne_zero_iff_pos.2 (order_of_pos _))),
      { apply lt_of_lt_of_le (int.mod_lt _ (int.coe_nat_ne_zero_iff_pos.2 (order_of_pos _))),
        { simp [order_of_le_card_univ] },
        exact fintype_perm },
      exact fintype_perm, }),
  by { rw [← gpow_coe_nat, int.nat_abs_of_nonneg (int.mod_nonneg _
      (int.coe_nat_ne_zero_iff_pos.2 (order_of_pos _))), ← gpow_eq_mod_order_of, hi],
    exact fintype_perm }⟩⟩

lemma same_cycle_apply {f : perm β} {x y : β} : same_cycle f x (f y) ↔ same_cycle f x y :=
⟨λ ⟨i, hi⟩, ⟨-1 + i, by rw [gpow_add, mul_apply, hi, gpow_neg_one, inv_apply_self]⟩,
 λ ⟨i, hi⟩, ⟨1 + i, by rw [gpow_add, mul_apply, hi, gpow_one]⟩⟩

lemma same_cycle_cycle {f : perm β} {x : β} (hx : f x ≠ x) : is_cycle f ↔
  (∀ {y}, same_cycle f x y ↔ f y ≠ y) :=
⟨λ hf y, ⟨λ ⟨i, hi⟩ hy, hx $
    by { rw [← gpow_apply_eq_self_of_apply_eq_self hy i, (f ^ i).injective.eq_iff] at hi,
      rw [hi, hy] },
  hf.exists_gpow_eq hx⟩,
  λ h, ⟨x, hx, λ y hy, h.2 hy⟩⟩

lemma same_cycle_inv (f : perm β) {x y : β} : same_cycle f⁻¹ x y ↔ same_cycle f x y :=
⟨λ ⟨i, hi⟩, ⟨-i, by rw [gpow_neg, ← inv_gpow, hi]⟩,
 λ ⟨i, hi⟩, ⟨-i, by rw [gpow_neg, ← inv_gpow, inv_inv, hi]⟩ ⟩

lemma same_cycle_inv_apply {f : perm β} {x y : β} : same_cycle f x (f⁻¹ y) ↔ same_cycle f x y :=
by rw [← same_cycle_inv, same_cycle_apply, same_cycle_inv]

/-!
### `cycle_of`
-/

/-- `f.cycle_of x` is the cycle of the permutation `f` to which `x` belongs. -/
def cycle_of [fintype α] (f : perm α) (x : α) : perm α :=
of_subtype (@subtype_perm _ f (same_cycle f x) (λ _, same_cycle_apply.symm))

lemma cycle_of_apply [fintype α] (f : perm α) (x y : α) :
  cycle_of f x y = if same_cycle f x y then f y else y := rfl

lemma cycle_of_inv [fintype α] (f : perm α) (x : α) :
  (cycle_of f x)⁻¹ = cycle_of f⁻¹ x :=
equiv.ext $ λ y, begin
  rw [inv_eq_iff_eq, cycle_of_apply, cycle_of_apply],
  split_ifs; simp [*, same_cycle_inv, same_cycle_inv_apply] at *
end

@[simp] lemma cycle_of_pow_apply_self [fintype α] (f : perm α) (x : α) :
  ∀ n : ℕ, (cycle_of f x ^ n) x = (f ^ n) x
| 0     := rfl
| (n+1) := by { rw [pow_succ, mul_apply, cycle_of_apply,
    cycle_of_pow_apply_self, if_pos, pow_succ, mul_apply],
  exact ⟨n, rfl⟩ }

@[simp] lemma cycle_of_gpow_apply_self [fintype α] (f : perm α) (x : α) :
  ∀ n : ℤ, (cycle_of f x ^ n) x = (f ^ n) x
| (n : ℕ) := cycle_of_pow_apply_self f x n
| -[1+ n] := by rw [gpow_neg_succ_of_nat, ← inv_pow, cycle_of_inv,
  gpow_neg_succ_of_nat, ← inv_pow, cycle_of_pow_apply_self]

lemma same_cycle.cycle_of_apply [fintype α] {f : perm α} {x y : α} (h : same_cycle f x y) :
  cycle_of f x y = f y := dif_pos h

lemma cycle_of_apply_of_not_same_cycle [fintype α] {f : perm α} {x y : α} (h : ¬same_cycle f x y) :
  cycle_of f x y = y := dif_neg h

@[simp] lemma cycle_of_apply_self [fintype α] (f : perm α) (x : α) :
  cycle_of f x x = f x := (same_cycle.refl _ _).cycle_of_apply

lemma is_cycle.cycle_of_eq [fintype α] {f : perm α} (hf : is_cycle f) {x : α} (hx : f x ≠ x) :
  cycle_of f x = f :=
equiv.ext $ λ y,
  if h : same_cycle f x y then by rw [h.cycle_of_apply]
  else by rw [cycle_of_apply_of_not_same_cycle h, not_not.1 (mt ((same_cycle_cycle hx).1 hf).2 h)]

@[simp] lemma cycle_of_eq_one_iff [fintype α] (f : perm α) {x : α} : cycle_of f x = 1 ↔ f x = x :=
begin
  simp_rw [ext_iff, cycle_of_apply, one_apply],
  refine ⟨λ h, (if_pos (same_cycle.refl f x)).symm.trans (h x), λ h y, _⟩,
  by_cases hy : f y = y,
  { rw [hy, if_t_t] },
  { exact if_neg (mt same_cycle.apply_eq_self_iff (by tauto)) },
end

lemma is_cycle.cycle_of [fintype α] {f : perm α} (hf : is_cycle f) {x : α} :
  cycle_of f x = if f x = x then 1 else f :=
begin
  by_cases hx : f x = x,
  { rwa [if_pos hx, cycle_of_eq_one_iff] },
  { rwa [if_neg hx, hf.cycle_of_eq] },
end

lemma cycle_of_one [fintype α] (x : α) : cycle_of 1 x = 1 :=
(cycle_of_eq_one_iff 1).mpr rfl

lemma is_cycle_cycle_of [fintype α] (f : perm α) {x : α} (hx : f x ≠ x) : is_cycle (cycle_of f x) :=
have cycle_of f x x ≠ x, by rwa [(same_cycle.refl _ _).cycle_of_apply],
(same_cycle_cycle this).2 $ λ y,
⟨λ h, mt h.apply_eq_self_iff.2 this,
  λ h, if hxy : same_cycle f x y then
  let ⟨i, hi⟩ := hxy in
  ⟨i, by rw [cycle_of_gpow_apply_self, hi]⟩
  else by { rw [cycle_of_apply_of_not_same_cycle hxy] at h, exact (h rfl).elim }⟩

lemma is_cycle_form_perm (x y : α) (xs : list α) (h : list.nodup (x :: y :: xs)) :
  is_cycle (list.form_perm (x :: y :: xs)) :=
begin
  use x,
  split,
  { simp only [list.mem_cons_iff, list.nodup_cons] at h,
    push_neg at h,
    simp [h.left.left.symm] },
  { intros z hz,
    rw [←mem_support, list.support_form_perm_of_nodup _ h, finset.mem_coe, list.mem_to_finset] at hz,
    { obtain ⟨k, hk, rfl⟩ := list.nth_le_of_mem hz,
      have : ∀ (f : equiv.perm α), f x = f ((x :: y :: xs).nth_le 0 (by simp)) := by simp,
      use k,
      rw [gpow_coe_nat, this, list.form_perm_pow_apply_nth_le _ h, nat.zero_add],
      simp_rw nat.mod_eq_of_lt hk },
    { simp } }
end

/-!
### `cycle_factors`
-/

/-- Given a list `l : list α` and a permutation `f : perm α` whose nonfixed points are all in `l`,
  recursively factors `f` into cycles. -/
def cycle_factors_aux [fintype α] : Π (l : list α) (f : perm α),
  (∀ {x}, f x ≠ x → x ∈ l) →
  {l : list (perm α) // l.prod = f ∧ (∀ g ∈ l, is_cycle g) ∧ l.pairwise disjoint}
| []     f h := ⟨[], by { simp only [imp_false, list.pairwise.nil, list.not_mem_nil, forall_const,
    and_true, forall_prop_of_false, not_not, not_false_iff, list.prod_nil] at *,
  ext, simp * }⟩
| (x::l) f h :=
if hx : f x = x then
  cycle_factors_aux l f (λ y hy, list.mem_of_ne_of_mem (λ h, hy (by rwa h)) (h hy))
else let ⟨m, hm₁, hm₂, hm₃⟩ := cycle_factors_aux l ((cycle_of f x)⁻¹ * f)
  (λ y hy, list.mem_of_ne_of_mem
    (λ h : y = x,
      by { rw [h, mul_apply, ne.def, inv_eq_iff_eq, cycle_of_apply_self] at hy, exact hy rfl })
    (h (λ h : f y = y, by { rw [mul_apply, h, ne.def, inv_eq_iff_eq, cycle_of_apply] at hy,
        split_ifs at hy; cc }))) in
    ⟨(cycle_of f x) :: m, by { rw [list.prod_cons, hm₁], simp },
      λ g hg, ((list.mem_cons_iff _ _ _).1 hg).elim (λ hg, hg.symm ▸ is_cycle_cycle_of _ hx)
        (hm₂ g),
      list.pairwise_cons.2 ⟨λ g hg, disjoint_iff_eq_or_eq.mpr $ λ y,
        or_iff_not_imp_left.2 (λ hfy,
          have hxy : same_cycle f x y := not_not.1 (mt cycle_of_apply_of_not_same_cycle hfy),
          have hgm : g :: m.erase g ~ m := list.cons_perm_iff_perm_erase.2 ⟨hg, list.perm.refl _⟩,
          have ∀ h ∈ m.erase g, disjoint g h, from
            (list.pairwise_cons.1 ((hgm.pairwise_iff (λ a b (h : disjoint a b), h.symm)).2 hm₃)).1,
          classical.by_cases id $ λ hgy : g y ≠ y,
            ((disjoint_prod_right _ this).def y).resolve_right $
            have hsc : same_cycle f⁻¹ x (f y), by rwa [same_cycle_inv, same_cycle_apply],
            by { rw [disjoint_prod_perm hm₃ hgm.symm, list.prod_cons,
                ← eq_inv_mul_iff_mul_eq] at hm₁,
              rwa [hm₁, mul_apply, mul_apply, cycle_of_inv, hsc.cycle_of_apply,
                inv_apply_self, inv_eq_iff_eq, eq_comm] }),
        hm₃⟩⟩

/-- Factors a permutation `f` into a list of disjoint cyclic permutations that multiply to `f`. -/
def cycle_factors [fintype α] [linear_order α] (f : perm α) :
  {l : list (perm α) // l.prod = f ∧ (∀ g ∈ l, is_cycle g) ∧ l.pairwise disjoint} :=
cycle_factors_aux (univ.sort (≤)) f (λ _ _, (mem_sort _).2 (mem_univ _))

/-- Factors a permutation `f` into a list of disjoint cyclic permutations that multiply to `f`,
  without a linear order. -/
def trunc_cycle_factors [fintype α] (f : perm α) :
  trunc {l : list (perm α) // l.prod = f ∧ (∀ g ∈ l, is_cycle g) ∧ l.pairwise disjoint} :=
quotient.rec_on_subsingleton (@univ α _).1
  (λ l h, trunc.mk (cycle_factors_aux l f h))
  (show ∀ x, f x ≠ x → x ∈ (@univ α _).1, from λ _ _, mem_univ _)

@[elab_as_eliminator] lemma cycle_induction_on [fintype β] (P : perm β → Prop) (σ : perm β)
  (base_one : P 1) (base_cycles : ∀ σ : perm β, σ.is_cycle → P σ)
  (induction_disjoint : ∀ σ τ : perm β, disjoint σ τ → P σ → P τ → P (σ * τ)) :
  P σ :=
begin
  suffices :
    ∀ l : list (perm β), (∀ τ : perm β, τ ∈ l → τ.is_cycle) → l.pairwise disjoint → P l.prod,
  { classical,
    let x := σ.trunc_cycle_factors.out,
    exact (congr_arg P x.2.1).mp (this x.1 x.2.2.1 x.2.2.2) },
  intro l,
  induction l with σ l ih,
  { exact λ _ _, base_one },
  { intros h1 h2,
    rw list.prod_cons,
    exact induction_disjoint σ l.prod
      (disjoint_prod_right _ (list.pairwise_cons.mp h2).1)
      (base_cycles σ (h1 σ (l.mem_cons_self σ)))
      (ih (λ τ hτ, h1 τ (list.mem_cons_of_mem σ hτ)) (list.pairwise_of_pairwise_cons h2)) },
end

<<<<<<< HEAD
=======
section generation

variables [fintype α] [fintype β]

open subgroup

lemma closure_is_cycle : closure {σ : perm β | is_cycle σ} = ⊤ :=
begin
  classical,
  exact top_le_iff.mp (le_trans (ge_of_eq closure_is_swap) (closure_mono (λ _, is_swap.is_cycle))),
end

lemma closure_cycle_adjacent_swap {σ : perm α} (h1 : is_cycle σ) (h2 : σ.support = ⊤) (x : α) :
  closure ({σ, swap x (σ x)} : set (perm α)) = ⊤ :=
begin
  let H := closure ({σ, swap x (σ x)} : set (perm α)),
  have h3 : σ ∈ H := subset_closure (set.mem_insert σ _),
  have h4 : swap x (σ x) ∈ H := subset_closure (set.mem_insert_of_mem _ (set.mem_singleton _)),
  have step1 : ∀ (n : ℕ), swap ((σ ^ n) x) ((σ^(n+1)) x) ∈ H,
  { intro n,
    induction n with n ih,
    { exact subset_closure (set.mem_insert_of_mem _ (set.mem_singleton _)) },
    { convert H.mul_mem (H.mul_mem h3 ih) (H.inv_mem h3),
      rw [mul_swap_eq_swap_mul, mul_inv_cancel_right], refl } },
  have step2 : ∀ (n : ℕ), swap x ((σ ^ n) x) ∈ H,
  { intro n,
    induction n with n ih,
    { convert H.one_mem,
      exact swap_self x },
    { by_cases h5 : x = (σ ^ n) x,
      { rw [pow_succ, mul_apply, ←h5], exact h4 },
      by_cases h6 : x = (σ^(n+1)) x,
      { rw [←h6, swap_self], exact H.one_mem },
      rw [swap_comm, ←swap_mul_swap_mul_swap h5 h6],
      exact H.mul_mem (H.mul_mem (step1 n) ih) (step1 n) } },
  have step3 : ∀ (y : α), swap x y ∈ H,
  { intro y,
    have hx : x ∈ (⊤ : set α) := set.mem_univ x,
    rw [←h2, mem_support] at hx,
    have hy : y ∈ (⊤ : set α) := set.mem_univ y,
    rw [←h2, mem_support] at hy,
    cases is_cycle.exists_pow_eq h1 hx hy with n hn,
    rw ← hn,
    exact step2 n },
  have step4 : ∀ (y z : α), swap y z ∈ H,
  { intros y z,
    by_cases h5 : z = x,
    { rw [h5, swap_comm], exact step3 y },
    by_cases h6 : z = y,
    { rw [h6, swap_self], exact H.one_mem },
    rw [←swap_mul_swap_mul_swap h5 h6, swap_comm z x],
    exact H.mul_mem (H.mul_mem (step3 y) (step3 z)) (step3 y) },
  rw [eq_top_iff, ←closure_is_swap, closure_le],
  rintros τ ⟨y, z, h5, h6⟩,
  rw h6,
  exact step4 y z,
end

lemma closure_cycle_coprime_swap {n : ℕ} {σ : perm α} (h0 : nat.coprime n (fintype.card α))
  (h1 : is_cycle σ) (h2 : σ.support = set.univ) (x : α) :
  closure ({σ, swap x ((σ ^ n) x)} : set (perm α)) = ⊤ :=
begin
  have hσ : σ.support.finite := set.finite.of_fintype (perm.support σ),
  have : fintype.card α = fintype.card σ.support,
    { refine fintype.card_congr (subtype_univ_equiv _).symm,
      simp [h2] },
  rw [this, ←set.finite.card_to_finset, ←order_of_is_cycle h1 hσ] at h0,
  cases exists_pow_eq_self_of_coprime h0 with m hm,
  have h2' : (σ ^ n).support = ⊤ := eq.trans (support_pow_coprime h0) h2,
  have h1' : is_cycle ((σ ^ n) ^ (m : ℤ)) := by rwa ← hm at h1,
  replace h1' : is_cycle (σ ^ n) := is_cycle_of_is_cycle_pow h1'
    (le_trans (support_pow_le σ n) (ge_of_eq (congr_arg support hm))),
  rw [eq_top_iff, ←closure_cycle_adjacent_swap h1' h2' x, closure_le, set.insert_subset],
  exact ⟨subgroup.pow_mem (closure _) (subset_closure (set.mem_insert σ _)) n,
    set.singleton_subset_iff.mpr (subset_closure (set.mem_insert_of_mem _ (set.mem_singleton _)))⟩,
end

lemma closure_prime_cycle_swap {σ τ : perm α} (h0 : (fintype.card α).prime) (h1 : is_cycle σ)
  (h2 : σ.support = set.univ) (h3 : is_swap τ) : closure ({σ, τ} : set (perm α)) = ⊤ :=
begin
  obtain ⟨x, y, h4, h5⟩ := h3,
  obtain ⟨i, hi⟩ := h1.exists_pow_eq (mem_support.mp
  ((set.ext_iff.mp h2 x).mpr (set.mem_univ x)))
    (mem_support.mp ((set.ext_iff.mp h2 y).mpr (set.mem_univ y))),
  have hσ : σ.support.finite := set.finite.of_fintype (perm.support σ),
  have : fintype.card α = fintype.card σ.support,
    { refine fintype.card_congr (subtype_univ_equiv _).symm,
      simp [h2] },
  rw [h5, ←hi],
  refine closure_cycle_coprime_swap (nat.coprime.symm
    (h0.coprime_iff_not_dvd.mpr (λ h, h4 _))) h1 h2 x,
  cases h with m hm,
  rwa [hm, pow_mul, this, ←set.finite.card_to_finset, ←order_of_is_cycle h1 hσ,
    pow_order_of_eq_one, one_pow, one_apply] at hi,
end

end generation

>>>>>>> 0121f751
section
variables [fintype α] {σ τ : perm α}

noncomputable theory

<<<<<<< HEAD
lemma is_conj_of_support_equiv (f : {x // x ∈ (σ.support : set α)} ≃ {x // x ∈ (τ.support : set α)})
  (hf : ∀ (x : α) (hx : x ∈ (σ.support : set α)), (f ⟨σ x, apply_mem_support.2 hx⟩ : α) =
    τ ↑(f ⟨x,hx⟩)) :
  is_conj σ τ :=
begin
  have h := fintype.card_congr f,
  rw [fintype.card_of_subtype σ.support (λ x, _), fintype.card_of_subtype τ.support (λ x, _)] at h,
  swap, { rw finset.mem_coe },
  swap, { rw finset.mem_coe },
  have hc : fintype.card ((σ.support : set α)ᶜ : set α) =
    fintype.card ((τ.support : set α)ᶜ : set α),
  { refine (fintype.card_of_subtype σ.supportᶜ (λ x, _)).trans
      (eq.trans _ (fintype.card_of_subtype τ.supportᶜ (λ x, _)).symm),
    { rw [← coe_compl, finset.mem_coe] },
    { rw [finset.card_compl, finset.card_compl, h] },
    { rw [← coe_compl, finset.mem_coe] } },
  rw fintype.card_eq at hc,
  obtain ⟨cequiv⟩ := hc,
  classical,
  refine is_conj_iff.2 ⟨(equiv.set.sum_compl _).symm.trans ((equiv.sum_congr f cequiv).trans
    (equiv.set.sum_compl _)), _⟩,
  rw mul_inv_eq_iff_eq_mul,
  ext,
  simp only [perm.mul_apply, equiv.trans_apply, equiv.sum_congr_apply],
  by_cases hx : x ∈ σ.support,
  { rw [equiv.set.sum_compl_symm_apply_of_mem (finset.mem_coe.2 _), sum.map_inl,
      equiv.set.sum_compl_apply_inl, equiv.set.sum_compl_symm_apply_of_mem (finset.mem_coe.2 _),
      sum.map_inl, equiv.set.sum_compl_apply_inl],
    { refine hf x (finset.mem_coe.2 _),
      convert hx, },
    { rw apply_mem_support,
      convert hx } },
  { rw [mem_support, not_not] at hx,
    rw [equiv.set.sum_compl_symm_apply_of_not_mem, equiv.set.sum_compl_symm_apply_of_not_mem],
    swap, { rw [finset.mem_coe, mem_support, not_not, hx] },
    swap, { rw [finset.mem_coe, mem_support, not_not, hx, hx] },
    simp only [sum.map_inr, set.sum_compl_apply_inr],
    have h := (set.mem_compl_iff _ _).1 (cequiv ⟨σ x, _⟩).2,
    rw [finset.mem_coe, mem_support, not_not, subtype.val_eq_coe, eq_comm] at h,
    exact h.trans (congr rfl (congr rfl (congr rfl (subtype.mk_eq_mk.2 hx)))) }
end

theorem is_cycle.is_conj (hσ : is_cycle σ) (hτ : is_cycle τ) (h : σ.support.card = τ.support.card) :
  is_conj σ τ :=
begin
    refine is_conj_of_support_equiv (hσ.gpowers_equiv_support.symm.trans
    ((gpowers_equiv_gpowers begin
      rw [order_of_is_cycle hσ, h, order_of_is_cycle hτ],
  end).trans hτ.gpowers_equiv_support)) _,
=======
lemma is_conj_of_support_equiv {α : Type*} [fintype α] {σ τ : perm α}
  (f : {x // x ∈ (σ.support : set α)} ≃ {x // x ∈ (τ.support : set α)})
  (hf : ∀ (x : α) (hx : x ∈ (σ.support : set α)), (f ⟨σ x, apply_mem_support.2 hx⟩ : α) =
    τ (f ⟨x, hx⟩)) :
  is_conj σ τ :=
begin
  classical,
  refine is_conj_iff.2 ⟨equiv.extend_subtype f, _⟩,
  rw mul_inv_eq_iff_eq_mul,
  ext,
  simp only [perm.mul_apply],
  by_cases hx : x ∈ σ.support,
  { rw [equiv.extend_subtype_apply_of_mem, equiv.extend_subtype_apply_of_mem],
    { exact hf x hx } },
  { rwa [not_not.1 ((not_congr mem_support).1 (equiv.extend_subtype_not_mem f _ _)),
      not_not.1 ((not_congr mem_support).mp hx)] }
end

theorem is_cycle.is_conj (hσ : is_cycle σ) (hτ : is_cycle τ)
  (h : fintype.card σ.support = fintype.card τ.support) :
  is_conj σ τ :=
begin
  refine is_conj_of_support_equiv (hσ.gpowers_equiv_support.symm.trans
    ((gpowers_equiv_gpowers _).trans hτ.gpowers_equiv_support)) _,
  { rwa [order_of_is_cycle hσ, set.finite.card_to_finset,
         order_of_is_cycle hτ, set.finite.card_to_finset];
    simpa using set.finite.of_fintype _ },
>>>>>>> 0121f751
  intros x hx,
  simp only [perm.mul_apply, equiv.trans_apply, equiv.sum_congr_apply],
  obtain ⟨n, rfl⟩ := hσ.exists_pow_eq (classical.some_spec hσ).1 (mem_support.1 hx),
  apply eq.trans _ (congr rfl (congr rfl (congr rfl
    (congr rfl (hσ.gpowers_equiv_support_symm_apply n).symm)))),
  apply (congr rfl (congr rfl (congr rfl (hσ.gpowers_equiv_support_symm_apply (n + 1))))).trans _,
  simp only [ne.def, is_cycle.gpowers_equiv_support_apply,
    subtype.coe_mk, gpowers_equiv_gpowers_apply],
  rw [pow_succ, perm.mul_apply],
end

theorem is_cycle.is_conj_iff (hσ : is_cycle σ) (hτ : is_cycle τ) :
<<<<<<< HEAD
  is_conj σ τ ↔ σ.support.card = τ.support.card :=
⟨begin
  intro h,
  obtain ⟨π, rfl⟩ := is_conj_iff.1 h,
  apply finset.card_congr (λ a ha, π a) (λ _ ha, _) (λ _ _ _ _ ab, π.injective ab) (λ b hb, _),
  { simp [mem_support.1 ha] },
  { refine ⟨π⁻¹ b, ⟨_, π.apply_inv_self b⟩⟩,
    contrapose! hb,
    rw [mem_support, not_not] at hb,
    rw [mem_support, not_not, perm.mul_apply, perm.mul_apply, hb, perm.apply_inv_self] }
end, hσ.is_conj hτ⟩

@[simp]
lemma support_conj : (σ * τ * σ⁻¹).support = τ.support.map σ.to_embedding :=
begin
  ext,
  simp only [mem_map_equiv, perm.coe_mul, comp_app, ne.def, perm.mem_support, equiv.eq_symm_apply],
  refl,
end

lemma card_support_conj : (σ * τ * σ⁻¹).support.card = τ.support.card :=
by simp

end

theorem disjoint.is_conj_mul {α : Type*} [fintype α] {σ τ π ρ : perm α}
  (hc1 : is_conj σ π) (hc2 : is_conj τ ρ)
  (hd1 : disjoint σ τ) (hd2 : disjoint π ρ) :
  is_conj (σ * τ) (π * ρ) :=
begin
  classical,
  obtain ⟨f, rfl⟩ := is_conj_iff.1 hc1,
  obtain ⟨g, rfl⟩ := is_conj_iff.1 hc2,
  have hd1' := coe_inj.2 hd1.support_mul,
  have hd2' := coe_inj.2 hd2.support_mul,
  rw [coe_union] at *,
  have hd1'' := disjoint_iff_disjoint_coe.1 (disjoint_iff_disjoint_support.1 hd1),
  have hd2'' := disjoint_iff_disjoint_coe.1 (disjoint_iff_disjoint_support.1 hd2),
  refine is_conj_of_support_equiv _ _,
  { refine ((equiv.set.of_eq hd1').trans (equiv.set.union hd1'')).trans
      ((equiv.sum_congr (subtype_equiv f (λ a, _)) (subtype_equiv g (λ a, _))).trans
      ((equiv.set.of_eq hd2').trans (equiv.set.union hd2'')).symm);
    { simp only [set.mem_image, to_embedding_apply, exists_eq_right,
        support_conj, coe_map, apply_eq_iff_eq] } },
  { intros x hx,
    simp only [trans_apply, symm_trans_apply, set.of_eq_apply,
      set.of_eq_symm_apply, equiv.sum_congr_apply],
    rw [hd1', set.mem_union] at hx,
    cases hx with hxσ hxτ,
    { rw [mem_coe, mem_support] at hxσ,
      rw [set.union_apply_left hd1'' _, set.union_apply_left hd1'' _],
      simp only [subtype_equiv_apply, perm.coe_mul, sum.map_inl, comp_app,
        set.union_symm_apply_left, subtype.coe_mk, apply_eq_iff_eq],
      { have h := (hd2 (f x)).resolve_left _,
        { rw [mul_apply, mul_apply] at h,
          rw [h, inv_apply_self, (hd1 x).resolve_left hxσ] },
        { rwa [mul_apply, mul_apply, inv_apply_self, apply_eq_iff_eq] } },
      { rwa [subtype.coe_mk, subtype.coe_mk, mem_coe, mem_support] },
      { rwa [subtype.coe_mk, subtype.coe_mk, perm.mul_apply,
          (hd1 x).resolve_left hxσ, mem_coe, apply_mem_support, mem_support] } },
    { rw [mem_coe, ← apply_mem_support, mem_support] at hxτ,
      rw [set.union_apply_right hd1'' _, set.union_apply_right hd1'' _],
      simp only [subtype_equiv_apply, perm.coe_mul, sum.map_inr, comp_app,
        set.union_symm_apply_right, subtype.coe_mk, apply_eq_iff_eq],
      { have h := (hd2 (g (τ x))).resolve_right _,
        { rw [mul_apply, mul_apply] at h,
          rw [inv_apply_self, h, (hd1 (τ x)).resolve_right hxτ] },
        { rwa [mul_apply, mul_apply, inv_apply_self, apply_eq_iff_eq] } },
      { rwa [subtype.coe_mk, subtype.coe_mk, mem_coe, ← apply_mem_support, mem_support] },
      { rwa [subtype.coe_mk, subtype.coe_mk, perm.mul_apply,
          (hd1 (τ x)).resolve_right hxτ, mem_coe, mem_support] } } }
=======
  is_conj σ τ ↔ fintype.card σ.support = fintype.card τ.support :=
⟨begin
  intro h,
  obtain ⟨π, rfl⟩ := is_conj_iff.1 h,
  refine fintype.card_congr _,
  refine (subtype_equiv π⁻¹ _).symm,
  intro,
  simp [eq_inv_iff_eq]
end, hσ.is_conj hτ⟩

>>>>>>> 0121f751
end

section fixed_points

/-!
### Fixed points
-/

lemma fixed_point_card_lt_of_ne_one [fintype α] {σ : perm α} (h : σ ≠ 1) :
  (filter (λ x, σ x = x) univ).card < fintype.card α - 1 :=
begin
  rw [nat.lt_sub_left_iff_add_lt, ← nat.lt_sub_right_iff_add_lt, ← finset.card_compl,
      finset.compl_filter],
  have hf : σ.support.finite := set.finite.of_fintype (perm.support σ),
  have : (filter (λ x, σ x ≠ x) univ) = hf.to_finset,
    { simp [finset.ext_iff] },
  rw this,
  exact one_lt_card_support_of_ne_one hf h
end

end fixed_points

end equiv.perm<|MERGE_RESOLUTION|>--- conflicted
+++ resolved
@@ -495,8 +495,6 @@
       (ih (λ τ hτ, h1 τ (list.mem_cons_of_mem σ hτ)) (list.pairwise_of_pairwise_cons h2)) },
 end
 
-<<<<<<< HEAD
-=======
 section generation
 
 variables [fintype α] [fintype β]
@@ -595,63 +593,11 @@
 
 end generation
 
->>>>>>> 0121f751
 section
 variables [fintype α] {σ τ : perm α}
 
 noncomputable theory
 
-<<<<<<< HEAD
-lemma is_conj_of_support_equiv (f : {x // x ∈ (σ.support : set α)} ≃ {x // x ∈ (τ.support : set α)})
-  (hf : ∀ (x : α) (hx : x ∈ (σ.support : set α)), (f ⟨σ x, apply_mem_support.2 hx⟩ : α) =
-    τ ↑(f ⟨x,hx⟩)) :
-  is_conj σ τ :=
-begin
-  have h := fintype.card_congr f,
-  rw [fintype.card_of_subtype σ.support (λ x, _), fintype.card_of_subtype τ.support (λ x, _)] at h,
-  swap, { rw finset.mem_coe },
-  swap, { rw finset.mem_coe },
-  have hc : fintype.card ((σ.support : set α)ᶜ : set α) =
-    fintype.card ((τ.support : set α)ᶜ : set α),
-  { refine (fintype.card_of_subtype σ.supportᶜ (λ x, _)).trans
-      (eq.trans _ (fintype.card_of_subtype τ.supportᶜ (λ x, _)).symm),
-    { rw [← coe_compl, finset.mem_coe] },
-    { rw [finset.card_compl, finset.card_compl, h] },
-    { rw [← coe_compl, finset.mem_coe] } },
-  rw fintype.card_eq at hc,
-  obtain ⟨cequiv⟩ := hc,
-  classical,
-  refine is_conj_iff.2 ⟨(equiv.set.sum_compl _).symm.trans ((equiv.sum_congr f cequiv).trans
-    (equiv.set.sum_compl _)), _⟩,
-  rw mul_inv_eq_iff_eq_mul,
-  ext,
-  simp only [perm.mul_apply, equiv.trans_apply, equiv.sum_congr_apply],
-  by_cases hx : x ∈ σ.support,
-  { rw [equiv.set.sum_compl_symm_apply_of_mem (finset.mem_coe.2 _), sum.map_inl,
-      equiv.set.sum_compl_apply_inl, equiv.set.sum_compl_symm_apply_of_mem (finset.mem_coe.2 _),
-      sum.map_inl, equiv.set.sum_compl_apply_inl],
-    { refine hf x (finset.mem_coe.2 _),
-      convert hx, },
-    { rw apply_mem_support,
-      convert hx } },
-  { rw [mem_support, not_not] at hx,
-    rw [equiv.set.sum_compl_symm_apply_of_not_mem, equiv.set.sum_compl_symm_apply_of_not_mem],
-    swap, { rw [finset.mem_coe, mem_support, not_not, hx] },
-    swap, { rw [finset.mem_coe, mem_support, not_not, hx, hx] },
-    simp only [sum.map_inr, set.sum_compl_apply_inr],
-    have h := (set.mem_compl_iff _ _).1 (cequiv ⟨σ x, _⟩).2,
-    rw [finset.mem_coe, mem_support, not_not, subtype.val_eq_coe, eq_comm] at h,
-    exact h.trans (congr rfl (congr rfl (congr rfl (subtype.mk_eq_mk.2 hx)))) }
-end
-
-theorem is_cycle.is_conj (hσ : is_cycle σ) (hτ : is_cycle τ) (h : σ.support.card = τ.support.card) :
-  is_conj σ τ :=
-begin
-    refine is_conj_of_support_equiv (hσ.gpowers_equiv_support.symm.trans
-    ((gpowers_equiv_gpowers begin
-      rw [order_of_is_cycle hσ, h, order_of_is_cycle hτ],
-  end).trans hτ.gpowers_equiv_support)) _,
-=======
 lemma is_conj_of_support_equiv {α : Type*} [fintype α] {σ τ : perm α}
   (f : {x // x ∈ (σ.support : set α)} ≃ {x // x ∈ (τ.support : set α)})
   (hf : ∀ (x : α) (hx : x ∈ (σ.support : set α)), (f ⟨σ x, apply_mem_support.2 hx⟩ : α) =
@@ -679,7 +625,6 @@
   { rwa [order_of_is_cycle hσ, set.finite.card_to_finset,
          order_of_is_cycle hτ, set.finite.card_to_finset];
     simpa using set.finite.of_fintype _ },
->>>>>>> 0121f751
   intros x hx,
   simp only [perm.mul_apply, equiv.trans_apply, equiv.sum_congr_apply],
   obtain ⟨n, rfl⟩ := hσ.exists_pow_eq (classical.some_spec hσ).1 (mem_support.1 hx),
@@ -692,79 +637,6 @@
 end
 
 theorem is_cycle.is_conj_iff (hσ : is_cycle σ) (hτ : is_cycle τ) :
-<<<<<<< HEAD
-  is_conj σ τ ↔ σ.support.card = τ.support.card :=
-⟨begin
-  intro h,
-  obtain ⟨π, rfl⟩ := is_conj_iff.1 h,
-  apply finset.card_congr (λ a ha, π a) (λ _ ha, _) (λ _ _ _ _ ab, π.injective ab) (λ b hb, _),
-  { simp [mem_support.1 ha] },
-  { refine ⟨π⁻¹ b, ⟨_, π.apply_inv_self b⟩⟩,
-    contrapose! hb,
-    rw [mem_support, not_not] at hb,
-    rw [mem_support, not_not, perm.mul_apply, perm.mul_apply, hb, perm.apply_inv_self] }
-end, hσ.is_conj hτ⟩
-
-@[simp]
-lemma support_conj : (σ * τ * σ⁻¹).support = τ.support.map σ.to_embedding :=
-begin
-  ext,
-  simp only [mem_map_equiv, perm.coe_mul, comp_app, ne.def, perm.mem_support, equiv.eq_symm_apply],
-  refl,
-end
-
-lemma card_support_conj : (σ * τ * σ⁻¹).support.card = τ.support.card :=
-by simp
-
-end
-
-theorem disjoint.is_conj_mul {α : Type*} [fintype α] {σ τ π ρ : perm α}
-  (hc1 : is_conj σ π) (hc2 : is_conj τ ρ)
-  (hd1 : disjoint σ τ) (hd2 : disjoint π ρ) :
-  is_conj (σ * τ) (π * ρ) :=
-begin
-  classical,
-  obtain ⟨f, rfl⟩ := is_conj_iff.1 hc1,
-  obtain ⟨g, rfl⟩ := is_conj_iff.1 hc2,
-  have hd1' := coe_inj.2 hd1.support_mul,
-  have hd2' := coe_inj.2 hd2.support_mul,
-  rw [coe_union] at *,
-  have hd1'' := disjoint_iff_disjoint_coe.1 (disjoint_iff_disjoint_support.1 hd1),
-  have hd2'' := disjoint_iff_disjoint_coe.1 (disjoint_iff_disjoint_support.1 hd2),
-  refine is_conj_of_support_equiv _ _,
-  { refine ((equiv.set.of_eq hd1').trans (equiv.set.union hd1'')).trans
-      ((equiv.sum_congr (subtype_equiv f (λ a, _)) (subtype_equiv g (λ a, _))).trans
-      ((equiv.set.of_eq hd2').trans (equiv.set.union hd2'')).symm);
-    { simp only [set.mem_image, to_embedding_apply, exists_eq_right,
-        support_conj, coe_map, apply_eq_iff_eq] } },
-  { intros x hx,
-    simp only [trans_apply, symm_trans_apply, set.of_eq_apply,
-      set.of_eq_symm_apply, equiv.sum_congr_apply],
-    rw [hd1', set.mem_union] at hx,
-    cases hx with hxσ hxτ,
-    { rw [mem_coe, mem_support] at hxσ,
-      rw [set.union_apply_left hd1'' _, set.union_apply_left hd1'' _],
-      simp only [subtype_equiv_apply, perm.coe_mul, sum.map_inl, comp_app,
-        set.union_symm_apply_left, subtype.coe_mk, apply_eq_iff_eq],
-      { have h := (hd2 (f x)).resolve_left _,
-        { rw [mul_apply, mul_apply] at h,
-          rw [h, inv_apply_self, (hd1 x).resolve_left hxσ] },
-        { rwa [mul_apply, mul_apply, inv_apply_self, apply_eq_iff_eq] } },
-      { rwa [subtype.coe_mk, subtype.coe_mk, mem_coe, mem_support] },
-      { rwa [subtype.coe_mk, subtype.coe_mk, perm.mul_apply,
-          (hd1 x).resolve_left hxσ, mem_coe, apply_mem_support, mem_support] } },
-    { rw [mem_coe, ← apply_mem_support, mem_support] at hxτ,
-      rw [set.union_apply_right hd1'' _, set.union_apply_right hd1'' _],
-      simp only [subtype_equiv_apply, perm.coe_mul, sum.map_inr, comp_app,
-        set.union_symm_apply_right, subtype.coe_mk, apply_eq_iff_eq],
-      { have h := (hd2 (g (τ x))).resolve_right _,
-        { rw [mul_apply, mul_apply] at h,
-          rw [inv_apply_self, h, (hd1 (τ x)).resolve_right hxτ] },
-        { rwa [mul_apply, mul_apply, inv_apply_self, apply_eq_iff_eq] } },
-      { rwa [subtype.coe_mk, subtype.coe_mk, mem_coe, ← apply_mem_support, mem_support] },
-      { rwa [subtype.coe_mk, subtype.coe_mk, perm.mul_apply,
-          (hd1 (τ x)).resolve_right hxτ, mem_coe, mem_support] } } }
-=======
   is_conj σ τ ↔ fintype.card σ.support = fintype.card τ.support :=
 ⟨begin
   intro h,
@@ -775,7 +647,6 @@
   simp [eq_inv_iff_eq]
 end, hσ.is_conj hτ⟩
 
->>>>>>> 0121f751
 end
 
 section fixed_points
