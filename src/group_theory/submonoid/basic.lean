/-
Copyright (c) 2018 Johannes Hölzl. All rights reserved.
Released under Apache 2.0 license as described in the file LICENSE.
Authors: Johannes Hölzl, Kenny Lau, Johan Commelin, Mario Carneiro, Kevin Buzzard,
Amelia Livingston, Yury Kudryashov
-/
import data.set.lattice
import data.set_like

/-!
# Submonoids: definition and `complete_lattice` structure

This file defines bundled multiplicative and additive submonoids. We also define
a `complete_lattice` structure on `submonoid`s, define the closure of a set as the minimal submonoid
that includes this set, and prove a few results about extending properties from a dense set (i.e.
a set with `closure s = ⊤`) to the whole monoid, see `submonoid.dense_induction` and
`monoid_hom.of_mdense`.

## Main definitions

* `submonoid M`: the type of bundled submonoids of a monoid `M`; the underlying set is given in
  the `carrier` field of the structure, and should be accessed through coercion as in `(S : set M)`.
* `add_submonoid M` : the type of bundled submonoids of an additive monoid `M`.

For each of the following definitions in the `submonoid` namespace, there is a corresponding
definition in the `add_submonoid` namespace.

* `submonoid.copy` : copy of a submonoid with `carrier` replaced by a set that is equal but possibly
  not definitionally equal to the carrier of the original `submonoid`.
* `submonoid.closure` :  monoid closure of a set, i.e., the least submonoid that includes the set.
* `submonoid.gi` : `closure : set M → submonoid M` and coercion `coe : submonoid M → set M`
  form a `galois_insertion`;
* `monoid_hom.eq_mlocus`: the submonoid of elements `x : M` such that `f x = g x`;
* `monoid_hom.of_mdense`:  if a map `f : M → N` between two monoids satisfies `f 1 = 1` and
  `f (x * y) = f x * f y` for `y` from some dense set `s`, then `f` is a monoid homomorphism.
  E.g., if `f : ℕ → M` satisfies `f 0 = 0` and `f (x + 1) = f x + f 1`, then `f` is an additive
  monoid homomorphism.

## Implementation notes

Submonoid inclusion is denoted `≤` rather than `⊆`, although `∈` is defined as
membership of a submonoid's underlying set.

Note that `submonoid M` does not actually require `monoid M`, instead requiring only the weaker
`mul_one_class M`.

This file is designed to have very few dependencies. In particular, it should not use natural
numbers.

## Tags
submonoid, submonoids
-/

<<<<<<< HEAD
section

variables {M : Type*} [mul_one_class M] {s : set M}
variables {A : Type*} [add_zero_class A] {t : set A}
=======
variables {M : Type*} {N : Type*}
variables {A : Type*}

section non_assoc
variables [mul_one_class M] {s : set M}
variables [add_zero_class A] {t : set A}
>>>>>>> 3365c443

/-- A submonoid of a monoid `M` is a subset containing 1 and closed under multiplication. -/
structure submonoid (M : Type*) [mul_one_class M] :=
(carrier : set M)
(one_mem' : (1 : M) ∈ carrier)
(mul_mem' {a b} : a ∈ carrier → b ∈ carrier → a * b ∈ carrier)

/-- An additive submonoid of an additive monoid `M` is a subset containing 0 and
  closed under addition. -/
structure add_submonoid (M : Type*) [add_zero_class M] :=
(carrier : set M)
(zero_mem' : (0 : M) ∈ carrier)
(add_mem' {a b} : a ∈ carrier → b ∈ carrier → a + b ∈ carrier)

attribute [to_additive] submonoid

namespace submonoid

@[to_additive]
instance : set_like (submonoid M) M :=
⟨submonoid.carrier, λ p q h, by cases p; cases q; congr'⟩

@[simp, to_additive]
lemma mem_carrier {s : submonoid M} {x : M} : x ∈ s.carrier ↔ x ∈ s := iff.rfl

/-- Two submonoids are equal if they have the same elements. -/
@[ext, to_additive "Two `add_submonoid`s are equal if they have the same elements."]
theorem ext {S T : submonoid M}
  (h : ∀ x, x ∈ S ↔ x ∈ T) : S = T := set_like.ext h

attribute [ext] add_submonoid.ext

/-- Copy a submonoid replacing `carrier` with a set that is equal to it. -/
@[to_additive "Copy an additive submonoid replacing `carrier` with a set that is equal to it."]
def copy (S : submonoid M) (s : set M) (hs : s = S) : submonoid M :=
{ carrier := s,
  one_mem' := hs.symm ▸ S.one_mem',
  mul_mem' := hs.symm ▸ S.mul_mem' }

variable {S : submonoid M}

@[simp, to_additive] lemma coe_copy {s : set M} (hs : s = S) :
  (S.copy s hs : set M) = s := rfl

@[to_additive] lemma copy_eq {s : set M} (hs : s = S) : S.copy s hs = S :=
set_like.coe_injective hs

variable (S)

/-- A submonoid contains the monoid's 1. -/
@[to_additive "An `add_submonoid` contains the monoid's 0."]
theorem one_mem : (1 : M) ∈ S := S.one_mem'

/-- A submonoid is closed under multiplication. -/
@[to_additive "An `add_submonoid` is closed under addition."]
theorem mul_mem {x y : M} : x ∈ S → y ∈ S → x * y ∈ S := submonoid.mul_mem' S

/-- The submonoid `M` of the monoid `M`. -/
@[to_additive "The additive submonoid `M` of the `add_monoid M`."]
instance : has_top (submonoid M) :=
⟨{ carrier := set.univ,
   one_mem' := set.mem_univ 1,
   mul_mem' := λ _ _ _ _, set.mem_univ _ }⟩

/-- The trivial submonoid `{1}` of an monoid `M`. -/
@[to_additive "The trivial `add_submonoid` `{0}` of an `add_monoid` `M`."]
instance : has_bot (submonoid M) :=
⟨{ carrier := {1},
   one_mem' := set.mem_singleton 1,
   mul_mem' := λ a b ha hb, by { simp only [set.mem_singleton_iff] at *, rw [ha, hb, mul_one] }}⟩

@[to_additive]
instance : inhabited (submonoid M) := ⟨⊥⟩

@[simp, to_additive] lemma mem_bot {x : M} : x ∈ (⊥ : submonoid M) ↔ x = 1 := set.mem_singleton_iff

@[simp, to_additive] lemma mem_top (x : M) : x ∈ (⊤ : submonoid M) := set.mem_univ x

@[simp, to_additive] lemma coe_top : ((⊤ : submonoid M) : set M) = set.univ := rfl

@[simp, to_additive] lemma coe_bot : ((⊥ : submonoid M) : set M) = {1} := rfl

/-- The inf of two submonoids is their intersection. -/
@[to_additive "The inf of two `add_submonoid`s is their intersection."]
instance : has_inf (submonoid M) :=
⟨λ S₁ S₂,
  { carrier := S₁ ∩ S₂,
    one_mem' := ⟨S₁.one_mem, S₂.one_mem⟩,
    mul_mem' := λ _ _ ⟨hx, hx'⟩ ⟨hy, hy'⟩,
      ⟨S₁.mul_mem hx hy, S₂.mul_mem hx' hy'⟩ }⟩

@[simp, to_additive]
lemma coe_inf (p p' : submonoid M) : ((p ⊓ p' : submonoid M) : set M) = p ∩ p' := rfl

@[simp, to_additive]
lemma mem_inf {p p' : submonoid M} {x : M} : x ∈ p ⊓ p' ↔ x ∈ p ∧ x ∈ p' := iff.rfl

@[to_additive]
instance : has_Inf (submonoid M) :=
⟨λ s, {
  carrier := ⋂ t ∈ s, ↑t,
  one_mem' := set.mem_bInter $ λ i h, i.one_mem,
  mul_mem' := λ x y hx hy, set.mem_bInter $ λ i h,
    i.mul_mem (by apply set.mem_bInter_iff.1 hx i h) (by apply set.mem_bInter_iff.1 hy i h) }⟩

@[simp, to_additive]
lemma coe_Inf (S : set (submonoid M)) : ((Inf S : submonoid M) : set M) = ⋂ s ∈ S, ↑s := rfl

attribute [norm_cast] coe_Inf add_submonoid.coe_Inf

@[to_additive]
lemma mem_Inf {S : set (submonoid M)} {x : M} : x ∈ Inf S ↔ ∀ p ∈ S, x ∈ p := set.mem_bInter_iff

@[to_additive]
lemma mem_infi {ι : Sort*} {S : ι → submonoid M} {x : M} : (x ∈ ⨅ i, S i) ↔ ∀ i, x ∈ S i :=
by simp only [infi, mem_Inf, set.forall_range_iff]

@[simp, to_additive]
lemma coe_infi {ι : Sort*} {S : ι → submonoid M} : (↑(⨅ i, S i) : set M) = ⋂ i, S i :=
by simp only [infi, coe_Inf, set.bInter_range]

attribute [norm_cast] coe_infi add_submonoid.coe_infi

/-- Submonoids of a monoid form a complete lattice. -/
@[to_additive "The `add_submonoid`s of an `add_monoid` form a complete lattice."]
instance : complete_lattice (submonoid M) :=
{ le           := (≤),
  lt           := (<),
  bot          := (⊥),
  bot_le       := λ S x hx, (mem_bot.1 hx).symm ▸ S.one_mem,
  top          := (⊤),
  le_top       := λ S x hx, mem_top x,
  inf          := (⊓),
  Inf          := has_Inf.Inf,
  le_inf       := λ a b c ha hb x hx, ⟨ha hx, hb hx⟩,
  inf_le_left  := λ a b x, and.left,
  inf_le_right := λ a b x, and.right,
  .. complete_lattice_of_Inf (submonoid M) $ λ s,
    is_glb.of_image (λ S T,
      show (S : set M) ≤ T ↔ S ≤ T, from set_like.coe_subset_coe) is_glb_binfi }

@[to_additive]
lemma subsingleton_iff : subsingleton M ↔ subsingleton (submonoid M) :=
⟨ λ h, by exactI ⟨λ x y, submonoid.ext $ λ i, subsingleton.elim 1 i ▸ by simp [submonoid.one_mem]⟩,
  λ h, by exactI ⟨λ x y,
    have ∀ i : M, i = 1 := λ i, mem_bot.mp $ subsingleton.elim (⊤ : submonoid M) ⊥ ▸ mem_top i,
    (this x).trans (this y).symm⟩⟩

@[to_additive]
lemma nontrivial_iff : nontrivial M ↔ nontrivial (submonoid M) :=
not_iff_not.mp (
  (not_nontrivial_iff_subsingleton.trans subsingleton_iff).trans
  not_nontrivial_iff_subsingleton.symm)

@[to_additive]
instance [subsingleton M] : unique (submonoid M) :=
⟨⟨⊥⟩, λ a, @subsingleton.elim _ (subsingleton_iff.mp ‹_›) a _⟩

@[to_additive]
instance [nontrivial M] : nontrivial (submonoid M) := nontrivial_iff.mp ‹_›

/-- The `submonoid` generated by a set. -/
@[to_additive "The `add_submonoid` generated by a set"]
def closure (s : set M) : submonoid M := Inf {S | s ⊆ S}

@[to_additive]
lemma mem_closure {x : M} : x ∈ closure s ↔ ∀ S : submonoid M, s ⊆ S → x ∈ S :=
mem_Inf

/-- The submonoid generated by a set includes the set. -/
@[simp, to_additive "The `add_submonoid` generated by a set includes the set."]
lemma subset_closure : s ⊆ closure s := λ x hx, mem_closure.2 $ λ S hS, hS hx

variable {S}
open set

/-- A submonoid `S` includes `closure s` if and only if it includes `s`. -/
@[simp, to_additive "An additive submonoid `S` includes `closure s` if and only if it includes `s`"]
lemma closure_le : closure s ≤ S ↔ s ⊆ S :=
⟨subset.trans subset_closure, λ h, Inf_le h⟩

/-- Submonoid closure of a set is monotone in its argument: if `s ⊆ t`,
then `closure s ≤ closure t`. -/
@[to_additive "Additive submonoid closure of a set is monotone in its argument: if `s ⊆ t`,
then `closure s ≤ closure t`"]
lemma closure_mono ⦃s t : set M⦄ (h : s ⊆ t) : closure s ≤ closure t :=
closure_le.2 $ subset.trans h subset_closure

@[to_additive]
lemma closure_eq_of_le (h₁ : s ⊆ S) (h₂ : S ≤ closure s) : closure s = S :=
le_antisymm (closure_le.2 h₁) h₂

variable (S)

/-- An induction principle for closure membership. If `p` holds for `1` and all elements of `s`, and
is preserved under multiplication, then `p` holds for all elements of the closure of `s`. -/
@[to_additive "An induction principle for additive closure membership. If `p` holds for `0` and all
elements of `s`, and is preserved under addition, then `p` holds for all elements
of the additive closure of `s`."]
lemma closure_induction {p : M → Prop} {x} (h : x ∈ closure s)
  (Hs : ∀ x ∈ s, p x) (H1 : p 1)
  (Hmul : ∀ x y, p x → p y → p (x * y)) : p x :=
(@closure_le _ _ _ ⟨p, H1, Hmul⟩).2 Hs h

attribute [elab_as_eliminator] submonoid.closure_induction add_submonoid.closure_induction

/-- If `s` is a dense set in a monoid `M`, `submonoid.closure s = ⊤`, then in order to prove that
some predicate `p` holds for all `x : M` it suffices to verify `p x` for `x ∈ s`, verify `p 1`,
and verify that `p x` and `p y` imply `p (x * y)`. -/
@[to_additive]
lemma dense_induction {p : M → Prop} (x : M) {s : set M} (hs : closure s = ⊤)
  (Hs : ∀ x ∈ s, p x) (H1 : p 1)
  (Hmul : ∀ x y, p x → p y → p (x * y)) : p x :=
have ∀ x ∈ closure s, p x, from λ x hx, closure_induction hx Hs H1 Hmul,
by simpa [hs] using this x

/-- If `s` is a dense set in an additive monoid `M`, `add_submonoid.closure s = ⊤`, then in order
to prove that some predicate `p` holds for all `x : M` it suffices to verify `p x` for `x ∈ s`,
verify `p 0`, and verify that `p x` and `p y` imply `p (x + y)`. -/
add_decl_doc add_submonoid.dense_induction

attribute [elab_as_eliminator] dense_induction add_submonoid.dense_induction

variable (M)

/-- `closure` forms a Galois insertion with the coercion to set. -/
@[to_additive "`closure` forms a Galois insertion with the coercion to set."]
protected def gi : galois_insertion (@closure M _) coe :=
{ choice := λ s _, closure s,
  gc := λ s t, closure_le,
  le_l_u := λ s, subset_closure,
  choice_eq := λ s h, rfl }

variable {M}

/-- Closure of a submonoid `S` equals `S`. -/
@[simp, to_additive "Additive closure of an additive submonoid `S` equals `S`"]
lemma closure_eq : closure (S : set M) = S := (submonoid.gi M).l_u_eq S

@[simp, to_additive] lemma closure_empty : closure (∅ : set M) = ⊥ :=
(submonoid.gi M).gc.l_bot

@[simp, to_additive] lemma closure_univ : closure (univ : set M) = ⊤ :=
@coe_top M _ ▸ closure_eq ⊤

@[to_additive]
lemma closure_union (s t : set M) : closure (s ∪ t) = closure s ⊔ closure t :=
(submonoid.gi M).gc.l_sup

@[to_additive]
lemma closure_Union {ι} (s : ι → set M) : closure (⋃ i, s i) = ⨆ i, closure (s i) :=
(submonoid.gi M).gc.l_supr

end submonoid

<<<<<<< HEAD
end

section is_unit

/-- The submonoid consisting of the units of a monoid -/
def is_unit.submonoid (M : Type*) [monoid M] : submonoid M :=
{ carrier := set_of is_unit,
  one_mem' := by simp only [is_unit_one, set.mem_set_of_eq],
  mul_mem' := by { intros a b ha hb, rw set.mem_set_of_eq at *, exact is_unit.mul ha hb } }

lemma is_unit.mem_submonoid_iff {M : Type*} [monoid M] (a : M) :
  a ∈ is_unit.submonoid M ↔ is_unit a :=
begin
  change a ∈ set_of is_unit ↔ is_unit a,
  rw set.mem_set_of_eq
end

end is_unit

namespace monoid_hom

variables {M N P : Type*} [monoid M] [monoid N] [monoid P] (S : submonoid M) {s : set M}
=======
namespace monoid_hom

variables [mul_one_class N]
>>>>>>> 3365c443

open submonoid

/-- The submonoid of elements `x : M` such that `f x = g x` -/
@[to_additive "The additive submonoid of elements `x : M` such that `f x = g x`"]
def eq_mlocus (f g : M →* N) : submonoid M :=
{ carrier := {x | f x = g x},
  one_mem' := by rw [set.mem_set_of_eq, f.map_one, g.map_one],
  mul_mem' := λ x y (hx : _ = _) (hy : _ = _), by simp [*] }

/-- If two monoid homomorphisms are equal on a set, then they are equal on its submonoid closure. -/
@[to_additive]
lemma eq_on_mclosure {f g : M →* N} {s : set M} (h : set.eq_on f g s) :
  set.eq_on f g (closure s) :=
show closure s ≤ f.eq_mlocus g, from closure_le.2 h

@[to_additive]
lemma eq_of_eq_on_mtop {f g : M →* N} (h : set.eq_on f g (⊤ : submonoid M)) :
  f = g :=
ext $ λ x, h trivial

@[to_additive]
lemma eq_of_eq_on_mdense {s : set M} (hs : closure s = ⊤) {f g : M →* N} (h : s.eq_on f g) :
  f = g :=
eq_of_eq_on_mtop $ hs ▸ eq_on_mclosure h


end monoid_hom

end non_assoc

section assoc

variables [monoid M] [monoid N] {s : set M}

section is_unit

/-- The submonoid consisting of the units of a monoid -/
def is_unit.submonoid (M : Type*) [monoid M] : submonoid M :=
{ carrier := set_of is_unit,
  one_mem' := by simp only [is_unit_one, set.mem_set_of_eq],
  mul_mem' := by { intros a b ha hb, rw set.mem_set_of_eq at *, exact is_unit.mul ha hb } }

lemma is_unit.mem_submonoid_iff {M : Type*} [monoid M] (a : M) :
  a ∈ is_unit.submonoid M ↔ is_unit a :=
begin
  change a ∈ set_of is_unit ↔ is_unit a,
  rw set.mem_set_of_eq
end

end is_unit

namespace monoid_hom

open submonoid

/-- Let `s` be a subset of a monoid `M` such that the closure of `s` is the whole monoid.
Then `monoid_hom.of_mdense` defines a monoid homomorphism from `M` asking for a proof
of `f (x * y) = f x * f y` only for `y ∈ s`. -/
@[to_additive]
def of_mdense {M N} [monoid M] [monoid N] {s : set M} (f : M → N) (hs : closure s = ⊤)
  (h1 : f 1 = 1) (hmul : ∀ x (y ∈ s), f (x * y) = f x * f y) :
  M →* N :=
{ to_fun := f,
  map_one' := h1,
  map_mul' := λ x y, dense_induction y hs (λ y hy x, hmul x y hy) (by simp [h1])
    (λ y₁ y₂ h₁ h₂ x, by simp only [← mul_assoc, h₁, h₂]) x }

/-- Let `s` be a subset of an additive monoid `M` such that the closure of `s` is the whole monoid.
Then `add_monoid_hom.of_mdense` defines an additive monoid homomorphism from `M` asking for a proof
of `f (x + y) = f x + f y` only for `y ∈ s`. -/
add_decl_doc add_monoid_hom.of_mdense

@[simp, to_additive] lemma coe_of_mdense (f : M → N) (hs : closure s = ⊤) (h1 hmul) :
  ⇑(of_mdense f hs h1 hmul) = f := rfl

attribute [norm_cast] coe_of_mdense add_monoid_hom.coe_of_mdense

end monoid_hom

end assoc<|MERGE_RESOLUTION|>--- conflicted
+++ resolved
@@ -51,19 +51,12 @@
 submonoid, submonoids
 -/
 
-<<<<<<< HEAD
-section
-
-variables {M : Type*} [mul_one_class M] {s : set M}
-variables {A : Type*} [add_zero_class A] {t : set A}
-=======
 variables {M : Type*} {N : Type*}
 variables {A : Type*}
 
 section non_assoc
 variables [mul_one_class M] {s : set M}
 variables [add_zero_class A] {t : set A}
->>>>>>> 3365c443
 
 /-- A submonoid of a monoid `M` is a subset containing 1 and closed under multiplication. -/
 structure submonoid (M : Type*) [mul_one_class M] :=
@@ -319,34 +312,9 @@
 
 end submonoid
 
-<<<<<<< HEAD
-end
-
-section is_unit
-
-/-- The submonoid consisting of the units of a monoid -/
-def is_unit.submonoid (M : Type*) [monoid M] : submonoid M :=
-{ carrier := set_of is_unit,
-  one_mem' := by simp only [is_unit_one, set.mem_set_of_eq],
-  mul_mem' := by { intros a b ha hb, rw set.mem_set_of_eq at *, exact is_unit.mul ha hb } }
-
-lemma is_unit.mem_submonoid_iff {M : Type*} [monoid M] (a : M) :
-  a ∈ is_unit.submonoid M ↔ is_unit a :=
-begin
-  change a ∈ set_of is_unit ↔ is_unit a,
-  rw set.mem_set_of_eq
-end
-
-end is_unit
-
 namespace monoid_hom
 
-variables {M N P : Type*} [monoid M] [monoid N] [monoid P] (S : submonoid M) {s : set M}
-=======
-namespace monoid_hom
-
 variables [mul_one_class N]
->>>>>>> 3365c443
 
 open submonoid
 
