--- conflicted
+++ resolved
@@ -5,13 +5,7 @@
 -/
 
 import order.complete_boolean_algebra
-<<<<<<< HEAD
 import order.modular_lattice
-=======
-import order.order_dual
-import order.lattice_intervals
-import order.rel_iso
->>>>>>> d43f202f
 import data.fintype.basic
 
 /-!
@@ -271,20 +265,12 @@
 
 @[simp] lemma is_atom_iff (a : α) : is_atom (f a) ↔ is_atom a :=
 and_congr (not_congr ⟨λ h, f.injective (f.map_bot.symm ▸ h), λ h, f.map_bot ▸ (congr rfl h)⟩)
-<<<<<<< HEAD
-  ⟨λ h b hb, f.injective ((h (f b) ((f : α ↪o β).map_lt_iff.1 hb)).trans f.map_bot.symm),
-=======
   ⟨λ h b hb, f.injective ((h (f b) ((f : α ↪o β).lt_iff_lt.2 hb)).trans f.map_bot.symm),
->>>>>>> d43f202f
   λ h b hb, f.symm.injective begin
     rw f.symm.map_bot,
     apply h,
     rw [← f.symm_apply_apply a],
-<<<<<<< HEAD
-    exact (f.symm : β ↪o α).map_lt_iff.1 hb,
-=======
     exact (f.symm : β ↪o α).lt_iff_lt.2 hb,
->>>>>>> d43f202f
   end⟩
 
 @[simp] lemma is_coatom_iff (a : α) : is_coatom (f a) ↔ is_coatom a := f.dual.is_atom_iff a
@@ -296,7 +282,6 @@
 lemma is_simple_lattice [h : is_simple_lattice β] (f : α ≃o β) : is_simple_lattice α :=
 f.is_simple_lattice_iff.mpr h
 
-<<<<<<< HEAD
 end order_iso
 
 section is_modular_lattice
@@ -314,7 +299,4 @@
 
 end is_compl
 
-end is_modular_lattice
-=======
-end order_iso
->>>>>>> d43f202f
+end is_modular_lattice