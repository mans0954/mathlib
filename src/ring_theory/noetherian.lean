--- conflicted
+++ resolved
@@ -244,11 +244,10 @@
   [is_noetherian R M] : is_noetherian R P :=
 is_noetherian_of_surjective _ f.to_linear_map f.range
 
-<<<<<<< HEAD
 lemma is_noetherian_of_is_noetherian_top
   (h : is_noetherian R (⊤ : submodule R M)) : is_noetherian R M :=
 is_noetherian_of_linear_equiv (linear_equiv.of_top _ rfl)
-=======
+
 lemma is_noetherian_of_injective [is_noetherian R P] (f : M →ₗ[R] P) (hf : f.ker = ⊥) :
   is_noetherian R M :=
 is_noetherian_of_linear_equiv (linear_equiv.of_injective f hf).symm
@@ -256,7 +255,6 @@
 lemma fg_of_injective [is_noetherian R P] {N : submodule R M} (f : M →ₗ[R] P) (hf : f.ker = ⊥) :
   N.fg :=
 @@is_noetherian.noetherian _ _ _ (is_noetherian_of_injective f hf) N
->>>>>>> d631126a
 
 instance is_noetherian_prod [is_noetherian R M]
   [is_noetherian R P] : is_noetherian R (M × P) :=
