--- conflicted
+++ resolved
@@ -828,62 +828,11 @@
 @[simps] def emb_domain_ring_hom (f : Γ →+ Γ') (hfi : function.injective f)
   (hf : ∀ g g' : Γ, f g ≤ f g' ↔ g ≤ g') :
   hahn_series Γ R →+* hahn_series Γ' R :=
-<<<<<<< HEAD
-⟨emb_domain_linear_map ⟨⟨f, hfi⟩, hf⟩, emb_domain_single.trans begin
-    simp only [rel_embedding.coe_fn_mk, function.embedding.coe_fn_mk, add_monoid_hom.map_zero],
-    rw [← C_apply, C_one],
-  end,
-  λ x y, begin
-    simp only [emb_domain_linear_map_apply],
-    ext g,
-    by_cases hg : g ∈ set.range (⟨⟨f, hfi⟩, hf⟩ : Γ ↪o Γ'),
-    { obtain ⟨g, rfl⟩ := hg,
-      simp only [mul_coeff, emb_domain_mk_coeff, emb_domain_linear_map_apply],
-      transitivity ∑ ij in (add_antidiagonal x.is_pwo_support y.is_pwo_support g).map
-        (function.embedding.prod_map ⟨f, hfi⟩ ⟨f, hfi⟩),
-        (emb_domain ⟨⟨f, hfi⟩, hf⟩ x).coeff (ij.1) *
-        (emb_domain ⟨⟨f, hfi⟩, hf⟩ y).coeff (ij.2),
-      { simp only [rel_embedding.coe_fn_mk, hahn_series.emb_domain_mk_coeff, hahn_series.mul_coeff,
-          _root_.prod_map, finset.sum_map, finset.sum_congr,
-          function.embedding.coe_fn_mk, function.embedding.coe_prod_map], },
-      apply sum_subset,
-      { rintro ⟨i, j⟩ hij,
-        simp only [exists_prop, mem_map, prod.mk.inj_iff, function.embedding.coe_fn_mk,
-          mem_add_antidiagonal, ne.def, function.embedding.coe_prod_map, mem_support,
-          prod.exists] at hij,
-        obtain ⟨i, j, ⟨rfl, hx, hy⟩, rfl, rfl⟩ := hij,
-        simp only [hx, hy, hahn_series.mem_support, hahn_series.emb_domain_mk_coeff,
-          rel_embedding.coe_fn_mk, add_monoid_hom.map_add, add_monoid_hom.to_fun_eq_coe,
-          add_left_inj, function.embedding.coe_fn_mk, finset.mem_add_antidiagonal,
-          eq_self_iff_true, ne.def, not_false_iff, and_self], },
-      { rintro ⟨_, _⟩ h1 h2,
-        contrapose! h2,
-        obtain ⟨i, hi, rfl⟩ := support_emb_domain_subset (ne_zero_and_ne_zero_of_mul h2).1,
-        obtain ⟨j, hj, rfl⟩ := support_emb_domain_subset (ne_zero_and_ne_zero_of_mul h2).2,
-        simp only [exists_prop, mem_map, prod.mk.inj_iff, function.embedding.coe_fn_mk,
-          mem_add_antidiagonal, ne.def, function.embedding.coe_prod_map, mem_support,
-          prod.exists],
-        simp only [mem_add_antidiagonal, rel_embedding.coe_fn_mk, emb_domain_mk_coeff,
-          function.embedding.coe_fn_mk, ne.def, mem_support, ← f.map_add] at h1,
-        exact ⟨i, j, ⟨hfi h1.1, h1.2.1, h1.2.2⟩, rfl⟩, }
-        },
-    { rw [emb_domain_notin_range hg, eq_comm],
-      contrapose! hg,
-      obtain ⟨_, _, hi, hj, rfl⟩ := support_mul_subset_add_support ((mem_support _ _).2 hg),
-      obtain ⟨i, hi, rfl⟩ := support_emb_domain_subset hi,
-      obtain ⟨j, hj, rfl⟩ := support_emb_domain_subset hj,
-      refine ⟨i + j, _⟩,
-      simp only [rel_embedding.coe_fn_mk, add_monoid_hom.map_add, add_left_inj,
-        function.embedding.coe_fn_mk], }
-  end,
-  linear_map.map_zero _, linear_map.map_add _⟩
-=======
 { to_fun := emb_domain_linear_map ⟨⟨f, hfi⟩, hf⟩,
   map_one' := emb_domain_one _ f.map_zero,
   map_mul' := emb_domain_mul _ f.map_add,
   map_zero' := linear_map.map_zero _,
   map_add' := linear_map.map_add _, }
->>>>>>> fd48ac55
 
 lemma emb_domain_ring_hom_C {f : Γ →+ Γ'} {hfi : function.injective f}
   {hf : ∀ g g' : Γ, f g ≤ f g' ↔ g ≤ g'} {r : R} :
