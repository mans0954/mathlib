--- conflicted
+++ resolved
@@ -183,11 +183,7 @@
   classical,
   have h := congr_arg ((λ n, ↑n) : ℕ → zmod 2) G.sum_degrees_eq_twice_card_edges,
   simp only [zmod.nat_cast_self, zero_mul, nat.cast_mul] at h,
-<<<<<<< HEAD
-  rw [sum_nat_cast, ←sum_filter_ne_zero] at h,
-=======
   rw [nat.cast_sum, ←sum_filter_ne_zero] at h,
->>>>>>> 24b7290d
   rw @sum_congr _ _ _ _ (λ v, (G.degree v : zmod 2)) (λ v, (1 : zmod 2)) _ rfl at h,
   { simp only [filter_congr_decidable, mul_one, nsmul_eq_mul, sum_const, ne.def] at h,
     rw ←zmod.eq_zero_iff_even,
