--- conflicted
+++ resolved
@@ -122,11 +122,7 @@
 def neighbor_set (v : V) : set V := set_of (G.adj v)
 
 instance neighbor_set.mem_decidable (v : V) [decidable_rel G.adj] :
-<<<<<<< HEAD
-  decidable_pred (∈ (G.neighbor_set v)) := by { unfold neighbor_set, apply_instance }
-=======
   decidable_pred (∈ G.neighbor_set v) := by { unfold neighbor_set, apply_instance }
->>>>>>> 24b7290d
 
 lemma ne_of_adj {a b : V} (hab : G.adj a b) : a ≠ b :=
 by { rintro rfl, exact G.loopless a hab }
