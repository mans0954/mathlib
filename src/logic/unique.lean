/-
Copyright (c) 2019 Johan Commelin. All rights reserved.
Released under Apache 2.0 license as described in the file LICENSE.
Authors: Johan Commelin
-/
import tactic.basic
import logic.is_empty

/-!
# Types with a unique term

In this file we define a typeclass `unique`,
which expresses that a type has a unique term.
In other words, a type that is `inhabited` and a `subsingleton`.

## Main declaration

* `unique`: a typeclass that expresses that a type has a unique term.

## Main statements

* `unique.mk'`: an inhabited subsingleton type is `unique`. This can not be an instance because it
  would lead to loops in typeclass inference.

* `function.surjective.unique`: if the domain of a surjective function is `unique`, then its
  codomain is `unique` as well.

* `function.injective.subsingleton`: if the codomain of an injective function is `subsingleton`,
  then its domain is `subsingleton` as well.

* `function.injective.unique`: if the codomain of an injective function is `subsingleton` and its
  domain is `inhabited`, then its domain is `unique`.

## Implementation details

The typeclass `unique α` is implemented as a type,
rather than a `Prop`-valued predicate,
for good definitional properties of the default term.

-/

universes u v w

variables {α : Sort u} {β : Sort v} {γ : Sort w}

/-- `unique α` expresses that `α` is a type with a unique term `default α`.

This is implemented as a type, rather than a `Prop`-valued predicate,
for good definitional properties of the default term. -/
@[ext]
structure unique (α : Sort u) extends inhabited α :=
(uniq : ∀ a:α, a = default)

attribute [class] unique

/-- Given an explicit `a : α` with `[subsingleton α]`, we can construct
a `[unique α]` instance. This is a def because the typeclass search cannot
arbitrarily invent the `a : α` term. Nevertheless, these instances are all
<<<<<<< HEAD
equivalent by `unique.subsingleton.unique`. -/
def unique_of_subsingleton {α : Type*} [subsingleton α] (a : α) : unique α :=
=======
equivalent by `unique.subsingleton.unique`.

See note [reducible non-instances]. -/
@[reducible] def unique_of_subsingleton {α : Sort*} [subsingleton α] (a : α) : unique α :=
>>>>>>> 3a9b25dd
{ default := a,
  uniq := λ _, subsingleton.elim _ _ }

instance punit.unique : unique punit.{u} :=
{ default := punit.star,
  uniq := λ x, punit_eq x _ }

/-- Every provable proposition is unique, as all proofs are equal. -/
def unique_prop {p : Prop} (h : p) : unique p :=
{ default := h, uniq := λ x, rfl }

instance : unique true := unique_prop trivial

lemma fin.eq_zero : ∀ n : fin 1, n = 0
| ⟨n, hn⟩ := fin.eq_of_veq (nat.eq_zero_of_le_zero (nat.le_of_lt_succ hn))

instance {n : ℕ} : inhabited (fin n.succ) := ⟨0⟩
instance inhabited_fin_one_add (n : ℕ) : inhabited (fin (1 + n)) := ⟨⟨0, nat.zero_lt_one_add n⟩⟩

@[simp] lemma fin.default_eq_zero (n : ℕ) : default (fin n.succ) = 0 := rfl

instance fin.unique : unique (fin 1) :=
{ uniq := fin.eq_zero, .. fin.inhabited }

namespace unique
open function

section

variables [unique α]

@[priority 100] -- see Note [lower instance priority]
instance : inhabited α := to_inhabited ‹unique α›

lemma eq_default (a : α) : a = default α := uniq _ a

lemma default_eq (a : α) : default α = a := (uniq _ a).symm

@[priority 100] -- see Note [lower instance priority]
instance : subsingleton α := subsingleton_of_forall_eq _ eq_default

lemma forall_iff {p : α → Prop} : (∀ a, p a) ↔ p (default α) :=
⟨λ h, h _, λ h x, by rwa [unique.eq_default x]⟩

lemma exists_iff {p : α → Prop} : Exists p ↔ p (default α) :=
⟨λ ⟨a, ha⟩, eq_default a ▸ ha, exists.intro (default α)⟩

end

@[ext] protected lemma subsingleton_unique' : ∀ (h₁ h₂ : unique α), h₁ = h₂
| ⟨⟨x⟩, h⟩ ⟨⟨y⟩, _⟩ := by congr; rw [h x, h y]

instance subsingleton_unique : subsingleton (unique α) :=
⟨unique.subsingleton_unique'⟩

/-- Construct `unique` from `inhabited` and `subsingleton`. Making this an instance would create
a loop in the class inheritance graph. -/
def mk' (α : Sort u) [h₁ : inhabited α] [subsingleton α] : unique α :=
{ uniq := λ x, subsingleton.elim _ _, .. h₁ }

end unique

@[simp] lemma pi.default_def {β : Π a : α, Sort v} [Π a, inhabited (β a)] :
  default (Π a, β a) = λ a, default (β a) :=
rfl

lemma pi.default_apply {β : Π a : α, Sort v} [Π a, inhabited (β a)] (a : α) :
  default (Π a, β a) a = default (β a) :=
rfl

instance pi.unique {β : Π a : α, Sort v} [Π a, unique (β a)] : unique (Π a, β a) :=
{ uniq := λ f, funext $ λ x, unique.eq_default _,
  .. pi.inhabited α }

/-- There is a unique function on an empty domain. -/
instance pi.unique_of_is_empty [is_empty α] (β : Π a : α, Sort v) :
  unique (Π a, β a) :=
{ default := is_empty_elim,
  uniq := λ f, funext is_empty_elim }

namespace function

variable {f : α → β}

/-- If the domain of a surjective function is a singleton,
then the codomain is a singleton as well. -/
protected def surjective.unique (hf : surjective f) [unique α] : unique β :=
{ default := f (default _),
  uniq := λ b, let ⟨a, ha⟩ := hf b in ha ▸ congr_arg f (unique.eq_default _) }

/-- If the codomain of an injective function is a subsingleton, then the domain
is a subsingleton as well. -/
protected lemma injective.subsingleton (hf : injective f) [subsingleton β] :
  subsingleton α :=
⟨λ x y, hf $ subsingleton.elim _ _⟩

/-- If `α` is inhabited and admits an injective map to a subsingleton type, then `α` is `unique`. -/
protected def injective.unique [inhabited α] [subsingleton β] (hf : injective f) : unique α :=
@unique.mk' _ _ hf.subsingleton

end function<|MERGE_RESOLUTION|>--- conflicted
+++ resolved
@@ -56,15 +56,10 @@
 /-- Given an explicit `a : α` with `[subsingleton α]`, we can construct
 a `[unique α]` instance. This is a def because the typeclass search cannot
 arbitrarily invent the `a : α` term. Nevertheless, these instances are all
-<<<<<<< HEAD
-equivalent by `unique.subsingleton.unique`. -/
-def unique_of_subsingleton {α : Type*} [subsingleton α] (a : α) : unique α :=
-=======
 equivalent by `unique.subsingleton.unique`.
 
 See note [reducible non-instances]. -/
 @[reducible] def unique_of_subsingleton {α : Sort*} [subsingleton α] (a : α) : unique α :=
->>>>>>> 3a9b25dd
 { default := a,
   uniq := λ _, subsingleton.elim _ _ }
 
