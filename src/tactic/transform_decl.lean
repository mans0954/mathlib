/-
Copyright (c) 2017 Mario Carneiro All rights reserved.
Released under Apache 2.0 license as described in the file LICENSE.
Authors: Mario Carneiro, Floris van Doorn
-/
import tactic.core

namespace tactic

open expr
/-- Auxilliary function for `additive_test`. The bool argument *only* matters when applied
to exactly a constant. -/
meta def additive_test_aux (f : name → option name) (ignore : name_map $ list ℕ) :
  bool → expr → bool
| b (var n)                := tt
| b (sort l)               := tt
| b (const n ls)           := b || (f n).is_some
| b (mvar n m t)           := tt
| b (local_const n m bi t) := tt
| b (app e f)              := additive_test_aux tt e &&
  -- this might be inefficient.
  -- If it becomes a performance problem: we can give this info for the recursive call to `e`.
    match ignore.find e.get_app_fn.const_name with
    | some l := if e.get_app_num_args + 1 ∈ l then tt else additive_test_aux ff f
    | none   := additive_test_aux ff f
    end
| b (lam n bi e t)         := additive_test_aux ff t
| b (pi n bi e t)          := additive_test_aux ff t
| b (elet n g e f)         := additive_test_aux ff e && additive_test_aux ff f
| b (macro d args)         := tt

/--
`additive_test f replace_all ignore e` tests whether the expression `e` contains no constant
`nm` that is not applied to any arguments, and such that `f nm = none`.
This is used in `@[to_additive]` for deciding which subexpressions to transform: we only transform
constants if `additive_test` applied to their first argument returns `tt`.
This means we will replace expression applied to e.g. `α` or `α × β`, but not when applied to
e.g. `ℕ` or `ℝ × α`.
`f` is the dictionary of declarations that are in the `to_additive` dictionary.
We ignore all arguments specified in the `name_map` `ignore`.
If `replace_all` is `tt` the test always return `tt`.
-/
meta def additive_test (f : name → option name) (replace_all : bool) (ignore : name_map $ list ℕ)
  (e : expr) : bool :=
if replace_all then tt else additive_test_aux f ignore ff e

private meta def transform_decl_with_prefix_fun_aux (f : name → option name)
  (replace_all trace : bool) (ignore reorder : name_map $ list ℕ) (pre tgt_pre : name)
  (attrs : list name) : name → command :=
λ src,
do
  let tgt := src.map_prefix (λ n, if n = pre then some tgt_pre else none),
  (get_decl tgt >> skip) <|>
  do
    decl ← get_decl src,
    (decl.type.list_names_with_prefix pre).mfold () (λ n _, transform_decl_with_prefix_fun_aux n),
    (decl.value.list_names_with_prefix pre).mfold () (λ n _, transform_decl_with_prefix_fun_aux n),
    is_protected ← is_protected_decl src,
    env ← get_env,
    let decl :=
      decl.update_with_fun env (name.map_prefix f) (additive_test f replace_all ignore) reorder tgt,
    pp_decl ← pp decl,
    when trace $ trace!"[to_additive] > generating\n{pp_decl}",
    decorate_error (format!"@[to_additive] failed. Type mismatch in additive declaration.
If you want to map all identifiers to its additive counterpart, try `@[to_additive!].`
If you want to ignore arguments of a certain function,
<<<<<<< HEAD
give it the attribute `@[to_additive_ignore_args]`
=======
give it the attribute `@[to_additive_ignore_args]`.
>>>>>>> 92dfe37f
Failed to add declaration\n{pp_decl}

Nested error message:\n").to_string $ -- empty line is intentional
      if is_protected then add_protected_decl decl else add_decl decl,
    attrs.mmap' (λ n, copy_attribute n src tgt)

/--
Make a new copy of a declaration,
replacing fragments of the names of identifiers in the type and the body using the function `f`.
This is used to implement `@[to_additive]`.
-/
meta def transform_decl_with_prefix_fun (f : name → option name) (replace_all trace : bool)
  (ignore reorder : name_map $ list ℕ) (src tgt : name) (attrs : list name) : command :=
do transform_decl_with_prefix_fun_aux f replace_all trace ignore reorder src tgt attrs src,
   ls ← get_eqn_lemmas_for tt src,
   ls.mmap' $ transform_decl_with_prefix_fun_aux f replace_all trace ignore reorder src tgt attrs

/--
Make a new copy of a declaration,
replacing fragments of the names of identifiers in the type and the body using the dictionary `dict`.
This is used to implement `@[to_additive]`.
-/
meta def transform_decl_with_prefix_dict (dict : name_map name) (replace_all trace : bool)
  (ignore reorder : name_map $ list ℕ) (src tgt : name) (attrs : list name) : command :=
transform_decl_with_prefix_fun dict.find replace_all trace ignore reorder src tgt attrs

end tactic<|MERGE_RESOLUTION|>--- conflicted
+++ resolved
@@ -64,11 +64,7 @@
     decorate_error (format!"@[to_additive] failed. Type mismatch in additive declaration.
 If you want to map all identifiers to its additive counterpart, try `@[to_additive!].`
 If you want to ignore arguments of a certain function,
-<<<<<<< HEAD
-give it the attribute `@[to_additive_ignore_args]`
-=======
 give it the attribute `@[to_additive_ignore_args]`.
->>>>>>> 92dfe37f
 Failed to add declaration\n{pp_decl}
 
 Nested error message:\n").to_string $ -- empty line is intentional
