/-
Copyright (c) 2020 Scott Morrison. All rights reserved.
Released under Apache 2.0 license as described in the file LICENSE.
Authors: Bhavik Mehta, Scott Morrison
-/
import category_theory.subobject.basic

/-!
# Factoring through subobjects

The predicate `h : P.factors f`, for `P : subobject Y` and `f : X ⟶ Y`
asserts the existence of some `P.factor_thru f : X ⟶ (P : C)` making the obvious diagram commute.
We provide conditions for `P.factors f`, when `P` is a kernel/equalizer/image/inf/sup subobject.

TODO: Add conditions for when `P` is a pullback subobject.
TODO: an iff characterisation of `(image_subobject f).factors h`
-/

universes v₁ v₂ u₁ u₂

noncomputable theory

open category_theory category_theory.category category_theory.limits

variables {C : Type u₁} [category.{v₁} C] {X Y Z : C}
variables {D : Type u₂} [category.{v₂} D]

namespace category_theory

namespace mono_over

/-- When `f : X ⟶ Y` and `P : mono_over Y`,
`P.factors f` expresses that there exists a factorisation of `f` through `P`.
Given `h : P.factors f`, you can recover the morphism as `P.factor_thru f h`.
-/
def factors {X Y : C} (P : mono_over Y) (f : X ⟶ Y) : Prop := ∃ g : X ⟶ P.val.left, g ≫ P.arrow = f

/-- `P.factor_thru f h` provides a factorisation of `f : X ⟶ Y` through some `P : mono_over Y`,
given the evidence `h : P.factors f` that such a factorisation exists. -/
def factor_thru {X Y : C} (P : mono_over Y) (f : X ⟶ Y) (h : factors P f) : X ⟶ P.val.left :=
classical.some h

end mono_over

namespace subobject

/-- When `f : X ⟶ Y` and `P : subobject Y`,
`P.factors f` expresses that there exists a factorisation of `f` through `P`.
Given `h : P.factors f`, you can recover the morphism as `P.factor_thru f h`.
-/
def factors {X Y : C} (P : subobject Y) (f : X ⟶ Y) : Prop :=
quotient.lift_on' P (λ P, P.factors f)
begin
  rintros P Q ⟨h⟩,
  apply propext,
  split,
  { rintro ⟨i, w⟩,
    exact ⟨i ≫ h.hom.left, by erw [category.assoc, over.w h.hom, w]⟩, },
  { rintro ⟨i, w⟩,
    exact ⟨i ≫ h.inv.left, by erw [category.assoc, over.w h.inv, w]⟩, },
end

lemma factors_iff {X Y : C} (P : subobject Y) (f : X ⟶ Y) :
  P.factors f ↔ (representative.obj P).factors f :=
begin
  induction P,
  { rcases P with ⟨⟨P, ⟨⟩, g⟩, hg⟩,
    resetI,
    fsplit,
    { rintro ⟨i, w⟩,
      refine ⟨i ≫ (underlying_iso g).inv, _⟩,
      simp only [category_theory.category.assoc],
      convert w,
      convert underlying_iso_arrow _, },
    { rintro ⟨i, w⟩,
      refine ⟨i ≫ (underlying_iso g).hom, _⟩,
      simp only [category_theory.category.assoc],
      convert w,
      rw ←iso.eq_inv_comp,
      symmetry,
      convert underlying_iso_arrow _, }, },
  { refl, },
end

lemma factors_self {X : C} (P : subobject X) : P.factors P.arrow :=
(factors_iff _ _).mpr ⟨𝟙 P, (by simp)⟩

lemma factors_comp_arrow {X Y : C} {P : subobject Y} (f : X ⟶ P) : P.factors (f ≫ P.arrow) :=
(factors_iff _ _).mpr ⟨f, rfl⟩

lemma factors_of_factors_right {X Y Z : C} {P : subobject Z} (f : X ⟶ Y) {g : Y ⟶ Z}
  (h : P.factors g) : P.factors (f ≫ g) :=
begin
  revert P,
  refine quotient.ind' _,
  intro P,
  rintro ⟨g, rfl⟩,
  exact ⟨f ≫ g, by simp⟩,
end

lemma factors_zero [has_zero_morphisms C] {X Y : C} {P : subobject Y} :
  P.factors (0 : X ⟶ Y) :=
(factors_iff _ _).mpr ⟨0, by simp⟩

lemma factors_of_le {Y Z : C} {P Q : subobject Y} (f : Z ⟶ Y) (h : P ≤ Q) :
  P.factors f → Q.factors f :=
begin
  revert P Q,
  refine quotient.ind₂' _,
  rintro P Q ⟨h⟩ ⟨g, rfl⟩,
  refine ⟨g ≫ h.left, _⟩,
  rw assoc,
  congr' 1,
  apply over.w h,
end

/-- `P.factor_thru f h` provides a factorisation of `f : X ⟶ Y` through some `P : subobject Y`,
given the evidence `h : P.factors f` that such a factorisation exists. -/
def factor_thru {X Y : C} (P : subobject Y) (f : X ⟶ Y) (h : factors P f) : X ⟶ P :=
classical.some ((factors_iff _ _).mp h)

@[simp, reassoc] lemma factor_thru_arrow {X Y : C} (P : subobject Y) (f : X ⟶ Y) (h : factors P f) :
  P.factor_thru f h ≫ P.arrow = f :=
classical.some_spec ((factors_iff _ _).mp h)

@[simp] lemma factor_thru_self {X : C} (P : subobject X) (h) :
  P.factor_thru P.arrow h = 𝟙 P :=
by { ext, simp, }

@[simp] lemma factor_thru_comp_arrow {X Y : C} {P : subobject Y} (f : X ⟶ P) (h) :
  P.factor_thru (f ≫ P.arrow) h = f :=
by { ext, simp, }

@[simp] lemma factor_thru_eq_zero [has_zero_morphisms C]
  {X Y : C} {P : subobject Y} {f : X ⟶ Y} {h : factors P f} :
  P.factor_thru f h = 0 ↔ f = 0 :=
begin
  fsplit,
  { intro w,
    replace w := w =≫ P.arrow,
    simpa using w, },
  { rintro rfl,
    ext, simp, },
end

@[simp]
lemma factor_thru_right {X Y Z : C} {P : subobject Z} (f : X ⟶ Y) (g : Y ⟶ Z) (h : P.factors g) :
  f ≫ P.factor_thru g h = P.factor_thru (f ≫ g) (factors_of_factors_right f h) :=
begin
  apply (cancel_mono P.arrow).mp,
  simp,
end

<<<<<<< HEAD
section preadditive

variables [preadditive C]

lemma factors_add {X Y : C} {P : subobject Y} (f g : X ⟶ Y) (wf : P.factors f) (wg : P.factors g) :
  P.factors (f + g) :=
(factors_iff _ _).mpr ⟨P.factor_thru f wf + P.factor_thru g wg, by simp⟩

-- This can't be a `simp` lemma as `wf` and `wg` may not exist.
-- However you can `rw` by it to assert that `f` anf `g` factor through `P` separately.
lemma factor_thru_add {X Y : C} {P : subobject Y} (f g : X ⟶ Y)
   (w : P.factors (f + g)) (wf : P.factors f) (wg : P.factors g) :
  P.factor_thru (f + g) w = P.factor_thru f wf + P.factor_thru g wg :=
by { ext, simp, }

lemma factors_left_of_factors_add {X Y : C} {P : subobject Y} (f g : X ⟶ Y)
  (w : P.factors (f + g)) (wg : P.factors g) : P.factors f :=
(factors_iff _ _).mpr ⟨P.factor_thru (f + g) w - P.factor_thru g wg, by simp⟩

@[simp]
lemma factor_thru_add_sub_factor_thru_right {X Y : C} {P : subobject Y} (f g : X ⟶ Y)
  (w : P.factors (f + g)) (wg : P.factors g) :
  P.factor_thru (f + g) w - P.factor_thru g wg =
    P.factor_thru f (factors_left_of_factors_add f g w wg) :=
by { ext, simp, }

lemma factors_right_of_factors_add {X Y : C} {P : subobject Y} (f g : X ⟶ Y)
  (w : P.factors (f + g)) (wf : P.factors f) : P.factors g :=
(factors_iff _ _).mpr ⟨P.factor_thru (f + g) w - P.factor_thru f wf, by simp⟩

@[simp]
lemma factor_thru_add_sub_factor_thru_left {X Y : C} {P : subobject Y} (f g : X ⟶ Y)
  (w : P.factors (f + g)) (wf : P.factors f) :
  P.factor_thru (f + g) w - P.factor_thru f wf =
    P.factor_thru g (factors_right_of_factors_add f g w wf) :=
by { ext, simp, }

end preadditive

=======
@[simp]
lemma factor_thru_zero
  [has_zero_morphisms C] {X Y : C} {P : subobject Y} (h : P.factors (0 : X ⟶ Y)) :
  P.factor_thru 0 h = 0 :=
by simp

-- `h` is an explicit argument here so we can use
-- `rw ←factor_thru_le h`, obtaining a subgoal `P.factors f`.
@[simp]
lemma factor_thru_comp_of_le
  {Y Z : C} {P Q : subobject Y} {f : Z ⟶ Y} (h : P ≤ Q) (w : P.factors f) :
  P.factor_thru f w ≫ of_le P Q h = Q.factor_thru f (factors_of_le f h w) :=
by { ext, simp, }

>>>>>>> 309e3b08
end subobject

namespace limits

section equalizer
variables (f g : X ⟶ Y) [has_equalizer f g]

/-- The equalizer of morphisms `f g : X ⟶ Y` as a `subobject X`. -/
def equalizer_subobject : subobject X :=
subobject.mk (equalizer.ι f g)

/-- The underlying object of `equalizer_subobject f g` is (up to isomorphism!)
the same as the chosen object `equalizer f g`. -/
def equalizer_subobject_iso : (equalizer_subobject f g : C) ≅ equalizer f g :=
subobject.underlying_iso (equalizer.ι f g)

lemma equalizer_subobject_arrow :
  (equalizer_subobject f g).arrow = (equalizer_subobject_iso f g).hom ≫ equalizer.ι f g :=
(over.w (subobject.representative_iso (mono_over.mk' (equalizer.ι f g))).hom).symm

@[simp] lemma equalizer_subobject_arrow' :
  (equalizer_subobject_iso f g).inv ≫ (equalizer_subobject f g).arrow = equalizer.ι f g :=
over.w (subobject.representative_iso (mono_over.mk' (equalizer.ι f g))).inv

@[reassoc]
lemma equalizer_subobject_arrow_comp :
  (equalizer_subobject f g).arrow ≫ f = (equalizer_subobject f g).arrow ≫ g :=
by simp [equalizer_subobject_arrow, equalizer.condition]

lemma equalizer_subobject_factors {W : C} (h : W ⟶ X) (w : h ≫ f = h ≫ g) :
  (equalizer_subobject f g).factors h :=
⟨equalizer.lift h w, by simp⟩

lemma equalizer_subobject_factors_iff {W : C} (h : W ⟶ X) :
  (equalizer_subobject f g).factors h ↔ h ≫ f = h ≫ g :=
⟨λ w, by rw [←subobject.factor_thru_arrow _ _ w, category.assoc,
  equalizer_subobject_arrow_comp, category.assoc],
equalizer_subobject_factors f g h⟩

end equalizer

section kernel
variables [has_zero_morphisms C] (f : X ⟶ Y) [has_kernel f]

/-- The kernel of a morphism `f : X ⟶ Y` as a `subobject X`. -/
def kernel_subobject : subobject X :=
subobject.mk (kernel.ι f)

/-- The underlying object of `kernel_subobject f` is (up to isomorphism!)
the same as the chosen object `kernel f`. -/
def kernel_subobject_iso :
  (kernel_subobject f : C) ≅ kernel f :=
subobject.underlying_iso (kernel.ι f)

lemma kernel_subobject_arrow :
  (kernel_subobject f).arrow = (kernel_subobject_iso f).hom ≫ kernel.ι f :=
(over.w (subobject.representative_iso (mono_over.mk' (kernel.ι f))).hom).symm

@[simp] lemma kernel_subobject_arrow' :
  (kernel_subobject_iso f).inv ≫ (kernel_subobject f).arrow = kernel.ι f :=
over.w (subobject.representative_iso (mono_over.mk' (kernel.ι f))).inv

@[simp, reassoc]
lemma kernel_subobject_arrow_comp :
  (kernel_subobject f).arrow ≫ f = 0 :=
by simp [kernel_subobject_arrow, kernel.condition]

lemma kernel_subobject_factors {W : C} (h : W ⟶ X) (w : h ≫ f = 0) :
  (kernel_subobject f).factors h :=
⟨kernel.lift _ h w, by simp⟩

lemma kernel_subobject_factors_iff {W : C} (h : W ⟶ X) :
  (kernel_subobject f).factors h ↔ h ≫ f = 0 :=
⟨λ w, by rw [←subobject.factor_thru_arrow _ _ w, category.assoc,
  kernel_subobject_arrow_comp, comp_zero],
kernel_subobject_factors f h⟩

lemma le_kernel_subobject (A : subobject X) (h : A.arrow ≫ f = 0) : A ≤ kernel_subobject f :=
subobject.le_mk_of_comm (kernel.lift f A.arrow h) (by simp)

/-- Postcomposing by an monomorphism does not change the kernel subobject. -/
@[simp]
lemma kernel_subobject_comp_mono
  {f : X ⟶ Y} [has_kernel f] {Z : C} (h : Y ⟶ Z) [mono h] :
  kernel_subobject (f ≫ h) = kernel_subobject f :=
le_antisymm
  (le_kernel_subobject _ _ ((cancel_mono h).mp (by simp)))
  (le_kernel_subobject _ _ (by simp))

end kernel

section image
variables (f : X ⟶ Y) [has_image f]

/-- The image of a morphism `f g : X ⟶ Y` as a `subobject Y`. -/
def image_subobject : subobject Y :=
subobject.mk (image.ι f)

/-- The underlying object of `image_subobject f` is (up to isomorphism!)
the same as the chosen object `image f`. -/
def image_subobject_iso :
  (image_subobject f : C) ≅ image f :=
subobject.underlying_iso (image.ι f)

lemma image_subobject_arrow :
  (image_subobject f).arrow = (image_subobject_iso f).hom ≫ image.ι f :=
(over.w (subobject.representative_iso (mono_over.mk' (image.ι f))).hom).symm

@[simp] lemma image_subobject_arrow' :
  (image_subobject_iso f).inv ≫ (image_subobject f).arrow = image.ι f :=
over.w (subobject.representative_iso (mono_over.mk' (image.ι f))).inv

/-- A factorisation of `f : X ⟶ Y` through `image_subobject f`. -/
def factor_thru_image_subobject : X ⟶ image_subobject f :=
factor_thru_image f ≫ (image_subobject_iso f).inv

lemma image_subobject_arrow_comp :
  factor_thru_image_subobject f ≫ (image_subobject f).arrow = f :=
by simp [factor_thru_image_subobject, image_subobject_arrow]

lemma image_subobject_factors_comp_self {W : C} (k : W ⟶ X)  :
  (image_subobject f).factors (k ≫ f) :=
⟨k ≫ factor_thru_image f, by simp⟩

/-- Precomposing by an isomorphism does not change the image subobject. -/
lemma image_subobject_iso_comp [has_equalizers C]
  {f : X ⟶ Y} [has_image f] {X' : C} (h : X' ⟶ X) [is_iso h] :
  image_subobject (h ≫ f) = image_subobject f :=
le_antisymm
  (subobject.mk_le_mk_of_comm (image.pre_comp h f) (by simp))
  (subobject.mk_le_mk_of_comm (inv (image.pre_comp h f)) (by simp))

lemma image_subobject_le {A B : C} {X : subobject B} (f : A ⟶ B) [has_image f]
  (h : A ⟶ X) (w : h ≫ X.arrow = f) :
  image_subobject f ≤ X :=
subobject.le_of_comm
  ((image_subobject_iso f).hom ≫ image.lift { I := (X : C), e := h, m := X.arrow, })
  (by simp [←image_subobject_arrow f])

lemma image_subobject_le_mk {A B : C} {X : C} (g : X ⟶ B) [mono g] (f : A ⟶ B) [has_image f]
  (h : A ⟶ X) (w : h ≫ g = f) :
  image_subobject f ≤ subobject.mk g :=
image_subobject_le f (h ≫ (subobject.underlying_iso g).inv) (by simp [w])

/-- Given a commutative square between morphisms `f` and `g`,
we have a morphism in the category from `image_subobject f` to `image_subobject g`. -/
def image_subobject_map {W X Y Z : C} {f : W ⟶ X} [has_image f] {g : Y ⟶ Z} [has_image g]
  (sq : arrow.mk f ⟶ arrow.mk g) [has_image_map sq] :
  (image_subobject f : C) ⟶ (image_subobject g : C) :=
(image_subobject_iso f).hom ≫ image.map sq ≫ (image_subobject_iso g).inv

@[simp, reassoc]
lemma image_subobject_map_arrow {W X Y Z : C} {f : W ⟶ X} [has_image f] {g : Y ⟶ Z} [has_image g]
  (sq : arrow.mk f ⟶ arrow.mk g) [has_image_map sq] :
  image_subobject_map sq ≫ (image_subobject g).arrow = (image_subobject f).arrow ≫ sq.right :=
begin
  simp only [image_subobject_map, category.assoc, image_subobject_arrow'],
  erw [image.map_ι, ←category.assoc, ←image_subobject_arrow],
end

end image

end limits

end category_theory<|MERGE_RESOLUTION|>--- conflicted
+++ resolved
@@ -151,7 +151,20 @@
   simp,
 end
 
-<<<<<<< HEAD
+@[simp]
+lemma factor_thru_zero
+  [has_zero_morphisms C] {X Y : C} {P : subobject Y} (h : P.factors (0 : X ⟶ Y)) :
+  P.factor_thru 0 h = 0 :=
+by simp
+
+-- `h` is an explicit argument here so we can use
+-- `rw ←factor_thru_le h`, obtaining a subgoal `P.factors f`.
+@[simp]
+lemma factor_thru_comp_of_le
+  {Y Z : C} {P Q : subobject Y} {f : Z ⟶ Y} (h : P ≤ Q) (w : P.factors f) :
+  P.factor_thru f w ≫ of_le P Q h = Q.factor_thru f (factors_of_le f h w) :=
+by { ext, simp, }
+
 section preadditive
 
 variables [preadditive C]
@@ -191,22 +204,6 @@
 
 end preadditive
 
-=======
-@[simp]
-lemma factor_thru_zero
-  [has_zero_morphisms C] {X Y : C} {P : subobject Y} (h : P.factors (0 : X ⟶ Y)) :
-  P.factor_thru 0 h = 0 :=
-by simp
-
--- `h` is an explicit argument here so we can use
--- `rw ←factor_thru_le h`, obtaining a subgoal `P.factors f`.
-@[simp]
-lemma factor_thru_comp_of_le
-  {Y Z : C} {P Q : subobject Y} {f : Z ⟶ Y} (h : P ≤ Q) (w : P.factors f) :
-  P.factor_thru f w ≫ of_le P Q h = Q.factor_thru f (factors_of_le f h w) :=
-by { ext, simp, }
-
->>>>>>> 309e3b08
 end subobject
 
 namespace limits
