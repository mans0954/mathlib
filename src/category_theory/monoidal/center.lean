--- conflicted
+++ resolved
@@ -83,7 +83,20 @@
     simp [←comp_tensor_id_assoc, ←id_tensor_comp],
   end⟩, }
 
-<<<<<<< HEAD
+section
+variables (C)
+
+/-- The forgetful functor from the Drinfeld center to the original category. -/
+@[simps]
+def forget : center C ⥤ C :=
+{ obj := λ X, X.1,
+  map := λ X Y f, f.f, }
+
+instance : reflects_isomorphisms (forget C) :=
+{ reflects := λ A B f i, by { dsimp at i, resetI, change is_iso (iso_mk f).hom, apply_instance, } }
+
+end
+
 /-- Auxiliary definition for the `monoidal_category` instance on `center C`. -/
 @[simps]
 def tensor_obj (X Y : center C) : center C :=
@@ -91,7 +104,14 @@
   { β := λ U,
     α_ _ _ _ ≪≫ (iso.refl X.1 ⊗ Y.2.β U) ≪≫ (α_ _ _ _).symm
       ≪≫ (X.2.β U ⊗ iso.refl Y.1) ≪≫ α_ _ _ _,
-    naturality' := sorry, }⟩
+    naturality' := λ U U' f,
+    begin
+      dsimp,
+      rw [category.assoc, category.assoc, category.assoc, category.assoc,
+        id_tensor_associator_naturality_assoc, ←id_tensor_comp_assoc, half_braiding.naturality,
+        id_tensor_comp_assoc, associator_inv_naturality_assoc, ←comp_tensor_id_assoc,
+        half_braiding.naturality, comp_tensor_id_assoc, associator_naturality, ←tensor_id],
+    end, }⟩
 
 /-- Auxiliary definition for the `monoidal_category` instance on `center C`. -/
 @[simps]
@@ -155,18 +175,6 @@
   braiding_naturality' := sorry,
   hexagon_forward' := sorry,
   hexagon_reverse' := sorry, }
-=======
-variables (C)
-
-/-- The forgetful functor from the Drinfeld center to the original category. -/
-@[simps]
-def forget : center C ⥤ C :=
-{ obj := λ X, X.1,
-  map := λ X Y f, f.f, }
-
-instance : reflects_isomorphisms (forget C) :=
-{ reflects := λ A B f i, by { dsimp at i, resetI, change is_iso (iso_mk f).hom, apply_instance, } }
->>>>>>> af38b5cd
 
 end center
 
