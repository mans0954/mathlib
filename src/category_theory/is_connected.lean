--- conflicted
+++ resolved
@@ -5,12 +5,7 @@
 -/
 import data.list.chain
 import category_theory.punit
-<<<<<<< HEAD
-import category_theory.sigma.basic
-import category_theory.full_subcategory
-=======
 import category_theory.groupoid
->>>>>>> bb5ab1e7
 
 /-!
 # Connected category
@@ -324,7 +319,6 @@
   (λ j, α.app j)
   (λ _ _ f, (by { have := α.naturality f, erw [id_comp, comp_id] at this, exact this.symm }))
 
-<<<<<<< HEAD
 instance [is_connected J] : full (functor.const J : C ⥤ _) :=
 { preimage := λ X Y f, f.app (classical.arbitrary J),
   witness' := λ X Y f,
@@ -332,7 +326,7 @@
     ext j,
     apply nat_trans_from_is_connected f (classical.arbitrary J) j,
   end }
-=======
+
 instance nonempty_hom_of_connected_groupoid {G} [groupoid G] [is_connected G] (x y : G) :
   nonempty (x ⟶ y) :=
 begin
@@ -344,6 +338,5 @@
     { assumption },
     { apply nonempty.map (λ f, inv f) h } }
 end
->>>>>>> bb5ab1e7
 
 end category_theory