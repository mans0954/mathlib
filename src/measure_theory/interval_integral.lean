/-
Copyright (c) 2020 Yury G. Kudryashov. All rights reserved.
Released under Apache 2.0 license as described in the file LICENSE.
Authors: Yury G. Kudryashov, Patrick Massot
-/
import measure_theory.set_integral
import measure_theory.lebesgue_measure
import analysis.calculus.fderiv_measurable
import analysis.calculus.extend_deriv

/-!
# Integral over an interval

In this file we define `∫ x in a..b, f x ∂μ` to be `∫ x in Ioc a b, f x ∂μ` if `a ≤ b`
and `-∫ x in Ioc b a, f x ∂μ` if `b ≤ a`. We prove a few simple properties and many versions
of the first part of the
[fundamental theorem of calculus](https://en.wikipedia.org/wiki/Fundamental_theorem_of_calculus).
Recall that it states that the function `(u, v) ↦ ∫ x in u..v, f x` has derivative
`(δu, δv) ↦ δv • f b - δu • f a` at `(a, b)` provided that `f` is continuous at `a` and `b`.

## Main statements

### FTC-1 for Lebesgue measure

We prove several versions of FTC-1, all in the `interval_integral` namespace. Many of them follow
the naming scheme `integral_has(_strict?)_(f?)deriv(_within?)_at(_of_tendsto_ae?)(_right|_left?)`.
They formulate FTC in terms of `has(_strict?)_(f?)deriv(_within?)_at`.
Let us explain the meaning of each part of the name:

* `_strict` means that the theorem is about strict differentiability;
* `f` means that the theorem is about differentiability in both endpoints; incompatible with
  `_right|_left`;
* `_within` means that the theorem is about one-sided derivatives, see below for details;
* `_of_tendsto_ae` means that instead of continuity the theorem assumes that `f` has a finite limit
  almost surely as `x` tends to `a` and/or `b`;
* `_right` or `_left` mean that the theorem is about differentiability in the right (resp., left)
  endpoint.

We also reformulate these theorems in terms of `(f?)deriv(_within?)`. These theorems are named
`(f?)deriv(_within?)_integral(_of_tendsto_ae?)(_right|_left?)` with the same meaning of parts of the
name.

### One-sided derivatives

Theorem `integral_has_fderiv_within_at_of_tendsto_ae` states that `(u, v) ↦ ∫ x in u..v, f x` has a
derivative `(δu, δv) ↦ δv • cb - δu • ca` within the set `s × t` at `(a, b)` provided that `f` tends
to `ca` (resp., `cb`) almost surely at `la` (resp., `lb`), where possible values of `s`, `t`, and
corresponding filters `la`, `lb` are given in the following table.

| `s`     | `la`         | `t`     | `lb`         |
| ------- | ----         | ---     | ----         |
| `Iic a` | `𝓝[Iic a] a` | `Iic b` | `𝓝[Iic b] b` |
| `Ici a` | `𝓝[Ioi a] a` | `Ici b` | `𝓝[Ioi b] b` |
| `{a}`   | `⊥`          | `{b}`   | `⊥`          |
| `univ`  | `𝓝 a`        | `univ`  | `𝓝 b`        |

We use a typeclass `FTC_filter` to make Lean automatically find `la`/`lb` based on `s`/`t`. This way
we can formulate one theorem instead of `16` (or `8` if we leave only non-trivial ones not covered
by `integral_has_deriv_within_at_of_tendsto_ae_(left|right)` and
`integral_has_fderiv_at_of_tendsto_ae`). Similarly,
`integral_has_deriv_within_at_of_tendsto_ae_right` works for both one-sided derivatives using the
same typeclass to find an appropriate filter.

### FTC for a locally finite measure

Before proving FTC for the Lebesgue measure, we prove a few statements that can be seen as FTC for
any measure. The most general of them,
`measure_integral_sub_integral_sub_linear_is_o_of_tendsto_ae`, states the following. Let `(la, la')`
be an `FTC_filter` pair of filters around `a` (i.e., `FTC_filter a la la'`) and let `(lb, lb')` be
an `FTC_filter` pair of filters around `b`. If `f` has finite limits `ca` and `cb` almost surely at
`la'` and `lb'`, respectively, then
`∫ x in va..vb, f x ∂μ - ∫ x in ua..ub, f x ∂μ = ∫ x in ub..vb, cb ∂μ - ∫ x in ua..va, ca ∂μ +
  o(∥∫ x in ua..va, (1:ℝ) ∂μ∥ + ∥∫ x in ub..vb, (1:ℝ) ∂μ∥)` as `ua` and `va` tend to `la` while
`ub` and `vb` tend to `lb`.

### FTC-2 and corollaries

We use FTC-1 to prove several versions of FTC-2 for the Lebesgue measure, using a similar naming
scheme as for the versions of FTC-1. They include:
* `interval_integral.integral_eq_sub_of_has_deriv_right_of_le` - most general version, for functions
  with a right derivative
* `interval_integral.integral_eq_sub_of_has_deriv_at'` - version for functions with a derivative on
  an open set
* `interval_integral.integral_deriv_eq_sub'` - version that is easiest to use when computing the
  integral of a specific function

We then derive additional integration techniques from FTC-2:
* `interval_integral.integral_mul_deriv_eq_deriv_mul` - integration by parts
* `interval_integral.integral_comp_mul_deriv'` - integration by substitution

Many applications of these theorems can be found in the file `analysis.special_functions.integrals`.

## Implementation notes

### Avoiding `if`, `min`, and `max`

In order to avoid `if`s in the definition, we define `interval_integrable f μ a b` as
`integrable_on f (Ioc a b) μ ∧ integrable_on f (Ioc b a) μ`. For any `a`, `b` one of these
intervals is empty and the other coincides with `Ioc (min a b) (max a b)`.

Similarly, we define `∫ x in a..b, f x ∂μ` to be `∫ x in Ioc a b, f x ∂μ - ∫ x in Ioc b a, f x ∂μ`.
Again, for any `a`, `b` one of these integrals is zero, and the other gives the expected result.

This way some properties can be translated from integrals over sets without dealing with
the cases `a ≤ b` and `b ≤ a` separately.

### Choice of the interval

We use integral over `Ioc (min a b) (max a b)` instead of one of the other three possible
intervals with the same endpoints for two reasons:

* this way `∫ x in a..b, f x ∂μ + ∫ x in b..c, f x ∂μ = ∫ x in a..c, f x ∂μ` holds whenever
  `f` is integrable on each interval; in particular, it works even if the measure `μ` has an atom
  at `b`; this rules out `Ioo` and `Icc` intervals;
* with this definition for a probability measure `μ`, the integral `∫ x in a..b, 1 ∂μ` equals
  the difference $F_μ(b)-F_μ(a)$, where $F_μ(a)=μ(-∞, a]$ is the
  [cumulative distribution function](https://en.wikipedia.org/wiki/Cumulative_distribution_function)
  of `μ`.

### `FTC_filter` class

As explained above, many theorems in this file rely on the typeclass
`FTC_filter (a : α) (l l' : filter α)` to avoid code duplication. This typeclass combines four
assumptions:

- `pure a ≤ l`;
- `l' ≤ 𝓝 a`;
- `l'` has a basis of measurable sets;
- if `u n` and `v n` tend to `l`, then for any `s ∈ l'`, `Ioc (u n) (v n)` is eventually included
  in `s`.

This typeclass has exactly four “real” instances: `(a, pure a, ⊥)`, `(a, 𝓝[Ici a] a, 𝓝[Ioi a] a)`,
`(a, 𝓝[Iic a] a, 𝓝[Iic a] a)`, `(a, 𝓝 a, 𝓝 a)`, and two instances that are equal to the first and
last “real” instances: `(a, 𝓝[{a}] a, ⊥)` and `(a, 𝓝[univ] a, 𝓝[univ] a)`. While the difference
between `Ici a` and `Ioi a` doesn't matter for theorems about Lebesgue measure, it becomes important
in the versions of FTC about any locally finite measure if this measure has an atom at one of the
endpoints.

## Tags

integral, fundamental theorem of calculus
 -/

noncomputable theory
open topological_space (second_countable_topology)
open measure_theory set classical filter

open_locale classical topological_space filter ennreal big_operators

variables {α β 𝕜 E F : Type*} [linear_order α] [measurable_space α]
  [measurable_space E] [normed_group E]

open_locale interval

/-!
### Almost everywhere on an interval
-/

section
variables {μ : measure α} {a b : α} {P : α → Prop}

lemma ae_interval_oc_iff :
  (∀ᵐ x ∂μ, x ∈ Ι a b → P x) ↔ (∀ᵐ x ∂μ, x ∈ Ioc a b → P x) ∧ (∀ᵐ x ∂μ, x ∈ Ioc b a → P x) :=
by { dsimp [interval_oc], cases le_total a b with hab hab ; simp [hab] }

lemma ae_measurable_interval_oc_iff {μ : measure α} {β : Type*} [measurable_space β] {f : α → β} :
  (ae_measurable f $ μ.restrict $ Ι a b) ↔
  (ae_measurable f $ μ.restrict $ Ioc a b) ∧ (ae_measurable f $ μ.restrict $ Ioc b a) :=
by { dsimp [interval_oc], cases le_total a b with hab hab ; simp [hab] }

variables [topological_space α] [opens_measurable_space α] [order_closed_topology α]

lemma ae_interval_oc_iff' : (∀ᵐ x ∂μ, x ∈ Ι a b → P x) ↔
  (∀ᵐ x ∂ (μ.restrict $ Ioc a b), P x) ∧ (∀ᵐ x ∂ (μ.restrict $ Ioc b a), P x) :=
begin
  simp_rw ae_interval_oc_iff,
  rw [ae_restrict_eq, eventually_inf_principal, ae_restrict_eq, eventually_inf_principal] ;
  exact measurable_set_Ioc
end

end

/-!
### Integrability at an interval
-/

/-- A function `f` is called *interval integrable* with respect to a measure `μ` on an unordered
interval `a..b` if it is integrable on both intervals `(a, b]` and `(b, a]`. One of these
intervals is always empty, so this property is equivalent to `f` being integrable on
`(min a b, max a b]`. -/
def interval_integrable (f : α → E) (μ : measure α) (a b : α) :=
integrable_on f (Ioc a b) μ ∧ integrable_on f (Ioc b a) μ

/-- A function is interval integrable with respect to a given measure `μ` on `interval a b` if and
  only if it is integrable on `Ioc (min a b) (max a b)` with respect to `μ`. This is an equivalent
  defintion of `interval_integrable`. -/
lemma interval_integrable_iff {f : α → E} {a b : α} {μ : measure α} :
  interval_integrable f μ a b ↔ integrable_on f (Ioc (min a b) (max a b)) μ :=
by cases le_total a b; simp [h, interval_integrable]

/-- If a function is interval integrable with respect to a given measure `μ` on `interval a b` then
  it is integrable on `Ioc (min a b) (max a b)` with respect to `μ`. -/
lemma interval_integrable.def {f : α → E} {a b : α} {μ : measure α}
  (h : interval_integrable f μ a b) :
  integrable_on f (Ioc (min a b) (max a b)) μ :=
interval_integrable_iff.mp h

/-- If a function is integrable with respect to a given measure `μ` then it is interval integrable
  with respect to `μ` on `interval a b`. -/
lemma measure_theory.integrable.interval_integrable {f : α → E} {a b : α} {μ : measure α}
  (hf : integrable f μ) :
  interval_integrable f μ a b :=
⟨hf.integrable_on, hf.integrable_on⟩

namespace interval_integrable

section

variables {f : α → E} {a b c d : α} {μ ν : measure α}

@[symm] lemma symm (h : interval_integrable f μ a b) : interval_integrable f μ b a :=
h.symm

@[refl] lemma refl : interval_integrable f μ a a :=
by split; simp

@[trans] lemma trans (hab : interval_integrable f μ a b) (hbc : interval_integrable f μ b c) :
  interval_integrable f μ a c :=
⟨(hab.1.union hbc.1).mono_set Ioc_subset_Ioc_union_Ioc,
  (hbc.2.union hab.2).mono_set Ioc_subset_Ioc_union_Ioc⟩

lemma trans_iterate {a : ℕ → α} {n : ℕ} (hint : ∀ k < n, interval_integrable f μ (a k) (a $ k+1)) :
  interval_integrable f μ (a 0) (a n) :=
begin
  induction n with n hn,
  { simp },
  { exact (hn (λ k hk, hint k (hk.trans n.lt_succ_self))).trans (hint n n.lt_succ_self) }
end

lemma neg [borel_space E] (h : interval_integrable f μ a b) : interval_integrable (-f) μ a b :=
⟨h.1.neg, h.2.neg⟩

lemma norm [opens_measurable_space E] (h : interval_integrable f μ a b) :
  interval_integrable (λ x, ∥f x∥) μ a b  :=
⟨h.1.norm, h.2.norm⟩

lemma abs {f : α → ℝ} (h : interval_integrable f μ a b) :
  interval_integrable (λ x, abs (f x)) μ a b  :=
h.norm

lemma mono
  (hf : interval_integrable f ν a b) (h1 : interval c d ⊆ interval a b) (h2 : μ ≤ ν) :
  interval_integrable f μ c d :=
let ⟨h1₁, h1₂⟩ := interval_subset_interval_iff_le.mp h1 in
interval_integrable_iff.mpr $ hf.def.mono (Ioc_subset_Ioc h1₁ h1₂) h2

lemma mono_set
  (hf : interval_integrable f μ a b) (h : interval c d ⊆ interval a b) :
  interval_integrable f μ c d :=
hf.mono h rfl.le

lemma mono_measure
  (hf : interval_integrable f ν a b) (h : μ ≤ ν) :
  interval_integrable f μ a b :=
hf.mono rfl.subset h

lemma mono_set_ae
  (hf : interval_integrable f μ a b) (h : Ioc (min c d) (max c d) ≤ᵐ[μ] Ioc (min a b) (max a b)) :
  interval_integrable f μ c d :=
interval_integrable_iff.mpr $ hf.def.mono_set_ae h

protected lemma ae_measurable (h : interval_integrable f μ a b) :
  ae_measurable f (μ.restrict (Ioc a b)):=
h.1.ae_measurable

protected lemma ae_measurable' (h : interval_integrable f μ a b) :
  ae_measurable f (μ.restrict (Ioc b a)):=
h.2.ae_measurable

end

variables [borel_space E] {f g : α → E} {a b : α} {μ : measure α}

lemma smul [normed_field 𝕜] [normed_space 𝕜 E] [measurable_space 𝕜] [opens_measurable_space 𝕜]
  {f : α → E} {a b : α} {μ : measure α} (h : interval_integrable f μ a b) (r : 𝕜) :
  interval_integrable (r • f) μ a b :=
⟨h.1.smul r, h.2.smul r⟩

@[simp] lemma add [second_countable_topology E] (hf : interval_integrable f μ a b)
  (hg : interval_integrable g μ a b) : interval_integrable (λ x, f x + g x) μ a b :=
⟨hf.1.add hg.1, hf.2.add hg.2⟩

@[simp] lemma sub [second_countable_topology E] (hf : interval_integrable f μ a b)
  (hg : interval_integrable g μ a b) : interval_integrable (λ x, f x - g x) μ a b :=
⟨hf.1.sub hg.1, hf.2.sub hg.2⟩

end interval_integrable

section

variables {μ : measure ℝ} [locally_finite_measure μ]

lemma continuous_on.interval_integrable [borel_space E] {u : ℝ → E} {a b : ℝ}
  (hu : continuous_on u (interval a b)) : interval_integrable u μ a b :=
begin
  split,
  all_goals
  { refine measure_theory.integrable_on.mono_set _ Ioc_subset_Icc_self,
    refine continuous_on.integrable_on_compact is_compact_Icc (hu.mono _) },
  exacts [Icc_subset_interval, Icc_subset_interval']
end

lemma continuous_on.interval_integrable_of_Icc [borel_space E] {u : ℝ → E} {a b : ℝ} (h : a ≤ b)
  (hu : continuous_on u (Icc a b)) : interval_integrable u μ a b :=
continuous_on.interval_integrable ((interval_of_le h).symm ▸ hu)

/-- A continuous function on `ℝ` is `interval_integrable` with respect to any locally finite measure
`ν` on ℝ. -/
lemma continuous.interval_integrable [borel_space E] {u : ℝ → E} (hu : continuous u) (a b : ℝ) :
  interval_integrable u μ a b :=
hu.continuous_on.interval_integrable

end

/-- Let `l'` be a measurably generated filter; let `l` be a of filter such that each `s ∈ l'`
eventually includes `Ioc u v` as both `u` and `v` tend to `l`. Let `μ` be a measure finite at `l'`.

Suppose that `f : α → E` has a finite limit at `l' ⊓ μ.ae`. Then `f` is interval integrable on
`u..v` provided that both `u` and `v` tend to `l`.

Typeclass instances allow Lean to find `l'` based on `l` but not vice versa, so
`apply tendsto.eventually_interval_integrable_ae` will generate goals `filter α` and
`tendsto_Ixx_class Ioc ?m_1 l'`. -/
lemma filter.tendsto.eventually_interval_integrable_ae {f : α → E} {μ : measure α}
  {l l' : filter α}  (hfm : measurable_at_filter f l' μ)
  [tendsto_Ixx_class Ioc l l'] [is_measurably_generated l']
  (hμ : μ.finite_at_filter l') {c : E} (hf : tendsto f (l' ⊓ μ.ae) (𝓝 c))
  {u v : β → α} {lt : filter β} (hu : tendsto u lt l) (hv : tendsto v lt l) :
  ∀ᶠ t in lt, interval_integrable f μ (u t) (v t) :=
have _ := (hf.integrable_at_filter_ae hfm hμ).eventually,
((hu.Ioc hv).eventually this).and $ (hv.Ioc hu).eventually this

/-- Let `l'` be a measurably generated filter; let `l` be a of filter such that each `s ∈ l'`
eventually includes `Ioc u v` as both `u` and `v` tend to `l`. Let `μ` be a measure finite at `l'`.

Suppose that `f : α → E` has a finite limit at `l`. Then `f` is interval integrable on `u..v`
provided that both `u` and `v` tend to `l`.

Typeclass instances allow Lean to find `l'` based on `l` but not vice versa, so
`apply tendsto.eventually_interval_integrable_ae` will generate goals `filter α` and
`tendsto_Ixx_class Ioc ?m_1 l'`. -/
lemma filter.tendsto.eventually_interval_integrable {f : α → E} {μ : measure α}
  {l l' : filter α} (hfm : measurable_at_filter f l' μ)
  [tendsto_Ixx_class Ioc l l'] [is_measurably_generated l']
  (hμ : μ.finite_at_filter l') {c : E} (hf : tendsto f l' (𝓝 c))
  {u v : β → α} {lt : filter β} (hu : tendsto u lt l) (hv : tendsto v lt l) :
  ∀ᶠ t in lt, interval_integrable f μ (u t) (v t) :=
(hf.mono_left inf_le_left).eventually_interval_integrable_ae hfm hμ hu hv

/-!
### Interval integral: definition and basic properties

In this section we define `∫ x in a..b, f x ∂μ` as `∫ x in Ioc a b, f x ∂μ - ∫ x in Ioc b a, f x ∂μ`
and prove some basic properties.
-/

variables [second_countable_topology E] [complete_space E] [normed_space ℝ E]
  [borel_space E]

/-- The interval integral `∫ x in a..b, f x ∂μ` is defined
as `∫ x in Ioc a b, f x ∂μ - ∫ x in Ioc b a, f x ∂μ`. If `a ≤ b`, then it equals
`∫ x in Ioc a b, f x ∂μ`, otherwise it equals `-∫ x in Ioc b a, f x ∂μ`. -/
def interval_integral (f : α → E) (a b : α) (μ : measure α) :=
∫ x in Ioc a b, f x ∂μ - ∫ x in Ioc b a, f x ∂μ

notation `∫` binders ` in ` a `..` b `, ` r:(scoped:60 f, f) ` ∂` μ:70 := interval_integral r a b μ
notation `∫` binders ` in ` a `..` b `, ` r:(scoped:60 f, interval_integral f a b volume) := r

namespace interval_integral

section basic

variables {a b : α} {f g : α → E} {μ : measure α}

@[simp] lemma integral_zero : ∫ x in a..b, (0 : E) ∂μ = 0 :=
by simp [interval_integral]

lemma integral_of_le (h : a ≤ b) : ∫ x in a..b, f x ∂μ = ∫ x in Ioc a b, f x ∂μ :=
by simp [interval_integral, h]

@[simp] lemma integral_same : ∫ x in a..a, f x ∂μ = 0 :=
sub_self _

lemma integral_symm (a b) : ∫ x in b..a, f x ∂μ = -∫ x in a..b, f x ∂μ :=
by simp only [interval_integral, neg_sub]

lemma integral_of_ge (h : b ≤ a) : ∫ x in a..b, f x ∂μ = -∫ x in Ioc b a, f x ∂μ :=
by simp only [integral_symm b, integral_of_le h]

lemma integral_cases (f : α → E) (a b) :
  ∫ x in a..b, f x ∂μ ∈ ({∫ x in Ioc (min a b) (max a b), f x ∂μ,
    -∫ x in Ioc (min a b) (max a b), f x ∂μ} : set E) :=
(le_total a b).imp (λ h, by simp [h, integral_of_le]) (λ h, by simp [h, integral_of_ge])

lemma integral_undef (h : ¬ interval_integrable f μ a b) :
  ∫ x in a..b, f x ∂μ = 0 :=
by cases le_total a b with hab hab;
  simp only [integral_of_le, integral_of_ge, hab, neg_eq_zero];
    refine integral_undef (not_imp_not.mpr integrable.integrable_on' _);
      simpa [hab] using not_and_distrib.mp h

lemma integral_non_ae_measurable
  (hf : ¬ ae_measurable f (μ.restrict (Ioc (min a b) (max a b)))) :
  ∫ x in a..b, f x ∂μ = 0 :=
by cases le_total a b; simpa [integral_of_le, integral_of_ge, h] using integral_non_ae_measurable hf

lemma integral_non_ae_measurable_of_le (h : a ≤ b)
  (hf : ¬ ae_measurable f (μ.restrict (Ioc a b))) :
  ∫ x in a..b, f x ∂μ = 0 :=
integral_non_ae_measurable $ by simpa [h] using hf

lemma norm_integral_eq_norm_integral_Ioc :
  ∥∫ x in a..b, f x ∂μ∥ = ∥∫ x in Ioc (min a b) (max a b), f x ∂μ∥ :=
(integral_cases f a b).elim (congr_arg _) (λ h, (congr_arg _ h).trans (norm_neg _))

lemma norm_integral_le_integral_norm_Ioc :
  ∥∫ x in a..b, f x ∂μ∥ ≤ ∫ x in Ioc (min a b) (max a b), ∥f x∥ ∂μ :=
calc ∥∫ x in a..b, f x ∂μ∥ = ∥∫ x in Ioc (min a b) (max a b), f x ∂μ∥ :
  norm_integral_eq_norm_integral_Ioc
... ≤ ∫ x in Ioc (min a b) (max a b), ∥f x∥ ∂μ :
  norm_integral_le_integral_norm f

lemma norm_integral_le_abs_integral_norm : ∥∫ x in a..b, f x ∂μ∥ ≤ abs (∫ x in a..b, ∥f x∥ ∂μ) :=
begin
  simp only [← real.norm_eq_abs, norm_integral_eq_norm_integral_Ioc],
  exact le_trans (norm_integral_le_integral_norm _) (le_abs_self _)
end

lemma norm_integral_le_of_norm_le_const_ae {a b C : ℝ} {f : ℝ → E}
  (h : ∀ᵐ x, x ∈ Ioc (min a b) (max a b) → ∥f x∥ ≤ C) :
  ∥∫ x in a..b, f x∥ ≤ C * abs (b - a) :=
begin
  rw [norm_integral_eq_norm_integral_Ioc],
  convert norm_set_integral_le_of_norm_le_const_ae'' _ measurable_set_Ioc h,
  { rw [real.volume_Ioc, max_sub_min_eq_abs, ennreal.to_real_of_real (abs_nonneg _)] },
  { simp only [real.volume_Ioc, ennreal.of_real_lt_top] },
end

lemma norm_integral_le_of_norm_le_const {a b C : ℝ} {f : ℝ → E}
  (h : ∀ x ∈ Ioc (min a b) (max a b), ∥f x∥ ≤ C) :
  ∥∫ x in a..b, f x∥ ≤ C * abs (b - a) :=
norm_integral_le_of_norm_le_const_ae $ eventually_of_forall h

@[simp] lemma integral_add (hf : interval_integrable f μ a b) (hg : interval_integrable g μ a b) :
  ∫ x in a..b, f x + g x ∂μ = ∫ x in a..b, f x ∂μ + ∫ x in a..b, g x ∂μ :=
by { simp only [interval_integral, integral_add hf.1 hg.1, integral_add hf.2 hg.2], abel }

@[simp] lemma integral_neg : ∫ x in a..b, -f x ∂μ = -∫ x in a..b, f x ∂μ :=
by { simp only [interval_integral, integral_neg], abel }

@[simp] lemma integral_sub (hf : interval_integrable f μ a b) (hg : interval_integrable g μ a b) :
  ∫ x in a..b, f x - g x ∂μ = ∫ x in a..b, f x ∂μ - ∫ x in a..b, g x ∂μ :=
by simpa only [sub_eq_add_neg] using (integral_add hf hg.neg).trans (congr_arg _ integral_neg)

@[simp] lemma integral_smul (r : ℝ) : ∫ x in a..b, r • f x ∂μ = r • ∫ x in a..b, f x ∂μ :=
by simp only [interval_integral, integral_smul, smul_sub]

lemma integral_const' (c : E) :
  ∫ x in a..b, c ∂μ = ((μ $ Ioc a b).to_real - (μ $ Ioc b a).to_real) • c :=
by simp only [interval_integral, set_integral_const, sub_smul]

@[simp] lemma integral_const {a b : ℝ} (c : E) : ∫ x in a..b, c = (b - a) • c :=
by simp only [integral_const', real.volume_Ioc, ennreal.to_real_of_real', ← neg_sub b,
  max_zero_sub_eq_self]

lemma integral_smul_measure (c : ℝ≥0∞) :
  ∫ x in a..b, f x ∂(c • μ) = c.to_real • ∫ x in a..b, f x ∂μ :=
by simp only [interval_integral, measure.restrict_smul, integral_smul_measure, smul_sub]

end basic

section comp

variables {a b c d : ℝ} (f : ℝ → E)

@[simp] lemma integral_comp_mul_right (hc : c ≠ 0) :
  ∫ x in a..b, f (x * c) = c⁻¹ • ∫ x in a*c..b*c, f x :=
begin
  have A : closed_embedding (λ x, x * c) := (homeomorph.mul_right' c hc).closed_embedding,
  conv_rhs { rw [← real.smul_map_volume_mul_right hc] },
  simp_rw [integral_smul_measure, interval_integral,
          set_integral_map_of_closed_embedding measurable_set_Ioc A,
          ennreal.to_real_of_real (abs_nonneg c)],
  cases lt_or_gt_of_ne hc,
  { simp [h, mul_div_cancel, hc, abs_of_neg, restrict_congr_set Ico_ae_eq_Ioc] },
  { simp [(show 0 < c, from h), mul_div_cancel, hc, abs_of_pos] }
end

@[simp] lemma smul_integral_comp_mul_right (c) :
  c • ∫ x in a..b, f (x * c) = ∫ x in a*c..b*c, f x :=
by by_cases hc : c = 0; simp [hc]

@[simp] lemma integral_comp_mul_left (hc : c ≠ 0) :
  ∫ x in a..b, f (c * x) = c⁻¹ • ∫ x in c*a..c*b, f x :=
by simpa only [mul_comm c] using integral_comp_mul_right f hc

@[simp] lemma smul_integral_comp_mul_left (c) :
  c • ∫ x in a..b, f (c * x) = ∫ x in c*a..c*b, f x :=
by by_cases hc : c = 0; simp [hc]

@[simp] lemma integral_comp_div (hc : c ≠ 0) :
  ∫ x in a..b, f (x / c) = c • ∫ x in a/c..b/c, f x :=
by simpa only [inv_inv'] using integral_comp_mul_right f (inv_ne_zero hc)

@[simp] lemma inv_smul_integral_comp_div (c) :
  c⁻¹ • ∫ x in a..b, f (x / c) = ∫ x in a/c..b/c, f x :=
by by_cases hc : c = 0; simp [hc]

@[simp] lemma integral_comp_add_right (d) :
  ∫ x in a..b, f (x + d) = ∫ x in a+d..b+d, f x :=
have A : closed_embedding (λ x, x + d) := (homeomorph.add_right d).closed_embedding,
calc  ∫ x in a..b, f (x + d)
    = ∫ x in a+d..b+d, f x ∂(measure.map (λ x, x + d) volume)
                           : by simp [interval_integral, set_integral_map_of_closed_embedding _ A]
... = ∫ x in a+d..b+d, f x : by rw [real.map_volume_add_right]

@[simp] lemma integral_comp_add_left (d) :
  ∫ x in a..b, f (d + x) = ∫ x in d+a..d+b, f x :=
by simpa only [add_comm] using integral_comp_add_right f d

@[simp] lemma integral_comp_mul_add (hc : c ≠ 0) (d) :
  ∫ x in a..b, f (c * x + d) = c⁻¹ • ∫ x in c*a+d..c*b+d, f x :=
by rw [← integral_comp_add_right, ← integral_comp_mul_left _ hc]

@[simp] lemma smul_integral_comp_mul_add (c d) :
  c • ∫ x in a..b, f (c * x + d) = ∫ x in c*a+d..c*b+d, f x :=
by by_cases hc : c = 0; simp [hc]

@[simp] lemma integral_comp_add_mul (hc : c ≠ 0) (d) :
  ∫ x in a..b, f (d + c * x) = c⁻¹ • ∫ x in d+c*a..d+c*b, f x :=
by rw [← integral_comp_add_left, ← integral_comp_mul_left _ hc]

@[simp] lemma smul_integral_comp_add_mul (c d) :
  c • ∫ x in a..b, f (d + c * x) = ∫ x in d+c*a..d+c*b, f x :=
by by_cases hc : c = 0; simp [hc]

@[simp] lemma integral_comp_div_add (hc : c ≠ 0) (d) :
  ∫ x in a..b, f (x / c + d) = c • ∫ x in a/c+d..b/c+d, f x :=
by simpa only [div_eq_inv_mul, inv_inv'] using integral_comp_mul_add f (inv_ne_zero hc) d

@[simp] lemma inv_smul_integral_comp_div_add (c d) :
  c⁻¹ • ∫ x in a..b, f (x / c + d) = ∫ x in a/c+d..b/c+d, f x :=
by by_cases hc : c = 0; simp [hc]

@[simp] lemma integral_comp_add_div (hc : c ≠ 0) (d) :
  ∫ x in a..b, f (d + x / c) = c • ∫ x in d+a/c..d+b/c, f x :=
by simpa only [div_eq_inv_mul, inv_inv'] using integral_comp_add_mul f (inv_ne_zero hc) d

@[simp] lemma inv_smul_integral_comp_add_div (c d) :
  c⁻¹ • ∫ x in a..b, f (d + x / c) = ∫ x in d+a/c..d+b/c, f x :=
by by_cases hc : c = 0; simp [hc]

@[simp] lemma integral_comp_mul_sub (hc : c ≠ 0) (d) :
  ∫ x in a..b, f (c * x - d) = c⁻¹ • ∫ x in c*a-d..c*b-d, f x :=
by simpa only [sub_eq_add_neg] using integral_comp_mul_add f hc (-d)

@[simp] lemma smul_integral_comp_mul_sub (c d) :
  c • ∫ x in a..b, f (c * x - d) = ∫ x in c*a-d..c*b-d, f x  :=
by by_cases hc : c = 0; simp [hc]

@[simp] lemma integral_comp_sub_mul (hc : c ≠ 0) (d) :
  ∫ x in a..b, f (d - c * x) = c⁻¹ • ∫ x in d-c*b..d-c*a, f x :=
begin
  simp only [sub_eq_add_neg, neg_mul_eq_neg_mul],
  rw [integral_comp_add_mul f (neg_ne_zero.mpr hc) d, integral_symm],
  simp only [inv_neg, smul_neg, neg_neg, neg_smul],
end

@[simp] lemma smul_integral_comp_sub_mul (c d) :
  c • ∫ x in a..b, f (d - c * x) = ∫ x in d-c*b..d-c*a, f x  :=
by by_cases hc : c = 0; simp [hc]

@[simp] lemma integral_comp_div_sub (hc : c ≠ 0) (d) :
  ∫ x in a..b, f (x / c - d) = c • ∫ x in a/c-d..b/c-d, f x :=
by simpa only [div_eq_inv_mul, inv_inv'] using integral_comp_mul_sub f (inv_ne_zero hc) d

@[simp] lemma inv_smul_integral_comp_div_sub (c d) :
  c⁻¹ • ∫ x in a..b, f (x / c - d) = ∫ x in a/c-d..b/c-d, f x  :=
by by_cases hc : c = 0; simp [hc]

@[simp] lemma integral_comp_sub_div (hc : c ≠ 0) (d) :
  ∫ x in a..b, f (d - x / c) = c • ∫ x in d-b/c..d-a/c, f x :=
by simpa only [div_eq_inv_mul, inv_inv'] using integral_comp_sub_mul f (inv_ne_zero hc) d

@[simp] lemma inv_smul_integral_comp_sub_div (c d) :
  c⁻¹ • ∫ x in a..b, f (d - x / c) = ∫ x in d-b/c..d-a/c, f x :=
by by_cases hc : c = 0; simp [hc]

@[simp] lemma integral_comp_sub_right (d) :
  ∫ x in a..b, f (x - d) = ∫ x in a-d..b-d, f x :=
by simpa only [sub_eq_add_neg] using integral_comp_add_right f (-d)

@[simp] lemma integral_comp_sub_left (d) :
  ∫ x in a..b, f (d - x) = ∫ x in d-b..d-a, f x :=
by simpa only [one_mul, one_smul, inv_one] using integral_comp_sub_mul f one_ne_zero d

@[simp] lemma integral_comp_neg : ∫ x in a..b, f (-x) = ∫ x in -b..-a, f x :=
by simpa only [zero_sub] using integral_comp_sub_left f 0

end comp

/-!
### Integral is an additive function of the interval

In this section we prove that `∫ x in a..b, f x ∂μ + ∫ x in b..c, f x ∂μ = ∫ x in a..c, f x ∂μ`
as well as a few other identities trivially equivalent to this one. We also prove that
`∫ x in a..b, f x ∂μ = ∫ x, f x ∂μ` provided that `support f ⊆ Ioc a b`.
-/

section order_closed_topology

variables [topological_space α] [order_closed_topology α] [opens_measurable_space α]
  {a b c d : α} {f g : α → E} {μ : measure α}

lemma integral_Icc_eq_integral_Ioc {f : α → E} {a b : α} (ha : μ {a} = 0) :
  ∫ t in Icc a b, f t ∂μ = ∫ t in Ioc a b, f t ∂μ :=
begin
  cases le_or_lt a b with hab hab,
  { have : μ.restrict (Icc a b) = μ.restrict (Ioc a b),
    { rw [← Ioc_union_left hab,
          measure_theory.measure.restrict_union _ measurable_set_Ioc (measurable_set_singleton a)],
      { simp [measure_theory.measure.restrict_zero_set ha] },
      { simp } },
    rw this },
  { simp [hab, hab.le] }
end

/-- If two functions are equal in the relevant interval, their interval integrals are also equal. -/
lemma integral_congr {a b : α} (h : eq_on f g (interval a b)) :
  ∫ x in a..b, f x ∂μ = ∫ x in a..b, g x ∂μ :=
by cases le_total a b with hab hab; simpa [hab, integral_of_le, integral_of_ge]
  using set_integral_congr measurable_set_Ioc (h.mono Ioc_subset_Icc_self)

lemma integral_add_adjacent_intervals_cancel (hab : interval_integrable f μ a b)
  (hbc : interval_integrable f μ b c) :
  ∫ x in a..b, f x ∂μ + ∫ x in b..c, f x ∂μ + ∫ x in c..a, f x ∂μ = 0 :=
begin
  have hac := hab.trans hbc,
  simp only [interval_integral, ← add_sub_comm, sub_eq_zero],
  iterate 4 { rw ← integral_union },
  { suffices : Ioc a b ∪ Ioc b c ∪ Ioc c a = Ioc b a ∪ Ioc c b ∪ Ioc a c, by rw this,
    rw [Ioc_union_Ioc_union_Ioc_cycle, union_right_comm, Ioc_union_Ioc_union_Ioc_cycle,
      min_left_comm, max_left_comm] },
  all_goals { simp [*, measurable_set.union, measurable_set_Ioc, Ioc_disjoint_Ioc_same,
    Ioc_disjoint_Ioc_same.symm, hab.1, hab.2, hbc.1, hbc.2, hac.1, hac.2] }
end

lemma integral_add_adjacent_intervals (hab : interval_integrable f μ a b)
  (hbc : interval_integrable f μ b c) :
  ∫ x in a..b, f x ∂μ + ∫ x in b..c, f x ∂μ = ∫ x in a..c, f x ∂μ :=
by rw [← add_neg_eq_zero, ← integral_symm, integral_add_adjacent_intervals_cancel hab hbc]

lemma sum_integral_adjacent_intervals {a : ℕ → α} {n : ℕ}
  (hint : ∀ k < n, interval_integrable f μ (a k) (a $ k+1)) :
  ∑ (k : ℕ) in finset.range n, ∫ x in (a k)..(a $ k+1), f x ∂μ = ∫ x in (a 0)..(a n), f x ∂μ :=
begin
  induction n with n hn,
  { simp },
  { rw [finset.sum_range_succ, hn (λ k hk, hint k (hk.trans n.lt_succ_self))],
    exact integral_add_adjacent_intervals
      (interval_integrable.trans_iterate $ λ k hk, hint k (hk.trans n.lt_succ_self))
      (hint n n.lt_succ_self) }
end

lemma integral_interval_sub_left (hab : interval_integrable f μ a b)
  (hac : interval_integrable f μ a c) :
  ∫ x in a..b, f x ∂μ - ∫ x in a..c, f x ∂μ = ∫ x in c..b, f x ∂μ :=
sub_eq_of_eq_add' $ eq.symm $ integral_add_adjacent_intervals hac (hac.symm.trans hab)

lemma integral_interval_add_interval_comm (hab : interval_integrable f μ a b)
  (hcd : interval_integrable f μ c d) (hac : interval_integrable f μ a c) :
  ∫ x in a..b, f x ∂μ + ∫ x in c..d, f x ∂μ = ∫ x in a..d, f x ∂μ + ∫ x in c..b, f x ∂μ :=
by rw [← integral_add_adjacent_intervals hac hcd, add_assoc, add_left_comm,
  integral_add_adjacent_intervals hac (hac.symm.trans hab), add_comm]

lemma integral_interval_sub_interval_comm (hab : interval_integrable f μ a b)
  (hcd : interval_integrable f μ c d) (hac : interval_integrable f μ a c) :
  ∫ x in a..b, f x ∂μ - ∫ x in c..d, f x ∂μ = ∫ x in a..c, f x ∂μ - ∫ x in b..d, f x ∂μ :=
by simp only [sub_eq_add_neg, ← integral_symm,
  integral_interval_add_interval_comm hab hcd.symm (hac.trans hcd)]

lemma integral_interval_sub_interval_comm' (hab : interval_integrable f μ a b)
  (hcd : interval_integrable f μ c d) (hac : interval_integrable f μ a c) :
  ∫ x in a..b, f x ∂μ - ∫ x in c..d, f x ∂μ = ∫ x in d..b, f x ∂μ - ∫ x in c..a, f x ∂μ :=
by { rw [integral_interval_sub_interval_comm hab hcd hac, integral_symm b d, integral_symm a c,
  sub_neg_eq_add, sub_eq_neg_add],  }

lemma integral_Iic_sub_Iic (ha : integrable_on f (Iic a) μ) (hb : integrable_on f (Iic b) μ) :
  ∫ x in Iic b, f x ∂μ - ∫ x in Iic a, f x ∂μ = ∫ x in a..b, f x ∂μ :=
begin
  wlog hab : a ≤ b using [a b] tactic.skip,
  { rw [sub_eq_iff_eq_add', integral_of_le hab, ← integral_union (Iic_disjoint_Ioc (le_refl _)),
      Iic_union_Ioc_eq_Iic hab],
    exacts [measurable_set_Iic, measurable_set_Ioc, ha, hb.mono_set (λ _, and.right)] },
  { intros ha hb,
    rw [integral_symm, ← this hb ha, neg_sub] }
end

/-- If `μ` is a finite measure then `∫ x in a..b, c ∂μ = (μ (Iic b) - μ (Iic a)) • c`. -/
lemma integral_const_of_cdf [finite_measure μ] (c : E) :
  ∫ x in a..b, c ∂μ = ((μ (Iic b)).to_real - (μ (Iic a)).to_real) • c :=
begin
  simp only [sub_smul, ← set_integral_const],
  refine (integral_Iic_sub_Iic _ _).symm;
    simp only [integrable_on_const, measure_lt_top, or_true]
end

lemma integral_eq_integral_of_support_subset {f : α → E} {a b} (h : function.support f ⊆ Ioc a b) :
  ∫ x in a..b, f x ∂μ = ∫ x, f x ∂μ :=
begin
  cases le_total a b with hab hab,
  { rw [integral_of_le hab, ← integral_indicator measurable_set_Ioc, indicator_eq_self.2 h];
    apply_instance },
  { rw [Ioc_eq_empty hab.not_lt, subset_empty_iff, function.support_eq_empty_iff] at h,
    simp [h] }
end

lemma integral_congr_ae' {f g : α → E} (h : ∀ᵐ x ∂μ, x ∈ Ioc a b → f x = g x)
  (h' : ∀ᵐ x ∂μ, x ∈ Ioc b a → f x = g x) :
  ∫ (x : α) in a..b, f x ∂μ = ∫ (x : α) in a..b, g x ∂μ :=
by simp only [interval_integral, set_integral_congr_ae (measurable_set_Ioc) h,
              set_integral_congr_ae (measurable_set_Ioc) h']

lemma integral_congr_ae {f g : α → E} (h : ∀ᵐ x ∂μ, x ∈ Ι a b → f x = g x) :
  ∫ (x : α) in a..b, f x ∂μ = ∫ (x : α) in a..b, g x ∂μ :=
integral_congr_ae' (ae_interval_oc_iff.mp h).1 (ae_interval_oc_iff.mp h).2

lemma integral_zero_ae {f : α → E} (h : ∀ᵐ x ∂μ, x ∈ Ι a b → f x = 0) :
  ∫ (x : α) in a..b, f x ∂μ = 0 :=
calc ∫ x in a..b, f x ∂μ = ∫ x in a..b, 0 ∂μ : integral_congr_ae h
                     ... = 0                 : integral_zero

lemma integral_indicator {a₁ a₂ a₃ : α} (h : a₂ ∈ Icc a₁ a₃) {f : α → E} :
  ∫ x in a₁..a₃, indicator {x | x ≤ a₂} f x ∂ μ = ∫ x in a₁..a₂, f x ∂ μ :=
begin
  have : {x | x ≤ a₂} ∩ Ioc a₁ a₃ = Ioc a₁ a₂, from Iic_inter_Ioc_of_le h.2,
  rw [integral_of_le h.1, integral_of_le (h.1.trans h.2),
      integral_indicator, measure.restrict_restrict, this],
  exact measurable_set_Iic,
  all_goals { apply measurable_set_Iic },
end

end order_closed_topology

section continuity_wrt_parameter
open topological_space

variables {X : Type*} [topological_space X] [first_countable_topology X]
variables {μ : measure α}

/-- Continuity of interval integral with respect to a parameter, at a point within a set.
  Given `F : X → α → E`, assume `F x` is ae-measurable on `[a, b]` for `x` in a
  neighborhood of `x₀` within `s` and at `x₀`, and assume it is bounded by a function integrable
  on `[a, b]` independent of `x` in a neighborhood of `x₀` within `s`. If `(λ x, F x t)`
  is continuous at `x₀` within `s` for almost every `t` in `[a, b]`
  then the same holds for `(λ x, ∫ t in a..b, F x t ∂μ) s x₀`. -/
lemma continuous_within_at_of_dominated_interval
  {F : X → α → E} {x₀ : X} {bound : α → ℝ} {a b : α} {s : set X}
  (hF_meas : ∀ᶠ x in 𝓝[s] x₀, ae_measurable (F x) (μ.restrict $ Ι a b))
  (hF_meas₀ : ae_measurable (F x₀) (μ.restrict $ Ι a b))
  (h_bound : ∀ᶠ x in 𝓝[s] x₀, ∀ᵐ t ∂(μ.restrict $ Ι a b), ∥F x t∥ ≤ bound t)
  (bound_integrable : interval_integrable bound μ a b)
  (h_cont : ∀ᵐ t ∂(μ.restrict $ Ι a b), continuous_within_at (λ x, F x t) s x₀) :
  continuous_within_at (λ x, ∫ t in a..b, F x t ∂μ) s x₀ :=
begin
  have gcs := is_countably_generated_nhds_within x₀ s,
  cases bound_integrable,
  cases le_or_lt a b with hab hab;
  [{ rw interval_oc_of_le hab at *,
     simp_rw interval_integral.integral_of_le hab },
   { rw interval_oc_of_lt hab at *,
     simp_rw interval_integral.integral_of_ge hab.le,
     refine tendsto.neg _ }];
  apply tendsto_integral_filter_of_dominated_convergence bound gcs hF_meas hF_meas₀ h_bound,
  exacts [bound_integrable_left, h_cont, bound_integrable_right, h_cont]
end

/-- Continuity of interval integral with respect to a parameter at a point.
  Given `F : X → α → E`, assume `F x` is ae-measurable on `[a, b]` for `x` in a
  neighborhood of `x₀`, and assume it is bounded by a function integrable on
  `[a, b]` independent of `x` in a neighborhood of `x₀`. If `(λ x, F x t)`
  is continuous at `x₀` for almost every `t` in `[a, b]`
  then the same holds for `(λ x, ∫ t in a..b, F x t ∂μ) s x₀`. -/
lemma continuous_at_of_dominated_interval
  {F : X → α → E} {x₀ : X} {bound : α → ℝ} {a b : α}
  (hF_meas : ∀ᶠ x in 𝓝 x₀, ae_measurable (F x) (μ.restrict $ Ι a b))
  (h_bound : ∀ᶠ x in 𝓝 x₀, ∀ᵐ t ∂(μ.restrict $ Ι a b), ∥F x t∥ ≤ bound t)
  (bound_integrable : interval_integrable bound μ a b)
  (h_cont : ∀ᵐ t ∂(μ.restrict $ Ι a b), continuous_at (λ x, F x t) x₀) :
  continuous_at (λ x, ∫ t in a..b, F x t ∂μ) x₀ :=
begin
  rw ←  continuous_within_at_univ,
  apply continuous_within_at_of_dominated_interval ; try { rw nhds_within_univ},
  exacts [hF_meas, (mem_of_mem_nhds hF_meas : _), h_bound, bound_integrable,
          h_cont.mono (λ a, (continuous_within_at_univ (λ x, F x a) x₀).mpr)]
end

/-- Continuity of interval integral with respect to a parameter.
  Given `F : X → α → E`, assume each `F x` is ae-measurable on `[a, b]`,
  and assume it is bounded by a function integrable on `[a, b]` independent of `x`.
  If `(λ x, F x t)` is continuous for almost every `t` in `[a, b]`
  then the same holds for `(λ x, ∫ t in a..b, F x t ∂μ) s x₀`. -/
lemma continuous_of_dominated_interval {F : X → α → E} {bound : α → ℝ} {a b : α}
  (hF_meas : ∀ x, ae_measurable (F x) $ μ.restrict $ Ι a b)
  (h_bound : ∀ x, ∀ᵐ t ∂(μ.restrict $ Ι a b), ∥F x t∥ ≤ bound t)
  (bound_integrable : interval_integrable bound μ a b)
  (h_cont : ∀ᵐ t ∂(μ.restrict $ Ι a b), continuous (λ x, F x t)) :
  continuous (λ x, ∫ t in a..b, F x t ∂μ) :=
continuous_iff_continuous_at.mpr (λ x₀, continuous_at_of_dominated_interval
  (eventually_of_forall hF_meas) (eventually_of_forall h_bound) bound_integrable $ h_cont.mono $
  λ _, continuous.continuous_at)

end continuity_wrt_parameter

section continuous_primitive
open topological_space

variables [topological_space α] [order_topology α] [opens_measurable_space α]
          [first_countable_topology α] {a b : α} {μ : measure α}

lemma continuous_within_at_primitive {f : α → E} {a b₀ b₁ b₂ : α} (hb₀ : μ {b₀} = 0)
  (h_int : interval_integrable f μ (min a b₁) (max a b₂)) :
  continuous_within_at (λ b, ∫ x in a .. b, f x ∂ μ) (Icc b₁ b₂) b₀ :=
begin
  by_cases h₀ : b₀ ∈ Icc b₁ b₂,
  { have h₁₂ : b₁ ≤ b₂ := h₀.1.trans h₀.2,
    have min₁₂ : min b₁ b₂ = b₁ := min_eq_left h₁₂,
    have h_int' : ∀ {x}, x ∈ Icc b₁ b₂ → interval_integrable f μ b₁ x,
    { rintros x ⟨h₁, h₂⟩,
      apply h_int.mono_set,
      apply interval_subset_interval,
      { exact ⟨min_le_of_left_le (min_le_right a b₁),
                h₁.trans (h₂.trans $ le_max_of_le_right $ le_max_right _ _)⟩ },
      { exact ⟨min_le_of_left_le $ (min_le_right _ _).trans h₁,
                le_max_of_le_right $ h₂.trans $ le_max_right _ _⟩ } },
    have : ∀ b ∈ Icc b₁ b₂, ∫ x in a..b, f x ∂μ = ∫ x in a..b₁, f x ∂μ + ∫ x in b₁..b, f x ∂μ,
    { rintros b ⟨h₁, h₂⟩,
      rw ← integral_add_adjacent_intervals _ (h_int' ⟨h₁, h₂⟩),
      apply h_int.mono_set,
      apply interval_subset_interval,
      { exact ⟨min_le_of_left_le (min_le_left a b₁), le_max_of_le_right (le_max_left _ _)⟩ },
      { exact ⟨min_le_of_left_le (min_le_right _ _),
                le_max_of_le_right (h₁.trans $ h₂.trans (le_max_right a b₂))⟩ } },
    apply continuous_within_at.congr _ this (this _ h₀), clear this,
    refine continuous_within_at_const.add _,
    have : (λ b, ∫ x in b₁..b, f x ∂μ) =ᶠ[𝓝[Icc b₁ b₂] b₀]
            λ b, ∫ x in b₁..b₂, indicator {x | x ≤ b} f x ∂ μ,
    { apply eventually_eq_of_mem self_mem_nhds_within,
      exact λ b b_in, (integral_indicator b_in).symm },

    apply continuous_within_at.congr_of_eventually_eq _ this (integral_indicator h₀).symm,
    have : interval_integrable (λ x, ∥f x∥) μ b₁ b₂,
      from interval_integrable.norm (h_int' $ right_mem_Icc.mpr h₁₂),
    refine continuous_within_at_of_dominated_interval _ _ _ this _ ; clear this,
    { apply eventually.mono (self_mem_nhds_within),
      intros x hx,
      erw [ae_measurable_indicator_iff, measure.restrict_restrict, Iic_inter_Ioc_of_le],
      { rw min₁₂,
        exact (h_int' hx).1.ae_measurable },
      { exact le_max_of_le_right hx.2 },
      exacts [measurable_set_Iic, measurable_set_Iic] },
    { erw [ae_measurable_indicator_iff, measure.restrict_restrict, Iic_inter_Ioc_of_le],
      { rw min₁₂,
        exact (h_int' h₀).1.ae_measurable },
      { exact le_max_of_le_right h₀.2 },
      exact measurable_set_Iic,
      exact measurable_set_Iic },
    { refine eventually_of_forall (λ (x : α), eventually_of_forall (λ (t : α), _)),
      dsimp [indicator],
      split_ifs ; simp },
    { have : ∀ᵐ t ∂μ.restrict (Ι b₁ b₂), t < b₀ ∨ b₀ < t,
      { apply ae_restrict_of_ae,
        apply eventually.mono (compl_mem_ae_iff.mpr hb₀),
        intros x hx,
        exact ne.lt_or_lt hx },
      apply this.mono,
      rintros x₀ (hx₀ | hx₀),
      { have : ∀ᶠ x in 𝓝[Icc b₁ b₂] b₀, {t : α | t ≤ x}.indicator f x₀ = f x₀,
        { apply mem_nhds_within_of_mem_nhds,
          apply eventually.mono (Ioi_mem_nhds hx₀),
          intros x hx,
          simp [hx.le] },
        apply continuous_within_at_const.congr_of_eventually_eq  this,
        simp [hx₀.le] },
      { have : ∀ᶠ x in 𝓝[Icc b₁ b₂] b₀, {t : α | t ≤ x}.indicator f x₀ = 0,
        { apply mem_nhds_within_of_mem_nhds,
          apply eventually.mono (Iio_mem_nhds hx₀),
          intros x hx,
          simp [hx] },
        apply continuous_within_at_const.congr_of_eventually_eq this,
        simp [hx₀] } } },
  { apply continuous_within_at_of_not_mem_closure,
    rwa [closure_Icc] }
end

lemma continuous_on_primitive {f : α → E} {a b : α} [has_no_atoms μ]
  (h_int : integrable_on f (Icc a b) μ) :
  continuous_on (λ x, ∫ t in Ioc a x, f t ∂ μ) (Icc a b) :=
begin
<<<<<<< HEAD
  cases le_or_lt a b with H H,
  { have : ∀ x ∈ Icc a b, ∫ (t : α) in Ioc a x, f t ∂μ = ∫ (t : α) in a..x, f t ∂μ,
    { intros x x_in,
      simp_rw [← interval_oc_of_le H, integral_of_le x_in.1] },
=======
  by_cases h : a ≤ b,
  { have : ∀ x ∈ Icc a b, ∫ (t : α) in Ioc a x, f t ∂μ = ∫ (t : α) in a..x, f t ∂μ,
    { intros x x_in,
      simp_rw [← interval_oc_of_le h, integral_of_le x_in.1] },
>>>>>>> 24b7290d
    rw continuous_on_congr this,
    intros x₀ hx₀,
    refine continuous_within_at_primitive (measure_singleton x₀) _,
    rw interval_integrable_iff,
<<<<<<< HEAD
    simp only [H, max_eq_right, min_eq_left],
    exact h_int.mono Ioc_subset_Icc_self le_rfl },
  { rw Icc_eq_empty H,
    apply continuous_on_empty },
=======
    simp only [h, max_eq_right, min_eq_left],
    exact h_int.mono Ioc_subset_Icc_self le_rfl },
  { rw Icc_eq_empty h,
    exact continuous_on_empty _ },
>>>>>>> 24b7290d
end

lemma continuous_on_primitive' {f : α → E} {a b : α} [has_no_atoms μ]
  (h_int : integrable_on f (Icc a b) μ) :
  continuous_on (λ x, ∫ t in Icc a x, f t ∂ μ) (Icc a b) :=
begin
  rw show (λ x, ∫ t in Icc a x, f t ∂μ) = λ x, ∫ t in Ioc a x, f t ∂μ,
    by { ext x, exact integral_Icc_eq_integral_Ioc (measure_singleton a) },
  exact continuous_on_primitive h_int
end

lemma continuous_on_primitive'' {f : α → E} {a b : α} [has_no_atoms μ]
  (h_int : integrable_on f (Icc a b) μ) :
  continuous_on (λ x, ∫ t in a..x, f t ∂ μ) (Icc a b) :=
(continuous_on_primitive h_int).congr (λ x₀ hx₀, integral_of_le hx₀.1)

variables [no_bot_order α] [no_top_order α] [has_no_atoms μ]

lemma continuous_primitive {f : α → E} (h_int : ∀ a b : α, interval_integrable f μ a b) (a : α) :
  continuous (λ b, ∫ x in a..b, f x ∂ μ) :=
begin
  rw continuous_iff_continuous_at,
  intro b₀,
  cases no_bot b₀ with b₁ hb₁,
  cases no_top b₀ with b₂ hb₂,
  apply continuous_within_at.continuous_at _ (Icc_mem_nhds hb₁ hb₂),
  exact continuous_within_at_primitive (measure_singleton b₀) (h_int _ _)
end

lemma _root_.measure_theory.integrable.continuous_primitive {f : α → E} (h_int : integrable f μ)
  (a : α) : continuous (λ b, ∫ x in a..b, f x ∂ μ) :=
continuous_primitive (λ _ _, h_int.interval_integrable) a

end continuous_primitive

section

variables {f g : α → ℝ} {a b : α} {μ : measure α}

lemma integral_eq_zero_iff_of_le_of_nonneg_ae (hab : a ≤ b)
  (hf : 0 ≤ᵐ[μ.restrict (Ioc a b)] f) (hfi : interval_integrable f μ a b) :
  ∫ x in a..b, f x ∂μ = 0 ↔ f =ᵐ[μ.restrict (Ioc a b)] 0 :=
by rw [integral_of_le hab, integral_eq_zero_iff_of_nonneg_ae hf hfi.1]

lemma integral_eq_zero_iff_of_nonneg_ae
  (hf : 0 ≤ᵐ[μ.restrict (Ioc a b ∪ Ioc b a)] f) (hfi : interval_integrable f μ a b) :
  ∫ x in a..b, f x ∂μ = 0 ↔ f =ᵐ[μ.restrict (Ioc a b ∪ Ioc b a)] 0 :=
begin
  cases le_total a b with hab hab;
<<<<<<< HEAD
    simp only [Ioc_eq_empty hab, empty_union, union_empty] at hf ⊢,
=======
    simp only [Ioc_eq_empty hab.not_lt, empty_union, union_empty] at hf ⊢,
>>>>>>> 24b7290d
  { exact integral_eq_zero_iff_of_le_of_nonneg_ae hab hf hfi },
  { rw [integral_symm, neg_eq_zero, integral_eq_zero_iff_of_le_of_nonneg_ae hab hf hfi.symm] }
end

lemma integral_pos_iff_support_of_nonneg_ae'
  (hf : 0 ≤ᵐ[μ.restrict (Ioc a b ∪ Ioc b a)] f) (hfi : interval_integrable f μ a b) :
  0 < ∫ x in a..b, f x ∂μ ↔ a < b ∧ 0 < μ (function.support f ∩ Ioc a b) :=
begin
<<<<<<< HEAD
  cases le_total a b with hab hab;
    simp only [integral_of_le, integral_of_ge, Ioc_eq_empty, hab, union_empty, empty_union] at hf ⊢,
  { rw [set_integral_pos_iff_support_of_nonneg_ae hf hfi.1, iff.comm, and_iff_right_iff_imp],
    contrapose!,
    intro h,
    rw [Ioc_eq_empty h, inter_empty, measure_empty, nonpos_iff_eq_zero] },
  { simp [integral_nonneg_of_ae hf] }
=======
  obtain hab | hab := le_total b a;
    simp only [Ioc_eq_empty hab.not_lt, empty_union, union_empty] at hf ⊢,
  { rw [←not_iff_not, not_and_distrib, not_lt, not_lt, integral_of_ge hab, neg_nonpos],
    exact iff_of_true (integral_nonneg_of_ae hf) (or.intro_left _ hab) },
  rw [integral_of_le hab, set_integral_pos_iff_support_of_nonneg_ae hf hfi.1, iff.comm,
    and_iff_right_iff_imp],
  contrapose!,
  intro h,
  rw [Ioc_eq_empty h.not_lt, inter_empty, measure_empty],
  exact le_refl 0,
>>>>>>> 24b7290d
end

lemma integral_pos_iff_support_of_nonneg_ae
  (hf : 0 ≤ᵐ[μ] f) (hfi : interval_integrable f μ a b) :
  0 < ∫ x in a..b, f x ∂μ ↔ a < b ∧ 0 < μ (function.support f ∩ Ioc a b) :=
integral_pos_iff_support_of_nonneg_ae' (ae_mono measure.restrict_le_self hf) hfi

variable (hab : a ≤ b)

include hab

lemma integral_nonneg_of_ae_restrict (hf : 0 ≤ᵐ[μ.restrict (Icc a b)] f) :
  0 ≤ (∫ u in a..b, f u ∂μ) :=
let H := ae_restrict_of_ae_restrict_of_subset Ioc_subset_Icc_self hf in
by simpa only [integral_of_le hab] using set_integral_nonneg_of_ae_restrict H

lemma integral_nonneg_of_ae (hf : 0 ≤ᵐ[μ] f) :
  0 ≤ (∫ u in a..b, f u ∂μ) :=
integral_nonneg_of_ae_restrict hab $ ae_restrict_of_ae hf

lemma integral_nonneg_of_forall (hf : ∀ u, 0 ≤ f u) :
  0 ≤ (∫ u in a..b, f u ∂μ) :=
integral_nonneg_of_ae hab $ eventually_of_forall hf

lemma integral_nonneg [topological_space α] [opens_measurable_space α] [order_closed_topology α]
  (hf : ∀ u, u ∈ Icc a b → 0 ≤ f u) :
  0 ≤ (∫ u in a..b, f u ∂μ) :=
integral_nonneg_of_ae_restrict hab $ (ae_restrict_iff' measurable_set_Icc).mpr $ ae_of_all μ hf

lemma norm_integral_le_integral_norm :
  ∥∫ x in a..b, f x ∂μ∥ ≤ ∫ x in a..b, ∥f x∥ ∂μ :=
norm_integral_le_abs_integral_norm.trans_eq $
  abs_of_nonneg $ integral_nonneg_of_forall hab $ λ x, norm_nonneg _

lemma abs_integral_le_integral_abs :
  abs (∫ x in a..b, f x ∂μ) ≤ ∫ x in a..b, abs (f x) ∂μ :=
norm_integral_le_integral_norm hab

section mono

variables (hf : interval_integrable f μ a b) (hg : interval_integrable g μ a b)

include hf hg

lemma integral_mono_ae_restrict (h : f ≤ᵐ[μ.restrict (Icc a b)] g) :
  ∫ u in a..b, f u ∂μ ≤ ∫ u in a..b, g u ∂μ :=
let H := h.filter_mono $ ae_mono $ measure.restrict_mono Ioc_subset_Icc_self $ le_refl μ in
by simpa only [integral_of_le hab] using set_integral_mono_ae_restrict hf.1 hg.1 H

lemma integral_mono_ae (h : f ≤ᵐ[μ] g) :
  ∫ u in a..b, f u ∂μ ≤ ∫ u in a..b, g u ∂μ :=
by simpa only [integral_of_le hab] using set_integral_mono_ae hf.1 hg.1 h

lemma integral_mono_on [topological_space α] [opens_measurable_space α] [order_closed_topology α]
  (h : ∀ x ∈ Icc a b, f x ≤ g x) :
  ∫ u in a..b, f u ∂μ ≤ ∫ u in a..b, g u ∂μ :=
let H := λ x hx, h x $ Ioc_subset_Icc_self hx in
by simpa only [integral_of_le hab] using set_integral_mono_on hf.1 hg.1 measurable_set_Ioc H

lemma integral_mono (h : f ≤ g) :
  ∫ u in a..b, f u ∂μ ≤ ∫ u in a..b, g u ∂μ :=
integral_mono_ae hab hf hg $ ae_of_all _ h

end mono

end

/-!
### Fundamental theorem of calculus, part 1, for any measure

In this section we prove a few lemmas that can be seen as versions of FTC-1 for interval integrals
w.r.t. any measure. Many theorems are formulated for one or two pairs of filters related by
`FTC_filter a l l'`. This typeclass has exactly four “real” instances: `(a, pure a, ⊥)`,
`(a, 𝓝[Ici a] a, 𝓝[Ioi a] a)`, `(a, 𝓝[Iic a] a, 𝓝[Iic a] a)`, `(a, 𝓝 a, 𝓝 a)`, and two instances
that are equal to the first and last “real” instances: `(a, 𝓝[{a}] a, ⊥)` and
`(a, 𝓝[univ] a, 𝓝[univ] a)`.  We use this approach to avoid repeating arguments in many very similar
cases.  Lean can automatically find both `a` and `l'` based on `l`.

The most general theorem `measure_integral_sub_integral_sub_linear_is_o_of_tendsto_ae` can be seen
as a generalization of lemma `integral_has_strict_fderiv_at` below which states strict
differentiability of `∫ x in u..v, f x` in `(u, v)` at `(a, b)` for a measurable function `f` that
is integrable on `a..b` and is continuous at `a` and `b`. The lemma is generalized in three
directions: first, `measure_integral_sub_integral_sub_linear_is_o_of_tendsto_ae` deals with any
locally finite measure `μ`; second, it works for one-sided limits/derivatives; third, it assumes
only that `f` has finite limits almost surely at `a` and `b`.

Namely, let `f` be a measurable function integrable on `a..b`. Let `(la, la')` be a pair of
`FTC_filter`s around `a`; let `(lb, lb')` be a pair of `FTC_filter`s around `b`. Suppose that `f`
has finite limits `ca` and `cb` at `la' ⊓ μ.ae` and `lb' ⊓ μ.ae`, respectively.  Then
`∫ x in va..vb, f x ∂μ - ∫ x in ua..ub, f x ∂μ = ∫ x in ub..vb, cb ∂μ - ∫ x in ua..va, ca ∂μ +
  o(∥∫ x in ua..va, (1:ℝ) ∂μ∥ + ∥∫ x in ub..vb, (1:ℝ) ∂μ∥)`
as `ua` and `va` tend to `la` while `ub` and `vb` tend to `lb`.

This theorem is formulated with integral of constants instead of measures in the right hand sides
for two reasons: first, this way we avoid `min`/`max` in the statements; second, often it is
possible to write better `simp` lemmas for these integrals, see `integral_const` and
`integral_const_of_cdf`.

In the next subsection we apply this theorem to prove various theorems about differentiability
of the integral w.r.t. Lebesgue measure. -/

/-- An auxiliary typeclass for the Fundamental theorem of calculus, part 1. It is used to formulate
theorems that work simultaneously for left and right one-sided derivatives of `∫ x in u..v, f x`.
There are four instances: `(a, pure a, ⊥)`, `(a, 𝓝[Ici a], 𝓝[Ioi a])`,
`(a, 𝓝[Iic a], 𝓝[Iic a])`, and `(a, 𝓝 a, 𝓝 a)`. -/
class FTC_filter {β : Type*} [linear_order β] [measurable_space β] [topological_space β]
  (a : out_param β) (outer : filter β) (inner : out_param $ filter β)
  extends tendsto_Ixx_class Ioc outer inner : Prop :=
(pure_le : pure a ≤ outer)
(le_nhds : inner ≤ 𝓝 a)
[meas_gen : is_measurably_generated inner]

/- The `dangerous_instance` linter doesn't take `out_param`s into account, so it thinks that
`FTC_filter.to_tendsto_Ixx_class` is dangerous. Disable this linter using `nolint`.
-/
attribute [nolint dangerous_instance] FTC_filter.to_tendsto_Ixx_class

namespace FTC_filter

variables [linear_order β] [measurable_space β] [topological_space β]

instance pure (a : β) : FTC_filter a (pure a) ⊥ :=
{ pure_le := le_refl _,
  le_nhds := bot_le }

instance nhds_within_singleton (a : β) : FTC_filter a (𝓝[{a}] a) ⊥ :=
by { rw [nhds_within, principal_singleton, inf_eq_right.2 (pure_le_nhds a)], apply_instance }

lemma finite_at_inner {a : β} (l : filter β) {l'} [h : FTC_filter a l l']
  {μ : measure β} [locally_finite_measure μ] :
  μ.finite_at_filter l' :=
(μ.finite_at_nhds a).filter_mono h.le_nhds

variables [opens_measurable_space β] [order_topology β]

instance nhds (a : β) : FTC_filter a (𝓝 a) (𝓝 a) :=
{ pure_le := pure_le_nhds a,
  le_nhds := le_refl _ }

instance nhds_univ (a : β) : FTC_filter a (𝓝[univ] a) (𝓝 a) :=
by { rw nhds_within_univ, apply_instance }

instance nhds_left (a : β) : FTC_filter a (𝓝[Iic a] a) (𝓝[Iic a] a) :=
{ pure_le := pure_le_nhds_within right_mem_Iic,
  le_nhds := inf_le_left }

instance nhds_right (a : β) : FTC_filter a (𝓝[Ici a] a) (𝓝[Ioi a] a) :=
{ pure_le := pure_le_nhds_within left_mem_Ici,
  le_nhds := inf_le_left }

end FTC_filter

open asymptotics

section

variables {f : α → E} {a b : α} {c ca cb : E} {l l' la la' lb lb' : filter α} {lt : filter β}
  {μ : measure α} {u v ua va ub vb : β → α}

/-- Fundamental theorem of calculus-1, local version for any measure.
Let filters `l` and `l'` be related by `tendsto_Ixx_class Ioc`.
If `f` has a finite limit `c` at `l' ⊓ μ.ae`, where `μ` is a measure
finite at `l'`, then `∫ x in u..v, f x ∂μ = ∫ x in u..v, c ∂μ + o(∫ x in u..v, 1 ∂μ)` as both
`u` and `v` tend to `l`.

See also `measure_integral_sub_linear_is_o_of_tendsto_ae` for a version assuming
`[FTC_filter a l l']` and `[locally_finite_measure μ]`. If `l` is one of `𝓝[Ici a] a`,
`𝓝[Iic a] a`, `𝓝 a`, then it's easier to apply the non-primed version.
The primed version also works, e.g., for `l = l' = at_top`.

We use integrals of constants instead of measures because this way it is easier to formulate
a statement that works in both cases `u ≤ v` and `v ≤ u`. -/
lemma measure_integral_sub_linear_is_o_of_tendsto_ae'
  [is_measurably_generated l'] [tendsto_Ixx_class Ioc l l']
  (hfm : measurable_at_filter f l' μ) (hf : tendsto f (l' ⊓ μ.ae) (𝓝 c))
  (hl : μ.finite_at_filter l')
  (hu : tendsto u lt l) (hv : tendsto v lt l) :
  is_o (λ t, ∫ x in u t..v t, f x ∂μ - ∫ x in u t..v t, c ∂μ)
    (λ t, ∫ x in u t..v t, (1:ℝ) ∂μ) lt :=
begin
  have A := hf.integral_sub_linear_is_o_ae hfm hl (hu.Ioc hv),
  have B := hf.integral_sub_linear_is_o_ae hfm hl (hv.Ioc hu),
  simp only [integral_const'],
  convert (A.trans_le _).sub (B.trans_le _),
  { ext t,
    simp_rw [interval_integral, sub_smul],
    abel },
  all_goals { intro t, cases le_total (u t) (v t) with huv huv; simp [huv] }
end

/-- Fundamental theorem of calculus-1, local version for any measure.
Let filters `l` and `l'` be related by `tendsto_Ixx_class Ioc`.
If `f` has a finite limit `c` at `l ⊓ μ.ae`, where `μ` is a measure
finite at `l`, then `∫ x in u..v, f x ∂μ = μ (Ioc u v) • c + o(μ(Ioc u v))` as both
`u` and `v` tend to `l` so that `u ≤ v`.

See also `measure_integral_sub_linear_is_o_of_tendsto_ae_of_le` for a version assuming
`[FTC_filter a l l']` and `[locally_finite_measure μ]`. If `l` is one of `𝓝[Ici a] a`,
`𝓝[Iic a] a`, `𝓝 a`, then it's easier to apply the non-primed version.
The primed version also works, e.g., for `l = l' = at_top`. -/
lemma measure_integral_sub_linear_is_o_of_tendsto_ae_of_le'
  [is_measurably_generated l'] [tendsto_Ixx_class Ioc l l']
  (hfm : measurable_at_filter f l' μ) (hf : tendsto f (l' ⊓ μ.ae) (𝓝 c))
  (hl : μ.finite_at_filter l') (hu : tendsto u lt l) (hv : tendsto v lt l) (huv : u ≤ᶠ[lt] v) :
  is_o (λ t, ∫ x in u t..v t, f x ∂μ - (μ (Ioc (u t) (v t))).to_real • c)
    (λ t, (μ $ Ioc (u t) (v t)).to_real) lt :=
(measure_integral_sub_linear_is_o_of_tendsto_ae' hfm hf hl hu hv).congr'
  (huv.mono $ λ x hx, by simp [integral_const', hx])
  (huv.mono $ λ x hx, by simp [integral_const', hx])

/-- Fundamental theorem of calculus-1, local version for any measure.
Let filters `l` and `l'` be related by `tendsto_Ixx_class Ioc`.
If `f` has a finite limit `c` at `l ⊓ μ.ae`, where `μ` is a measure
finite at `l`, then `∫ x in u..v, f x ∂μ = -μ (Ioc v u) • c + o(μ(Ioc v u))` as both
`u` and `v` tend to `l` so that `v ≤ u`.

See also `measure_integral_sub_linear_is_o_of_tendsto_ae_of_ge` for a version assuming
`[FTC_filter a l l']` and `[locally_finite_measure μ]`. If `l` is one of `𝓝[Ici a] a`,
`𝓝[Iic a] a`, `𝓝 a`, then it's easier to apply the non-primed version.
The primed version also works, e.g., for `l = l' = at_top`. -/
lemma measure_integral_sub_linear_is_o_of_tendsto_ae_of_ge'
  [is_measurably_generated l'] [tendsto_Ixx_class Ioc l l']
  (hfm : measurable_at_filter f l' μ) (hf : tendsto f (l' ⊓ μ.ae) (𝓝 c))
  (hl : μ.finite_at_filter l') (hu : tendsto u lt l) (hv : tendsto v lt l) (huv : v ≤ᶠ[lt] u) :
  is_o (λ t, ∫ x in u t..v t, f x ∂μ + (μ (Ioc (v t) (u t))).to_real • c)
    (λ t, (μ $ Ioc (v t) (u t)).to_real) lt :=
(measure_integral_sub_linear_is_o_of_tendsto_ae_of_le' hfm hf hl hv hu huv).neg_left.congr_left $
  λ t, by simp [integral_symm (u t), add_comm]

variables [topological_space α]

section

variables [locally_finite_measure μ] [FTC_filter a l l']

include a

local attribute [instance] FTC_filter.meas_gen

/-- Fundamental theorem of calculus-1, local version for any measure.
Let filters `l` and `l'` be related by `[FTC_filter a l l']`; let `μ` be a locally finite measure.
If `f` has a finite limit `c` at `l' ⊓ μ.ae`, then
`∫ x in u..v, f x ∂μ = ∫ x in u..v, c ∂μ + o(∫ x in u..v, 1 ∂μ)` as both `u` and `v` tend to `l`.

See also `measure_integral_sub_linear_is_o_of_tendsto_ae'` for a version that also works, e.g., for
`l = l' = at_top`.

We use integrals of constants instead of measures because this way it is easier to formulate
a statement that works in both cases `u ≤ v` and `v ≤ u`. -/
lemma measure_integral_sub_linear_is_o_of_tendsto_ae (hfm : measurable_at_filter f l' μ)
  (hf : tendsto f (l' ⊓ μ.ae) (𝓝 c)) (hu : tendsto u lt l) (hv : tendsto v lt l) :
  is_o (λ t, ∫ x in u t..v t, f x ∂μ - ∫ x in u t..v t, c ∂μ)
    (λ t, ∫ x in u t..v t, (1:ℝ) ∂μ) lt :=
measure_integral_sub_linear_is_o_of_tendsto_ae' hfm hf (FTC_filter.finite_at_inner l) hu hv

/-- Fundamental theorem of calculus-1, local version for any measure.
Let filters `l` and `l'` be related by `[FTC_filter a l l']`; let `μ` be a locally finite measure.
If `f` has a finite limit `c` at `l' ⊓ μ.ae`, then
`∫ x in u..v, f x ∂μ = μ (Ioc u v) • c + o(μ(Ioc u v))` as both `u` and `v` tend to `l`.

See also `measure_integral_sub_linear_is_o_of_tendsto_ae_of_le'` for a version that also works,
e.g., for `l = l' = at_top`. -/
lemma measure_integral_sub_linear_is_o_of_tendsto_ae_of_le
  (hfm : measurable_at_filter f l' μ) (hf : tendsto f (l' ⊓ μ.ae) (𝓝 c))
  (hu : tendsto u lt l) (hv : tendsto v lt l) (huv : u ≤ᶠ[lt] v) :
  is_o (λ t, ∫ x in u t..v t, f x ∂μ - (μ (Ioc (u t) (v t))).to_real • c)
    (λ t, (μ $ Ioc (u t) (v t)).to_real) lt :=
measure_integral_sub_linear_is_o_of_tendsto_ae_of_le' hfm hf (FTC_filter.finite_at_inner l)
  hu hv huv

/-- Fundamental theorem of calculus-1, local version for any measure.
Let filters `l` and `l'` be related by `[FTC_filter a l l']`; let `μ` be a locally finite measure.
If `f` has a finite limit `c` at `l' ⊓ μ.ae`, then
`∫ x in u..v, f x ∂μ = -μ (Ioc v u) • c + o(μ(Ioc v u))` as both `u` and `v` tend to `l`.

See also `measure_integral_sub_linear_is_o_of_tendsto_ae_of_ge'` for a version that also works,
e.g., for `l = l' = at_top`. -/
lemma measure_integral_sub_linear_is_o_of_tendsto_ae_of_ge
  (hfm : measurable_at_filter f l' μ) (hf : tendsto f (l' ⊓ μ.ae) (𝓝 c))
  (hu : tendsto u lt l) (hv : tendsto v lt l) (huv : v ≤ᶠ[lt] u) :
  is_o (λ t, ∫ x in u t..v t, f x ∂μ + (μ (Ioc (v t) (u t))).to_real • c)
    (λ t, (μ $ Ioc (v t) (u t)).to_real) lt :=
measure_integral_sub_linear_is_o_of_tendsto_ae_of_ge' hfm hf (FTC_filter.finite_at_inner l)
  hu hv huv

end

variables [order_topology α] [borel_space α]

local attribute [instance] FTC_filter.meas_gen

variables [FTC_filter a la la'] [FTC_filter b lb lb'] [locally_finite_measure μ]

/-- Fundamental theorem of calculus-1, strict derivative in both limits for a locally finite
measure.

Let `f` be a measurable function integrable on `a..b`. Let `(la, la')` be a pair of `FTC_filter`s
around `a`; let `(lb, lb')` be a pair of `FTC_filter`s around `b`. Suppose that `f` has finite
limits `ca` and `cb` at `la' ⊓ μ.ae` and `lb' ⊓ μ.ae`, respectively.
Then `∫ x in va..vb, f x ∂μ - ∫ x in ua..ub, f x ∂μ =
  ∫ x in ub..vb, cb ∂μ - ∫ x in ua..va, ca ∂μ +
    o(∥∫ x in ua..va, (1:ℝ) ∂μ∥ + ∥∫ x in ub..vb, (1:ℝ) ∂μ∥)`
as `ua` and `va` tend to `la` while `ub` and `vb` tend to `lb`.
-/
lemma measure_integral_sub_integral_sub_linear_is_o_of_tendsto_ae
  (hab : interval_integrable f μ a b)
  (hmeas_a : measurable_at_filter f la' μ) (hmeas_b : measurable_at_filter f lb' μ)
  (ha_lim : tendsto f (la' ⊓ μ.ae) (𝓝 ca)) (hb_lim : tendsto f (lb' ⊓ μ.ae) (𝓝 cb))
  (hua : tendsto ua lt la) (hva : tendsto va lt la)
  (hub : tendsto ub lt lb) (hvb : tendsto vb lt lb) :
  is_o (λ t, (∫ x in va t..vb t, f x ∂μ) - (∫ x in ua t..ub t, f x ∂μ) -
    (∫ x in ub t..vb t, cb ∂μ - ∫ x in ua t..va t, ca ∂μ))
    (λ t, ∥∫ x in ua t..va t, (1:ℝ) ∂μ∥ + ∥∫ x in ub t..vb t, (1:ℝ) ∂μ∥) lt :=
begin
  refine
    ((measure_integral_sub_linear_is_o_of_tendsto_ae hmeas_a ha_lim hua hva).neg_left.add_add
    (measure_integral_sub_linear_is_o_of_tendsto_ae hmeas_b hb_lim hub hvb)).congr'
      _ eventually_eq.rfl,
  have A : ∀ᶠ t in lt, interval_integrable f μ (ua t) (va t) :=
    ha_lim.eventually_interval_integrable_ae hmeas_a (FTC_filter.finite_at_inner la) hua hva,
  have A' : ∀ᶠ t in lt, interval_integrable f μ a (ua t) :=
    ha_lim.eventually_interval_integrable_ae hmeas_a (FTC_filter.finite_at_inner la)
      (tendsto_const_pure.mono_right FTC_filter.pure_le) hua,
  have B : ∀ᶠ t in lt, interval_integrable f μ (ub t) (vb t) :=
    hb_lim.eventually_interval_integrable_ae hmeas_b (FTC_filter.finite_at_inner lb) hub hvb,
  have B' : ∀ᶠ t in lt, interval_integrable f μ b (ub t) :=
    hb_lim.eventually_interval_integrable_ae hmeas_b (FTC_filter.finite_at_inner lb)
      (tendsto_const_pure.mono_right FTC_filter.pure_le) hub,
  filter_upwards [A, A', B, B'],
  intros t ua_va a_ua ub_vb b_ub,
  rw [← integral_interval_sub_interval_comm'],
  { dsimp only [], abel },
  exacts [ub_vb, ua_va, b_ub.symm.trans $ hab.symm.trans a_ua]
end

/-- Fundamental theorem of calculus-1, strict derivative in right endpoint for a locally finite
measure.

Let `f` be a measurable function integrable on `a..b`. Let `(lb, lb')` be a pair of `FTC_filter`s
around `b`. Suppose that `f` has a finite limit `c` at `lb' ⊓ μ.ae`.

Then `∫ x in a..v, f x ∂μ - ∫ x in a..u, f x ∂μ = ∫ x in u..v, c ∂μ + o(∫ x in u..v, (1:ℝ) ∂μ)`
as `u` and `v` tend to `lb`.
-/
lemma measure_integral_sub_integral_sub_linear_is_o_of_tendsto_ae_right
  (hab : interval_integrable f μ a b) (hmeas : measurable_at_filter f lb' μ)
  (hf : tendsto f (lb' ⊓ μ.ae) (𝓝 c)) (hu : tendsto u lt lb) (hv : tendsto v lt lb) :
  is_o (λ t, ∫ x in a..v t, f x ∂μ - ∫ x in a..u t, f x ∂μ - ∫ x in u t..v t, c ∂μ)
    (λ t, ∫ x in u t..v t, (1:ℝ) ∂μ) lt :=
by simpa using measure_integral_sub_integral_sub_linear_is_o_of_tendsto_ae
  hab measurable_at_bot hmeas ((tendsto_bot : tendsto _ ⊥ (𝓝 0)).mono_left inf_le_left)
  hf (tendsto_const_pure : tendsto _ _ (pure a)) tendsto_const_pure hu hv

/-- Fundamental theorem of calculus-1, strict derivative in left endpoint for a locally finite
measure.

Let `f` be a measurable function integrable on `a..b`. Let `(la, la')` be a pair of `FTC_filter`s
around `a`. Suppose that `f` has a finite limit `c` at `la' ⊓ μ.ae`.

Then `∫ x in v..b, f x ∂μ - ∫ x in u..b, f x ∂μ = -∫ x in u..v, c ∂μ + o(∫ x in u..v, (1:ℝ) ∂μ)`
as `u` and `v` tend to `la`.
-/
lemma measure_integral_sub_integral_sub_linear_is_o_of_tendsto_ae_left
  (hab : interval_integrable f μ a b) (hmeas : measurable_at_filter f la' μ)
  (hf : tendsto f (la' ⊓ μ.ae) (𝓝 c)) (hu : tendsto u lt la) (hv : tendsto v lt la) :
  is_o (λ t, ∫ x in v t..b, f x ∂μ - ∫ x in u t..b, f x ∂μ + ∫ x in u t..v t, c ∂μ)
    (λ t, ∫ x in u t..v t, (1:ℝ) ∂μ) lt :=
by simpa using measure_integral_sub_integral_sub_linear_is_o_of_tendsto_ae
  hab hmeas measurable_at_bot hf ((tendsto_bot : tendsto _ ⊥ (𝓝 0)).mono_left inf_le_left)
  hu hv (tendsto_const_pure : tendsto _ _ (pure b)) tendsto_const_pure

end

/-!
### Fundamental theorem of calculus-1 for Lebesgue measure

In this section we restate theorems from the previous section for Lebesgue measure.
In particular, we prove that `∫ x in u..v, f x` is strictly differentiable in `(u, v)`
at `(a, b)` provided that `f` is integrable on `a..b` and is continuous at `a` and `b`.
-/

variables {f : ℝ → E} {c ca cb : E} {l l' la la' lb lb' : filter ℝ} {lt : filter β}
  {a b z : ℝ} {u v ua ub va vb : β → ℝ} [FTC_filter a la la'] [FTC_filter b lb lb']

/-!
#### Auxiliary `is_o` statements

In this section we prove several lemmas that can be interpreted as strict differentiability of
`(u, v) ↦ ∫ x in u..v, f x ∂μ` in `u` and/or `v` at a filter. The statements use `is_o` because
we have no definition of `has_strict_(f)deriv_at_filter` in the library.
-/

/-- Fundamental theorem of calculus-1, local version. If `f` has a finite limit `c` almost surely at
`l'`, where `(l, l')` is an `FTC_filter` pair around `a`, then
`∫ x in u..v, f x ∂μ = (v - u) • c + o (v - u)` as both `u` and `v` tend to `l`. -/
lemma integral_sub_linear_is_o_of_tendsto_ae [FTC_filter a l l']
  (hfm : measurable_at_filter f l') (hf : tendsto f (l' ⊓ volume.ae) (𝓝 c))
  {u v : β → ℝ} (hu : tendsto u lt l) (hv : tendsto v lt l) :
  is_o (λ t, (∫ x in u t..v t, f x) - (v t - u t) • c) (v - u) lt :=
by simpa [integral_const] using measure_integral_sub_linear_is_o_of_tendsto_ae hfm hf hu hv

/-- Fundamental theorem of calculus-1, strict differentiability at filter in both endpoints.
If `f` is a measurable function integrable on `a..b`, `(la, la')` is an `FTC_filter` pair around
`a`, and `(lb, lb')` is an `FTC_filter` pair around `b`, and `f` has finite limits `ca` and `cb`
almost surely at `la'` and `lb'`, respectively, then
`(∫ x in va..vb, f x) - ∫ x in ua..ub, f x = (vb - ub) • cb - (va - ua) • ca +
  o(∥va - ua∥ + ∥vb - ub∥)` as `ua` and `va` tend to `la` while `ub` and `vb` tend to `lb`.

This lemma could've been formulated using `has_strict_fderiv_at_filter` if we had this
definition. -/
lemma integral_sub_integral_sub_linear_is_o_of_tendsto_ae
  (hab : interval_integrable f volume a b)
  (hmeas_a : measurable_at_filter f la') (hmeas_b : measurable_at_filter f lb')
  (ha_lim : tendsto f (la' ⊓ volume.ae) (𝓝 ca)) (hb_lim : tendsto f (lb' ⊓ volume.ae) (𝓝 cb))
  (hua : tendsto ua lt la) (hva : tendsto va lt la)
  (hub : tendsto ub lt lb) (hvb : tendsto vb lt lb) :
  is_o (λ t, (∫ x in va t..vb t, f x) - (∫ x in ua t..ub t, f x) -
    ((vb t - ub t) • cb - (va t - ua t) • ca)) (λ t, ∥va t - ua t∥ + ∥vb t - ub t∥) lt :=
by simpa [integral_const]
  using measure_integral_sub_integral_sub_linear_is_o_of_tendsto_ae hab hmeas_a hmeas_b
    ha_lim hb_lim hua hva hub hvb

/-- Fundamental theorem of calculus-1, strict differentiability at filter in both endpoints.
If `f` is a measurable function integrable on `a..b`, `(lb, lb')` is an `FTC_filter` pair
around `b`, and `f` has a finite limit `c` almost surely at `lb'`, then
`(∫ x in a..v, f x) - ∫ x in a..u, f x = (v - u) • c + o(∥v - u∥)` as `u` and `v` tend to `lb`.

This lemma could've been formulated using `has_strict_deriv_at_filter` if we had this definition. -/
lemma integral_sub_integral_sub_linear_is_o_of_tendsto_ae_right
  (hab : interval_integrable f volume a b) (hmeas : measurable_at_filter f lb')
  (hf : tendsto f (lb' ⊓ volume.ae) (𝓝 c)) (hu : tendsto u lt lb) (hv : tendsto v lt lb) :
  is_o (λ t, (∫ x in a..v t, f x) - (∫ x in a..u t, f x) - (v t - u t) • c) (v - u) lt :=
by simpa only [integral_const, smul_eq_mul, mul_one] using
  measure_integral_sub_integral_sub_linear_is_o_of_tendsto_ae_right hab hmeas hf hu hv

/-- Fundamental theorem of calculus-1, strict differentiability at filter in both endpoints.
If `f` is a measurable function integrable on `a..b`, `(la, la')` is an `FTC_filter` pair
around `a`, and `f` has a finite limit `c` almost surely at `la'`, then
`(∫ x in v..b, f x) - ∫ x in u..b, f x = -(v - u) • c + o(∥v - u∥)` as `u` and `v` tend to `la`.

This lemma could've been formulated using `has_strict_deriv_at_filter` if we had this definition. -/
lemma integral_sub_integral_sub_linear_is_o_of_tendsto_ae_left
  (hab : interval_integrable f volume a b) (hmeas : measurable_at_filter f la')
  (hf : tendsto f (la' ⊓ volume.ae) (𝓝 c)) (hu : tendsto u lt la) (hv : tendsto v lt la) :
  is_o (λ t, (∫ x in v t..b, f x) - (∫ x in u t..b, f x) + (v t - u t) • c) (v - u) lt :=
by simpa only [integral_const, smul_eq_mul, mul_one] using
  measure_integral_sub_integral_sub_linear_is_o_of_tendsto_ae_left hab hmeas hf hu hv

open continuous_linear_map (fst snd smul_right sub_apply smul_right_apply coe_fst' coe_snd' map_sub)

/-!
#### Strict differentiability

In this section we prove that for a measurable function `f` integrable on `a..b`,

* `integral_has_strict_fderiv_at_of_tendsto_ae`: the function `(u, v) ↦ ∫ x in u..v, f x` has
  derivative `(u, v) ↦ v • cb - u • ca` at `(a, b)` in the sense of strict differentiability
  provided that `f` tends to `ca` and `cb` almost surely as `x` tendsto to `a` and `b`,
  respectively;

* `integral_has_strict_fderiv_at`: the function `(u, v) ↦ ∫ x in u..v, f x` has
  derivative `(u, v) ↦ v • f b - u • f a` at `(a, b)` in the sense of strict differentiability
  provided that `f` is continuous at `a` and `b`;

* `integral_has_strict_deriv_at_of_tendsto_ae_right`: the function `u ↦ ∫ x in a..u, f x` has
  derivative `c` at `b` in the sense of strict differentiability provided that `f` tends to `c`
  almost surely as `x` tends to `b`;

* `integral_has_strict_deriv_at_right`: the function `u ↦ ∫ x in a..u, f x` has derivative `f b` at
  `b` in the sense of strict differentiability provided that `f` is continuous at `b`;

* `integral_has_strict_deriv_at_of_tendsto_ae_left`: the function `u ↦ ∫ x in u..b, f x` has
  derivative `-c` at `a` in the sense of strict differentiability provided that `f` tends to `c`
  almost surely as `x` tends to `a`;

* `integral_has_strict_deriv_at_left`: the function `u ↦ ∫ x in u..b, f x` has derivative `-f a` at
  `a` in the sense of strict differentiability provided that `f` is continuous at `a`.
-/

/-- Fundamental theorem of calculus-1: if `f : ℝ → E` is integrable on `a..b` and `f x` has finite
limits `ca` and `cb` almost surely as `x` tends to `a` and `b`, respectively, then
`(u, v) ↦ ∫ x in u..v, f x` has derivative `(u, v) ↦ v • cb - u • ca` at `(a, b)`
in the sense of strict differentiability. -/
lemma integral_has_strict_fderiv_at_of_tendsto_ae
  (hf : interval_integrable f volume a b)
  (hmeas_a : measurable_at_filter f (𝓝 a)) (hmeas_b : measurable_at_filter f (𝓝 b))
  (ha : tendsto f (𝓝 a ⊓ volume.ae) (𝓝 ca)) (hb : tendsto f (𝓝 b ⊓ volume.ae) (𝓝 cb)) :
  has_strict_fderiv_at (λ p : ℝ × ℝ, ∫ x in p.1..p.2, f x)
    ((snd ℝ ℝ ℝ).smul_right cb - (fst ℝ ℝ ℝ).smul_right ca) (a, b) :=
begin
  have := integral_sub_integral_sub_linear_is_o_of_tendsto_ae hf hmeas_a hmeas_b ha hb
    ((continuous_fst.comp continuous_snd).tendsto ((a, b), (a, b)))
    ((continuous_fst.comp continuous_fst).tendsto ((a, b), (a, b)))
    ((continuous_snd.comp continuous_snd).tendsto ((a, b), (a, b)))
    ((continuous_snd.comp continuous_fst).tendsto ((a, b), (a, b))),
  refine (this.congr_left _).trans_is_O _,
  { intro x, simp [sub_smul] },
  { exact is_O_fst_prod.norm_left.add is_O_snd_prod.norm_left }
end

/-- Fundamental theorem of calculus-1: if `f : ℝ → E` is integrable on `a..b` and `f` is continuous
at `a` and `b`, then `(u, v) ↦ ∫ x in u..v, f x` has derivative `(u, v) ↦ v • cb - u • ca`
at `(a, b)` in the sense of strict differentiability. -/
lemma integral_has_strict_fderiv_at
  (hf : interval_integrable f volume a b)
  (hmeas_a : measurable_at_filter f (𝓝 a)) (hmeas_b : measurable_at_filter f (𝓝 b))
  (ha : continuous_at f a) (hb : continuous_at f b) :
  has_strict_fderiv_at (λ p : ℝ × ℝ, ∫ x in p.1..p.2, f x)
    ((snd ℝ ℝ ℝ).smul_right (f b) - (fst ℝ ℝ ℝ).smul_right (f a)) (a, b) :=
integral_has_strict_fderiv_at_of_tendsto_ae hf hmeas_a hmeas_b
  (ha.mono_left inf_le_left) (hb.mono_left inf_le_left)

/-- **First Fundamental Theorem of Calculus**: if `f : ℝ → E` is integrable on `a..b` and `f x` has
a finite limit `c` almost surely at `b`, then `u ↦ ∫ x in a..u, f x` has derivative `c` at `b` in
the sense of strict differentiability. -/
lemma integral_has_strict_deriv_at_of_tendsto_ae_right
  (hf : interval_integrable f volume a b) (hmeas : measurable_at_filter f (𝓝 b))
  (hb : tendsto f (𝓝 b ⊓ volume.ae) (𝓝 c)) : has_strict_deriv_at (λ u, ∫ x in a..u, f x) c b :=
integral_sub_integral_sub_linear_is_o_of_tendsto_ae_right hf hmeas hb continuous_at_snd
  continuous_at_fst

/-- Fundamental theorem of calculus-1: if `f : ℝ → E` is integrable on `a..b` and `f` is continuous
at `b`, then `u ↦ ∫ x in a..u, f x` has derivative `f b` at `b` in the sense of strict
differentiability. -/
lemma integral_has_strict_deriv_at_right
  (hf : interval_integrable f volume a b) (hmeas : measurable_at_filter f (𝓝 b))
  (hb : continuous_at f b) : has_strict_deriv_at (λ u, ∫ x in a..u, f x) (f b) b :=
integral_has_strict_deriv_at_of_tendsto_ae_right hf hmeas (hb.mono_left inf_le_left)

/-- Fundamental theorem of calculus-1: if `f : ℝ → E` is integrable on `a..b` and `f x` has a finite
limit `c` almost surely at `a`, then `u ↦ ∫ x in u..b, f x` has derivative `-c` at `a` in the sense
of strict differentiability. -/
lemma integral_has_strict_deriv_at_of_tendsto_ae_left
  (hf : interval_integrable f volume a b) (hmeas : measurable_at_filter f (𝓝 a))
  (ha : tendsto f (𝓝 a ⊓ volume.ae) (𝓝 c)) : has_strict_deriv_at (λ u, ∫ x in u..b, f x) (-c) a :=
by simpa only [← integral_symm]
  using (integral_has_strict_deriv_at_of_tendsto_ae_right hf.symm hmeas ha).neg

/-- Fundamental theorem of calculus-1: if `f : ℝ → E` is integrable on `a..b` and `f` is continuous
at `a`, then `u ↦ ∫ x in u..b, f x` has derivative `-f a` at `a` in the sense of strict
differentiability. -/
lemma integral_has_strict_deriv_at_left
  (hf : interval_integrable f volume a b) (hmeas : measurable_at_filter f (𝓝 a))
  (ha : continuous_at f a) : has_strict_deriv_at (λ u, ∫ x in u..b, f x) (-f a) a :=
by simpa only [← integral_symm] using (integral_has_strict_deriv_at_right hf.symm hmeas ha).neg

/-!
#### Fréchet differentiability

In this subsection we restate results from the previous subsection in terms of `has_fderiv_at`,
`has_deriv_at`, `fderiv`, and `deriv`.
-/

/-- Fundamental theorem of calculus-1: if `f : ℝ → E` is integrable on `a..b` and `f x` has finite
limits `ca` and `cb` almost surely as `x` tends to `a` and `b`, respectively, then
`(u, v) ↦ ∫ x in u..v, f x` has derivative `(u, v) ↦ v • cb - u • ca` at `(a, b)`. -/
lemma integral_has_fderiv_at_of_tendsto_ae (hf : interval_integrable f volume a b)
  (hmeas_a : measurable_at_filter f (𝓝 a)) (hmeas_b : measurable_at_filter f (𝓝 b))
  (ha : tendsto f (𝓝 a ⊓ volume.ae) (𝓝 ca)) (hb : tendsto f (𝓝 b ⊓ volume.ae) (𝓝 cb)) :
  has_fderiv_at (λ p : ℝ × ℝ, ∫ x in p.1..p.2, f x)
    ((snd ℝ ℝ ℝ).smul_right cb - (fst ℝ ℝ ℝ).smul_right ca) (a, b) :=
(integral_has_strict_fderiv_at_of_tendsto_ae hf hmeas_a hmeas_b ha hb).has_fderiv_at

/-- Fundamental theorem of calculus-1: if `f : ℝ → E` is integrable on `a..b` and `f` is continuous
at `a` and `b`, then `(u, v) ↦ ∫ x in u..v, f x` has derivative `(u, v) ↦ v • cb - u • ca`
at `(a, b)`. -/
lemma integral_has_fderiv_at (hf : interval_integrable f volume a b)
  (hmeas_a : measurable_at_filter f (𝓝 a)) (hmeas_b : measurable_at_filter f (𝓝 b))
  (ha : continuous_at f a) (hb : continuous_at f b) :
  has_fderiv_at (λ p : ℝ × ℝ, ∫ x in p.1..p.2, f x)
    ((snd ℝ ℝ ℝ).smul_right (f b) - (fst ℝ ℝ ℝ).smul_right (f a)) (a, b) :=
(integral_has_strict_fderiv_at hf hmeas_a hmeas_b ha hb).has_fderiv_at

/-- Fundamental theorem of calculus-1: if `f : ℝ → E` is integrable on `a..b` and `f x` has finite
limits `ca` and `cb` almost surely as `x` tends to `a` and `b`, respectively, then `fderiv`
derivative of `(u, v) ↦ ∫ x in u..v, f x` at `(a, b)` equals `(u, v) ↦ v • cb - u • ca`. -/
lemma fderiv_integral_of_tendsto_ae (hf : interval_integrable f volume a b)
  (hmeas_a : measurable_at_filter f (𝓝 a)) (hmeas_b : measurable_at_filter f (𝓝 b))
  (ha : tendsto f (𝓝 a ⊓ volume.ae) (𝓝 ca)) (hb : tendsto f (𝓝 b ⊓ volume.ae) (𝓝 cb)) :
  fderiv ℝ (λ p : ℝ × ℝ, ∫ x in p.1..p.2, f x) (a, b) =
    (snd ℝ ℝ ℝ).smul_right cb - (fst ℝ ℝ ℝ).smul_right ca :=
(integral_has_fderiv_at_of_tendsto_ae hf hmeas_a hmeas_b ha hb).fderiv

/-- Fundamental theorem of calculus-1: if `f : ℝ → E` is integrable on `a..b` and `f` is continuous
at `a` and `b`, then `fderiv` derivative of `(u, v) ↦ ∫ x in u..v, f x` at `(a, b)` equals `(u, v) ↦
v • cb - u • ca`. -/
lemma fderiv_integral (hf : interval_integrable f volume a b)
  (hmeas_a : measurable_at_filter f (𝓝 a)) (hmeas_b : measurable_at_filter f (𝓝 b))
  (ha : continuous_at f a) (hb : continuous_at f b) :
  fderiv ℝ (λ p : ℝ × ℝ, ∫ x in p.1..p.2, f x) (a, b) =
    (snd ℝ ℝ ℝ).smul_right (f b) - (fst ℝ ℝ ℝ).smul_right (f a) :=
(integral_has_fderiv_at hf hmeas_a hmeas_b ha hb).fderiv

/-- Fundamental theorem of calculus-1: if `f : ℝ → E` is integrable on `a..b` and `f x` has a finite
limit `c` almost surely at `b`, then `u ↦ ∫ x in a..u, f x` has derivative `c` at `b`. -/
lemma integral_has_deriv_at_of_tendsto_ae_right
  (hf : interval_integrable f volume a b) (hmeas : measurable_at_filter f (𝓝 b))
  (hb : tendsto f (𝓝 b ⊓ volume.ae) (𝓝 c)) : has_deriv_at (λ u, ∫ x in a..u, f x) c b :=
(integral_has_strict_deriv_at_of_tendsto_ae_right hf hmeas hb).has_deriv_at

/-- Fundamental theorem of calculus-1: if `f : ℝ → E` is integrable on `a..b` and `f` is continuous
at `b`, then `u ↦ ∫ x in a..u, f x` has derivative `f b` at `b`. -/
lemma integral_has_deriv_at_right
  (hf : interval_integrable f volume a b) (hmeas : measurable_at_filter f (𝓝 b))
  (hb : continuous_at f b) : has_deriv_at (λ u, ∫ x in a..u, f x) (f b) b :=
(integral_has_strict_deriv_at_right hf hmeas hb).has_deriv_at

/-- Fundamental theorem of calculus: if `f : ℝ → E` is integrable on `a..b` and `f` has a finite
limit `c` almost surely at `b`, then the derivative of `u ↦ ∫ x in a..u, f x` at `b` equals `c`. -/
lemma deriv_integral_of_tendsto_ae_right
  (hf : interval_integrable f volume a b) (hmeas : measurable_at_filter f (𝓝 b))
  (hb : tendsto f (𝓝 b ⊓ volume.ae) (𝓝 c)) : deriv (λ u, ∫ x in a..u, f x) b = c :=
(integral_has_deriv_at_of_tendsto_ae_right hf hmeas hb).deriv

/-- Fundamental theorem of calculus: if `f : ℝ → E` is integrable on `a..b` and `f` is continuous
at `b`, then the derivative of `u ↦ ∫ x in a..u, f x` at `b` equals `f b`. -/
lemma deriv_integral_right
  (hf : interval_integrable f volume a b) (hmeas : measurable_at_filter f (𝓝 b))
  (hb : continuous_at f b) :
  deriv (λ u, ∫ x in a..u, f x) b = f b :=
(integral_has_deriv_at_right hf hmeas hb).deriv

/-- Fundamental theorem of calculus-1: if `f : ℝ → E` is integrable on `a..b` and `f x` has a finite
limit `c` almost surely at `a`, then `u ↦ ∫ x in u..b, f x` has derivative `-c` at `a`. -/
lemma integral_has_deriv_at_of_tendsto_ae_left
  (hf : interval_integrable f volume a b) (hmeas : measurable_at_filter f (𝓝 a))
  (ha : tendsto f (𝓝 a ⊓ volume.ae) (𝓝 c)) : has_deriv_at (λ u, ∫ x in u..b, f x) (-c) a :=
(integral_has_strict_deriv_at_of_tendsto_ae_left hf hmeas ha).has_deriv_at

/-- Fundamental theorem of calculus-1: if `f : ℝ → E` is integrable on `a..b` and `f` is continuous
at `a`, then `u ↦ ∫ x in u..b, f x` has derivative `-f a` at `a`. -/
lemma integral_has_deriv_at_left
  (hf : interval_integrable f volume a b) (hmeas : measurable_at_filter f (𝓝 a))
  (ha : continuous_at f a) :
  has_deriv_at (λ u, ∫ x in u..b, f x) (-f a) a :=
(integral_has_strict_deriv_at_left hf hmeas ha).has_deriv_at

/-- Fundamental theorem of calculus: if `f : ℝ → E` is integrable on `a..b` and `f` has a finite
limit `c` almost surely at `a`, then the derivative of `u ↦ ∫ x in u..b, f x` at `a` equals `-c`. -/
lemma deriv_integral_of_tendsto_ae_left
  (hf : interval_integrable f volume a b) (hmeas : measurable_at_filter f (𝓝 a))
  (hb : tendsto f (𝓝 a ⊓ volume.ae) (𝓝 c)) : deriv (λ u, ∫ x in u..b, f x) a = -c :=
(integral_has_deriv_at_of_tendsto_ae_left hf hmeas hb).deriv

/-- Fundamental theorem of calculus: if `f : ℝ → E` is integrable on `a..b` and `f` is continuous
at `a`, then the derivative of `u ↦ ∫ x in u..b, f x` at `a` equals `-f a`. -/
lemma deriv_integral_left
  (hf : interval_integrable f volume a b) (hmeas : measurable_at_filter f (𝓝 a))
  (hb : continuous_at f a) :
  deriv (λ u, ∫ x in u..b, f x) a = -f a :=
(integral_has_deriv_at_left hf hmeas hb).deriv

/-!
#### One-sided derivatives
-/

/-- Let `f` be a measurable function integrable on `a..b`. The function `(u, v) ↦ ∫ x in u..v, f x`
has derivative `(u, v) ↦ v • cb - u • ca` within `s × t` at `(a, b)`, where
`s ∈ {Iic a, {a}, Ici a, univ}` and `t ∈ {Iic b, {b}, Ici b, univ}` provided that `f` tends to `ca`
and `cb` almost surely at the filters `la` and `lb` from the following table.

| `s`     | `la`         | `t`     | `lb`         |
| ------- | ----         | ---     | ----         |
| `Iic a` | `𝓝[Iic a] a` | `Iic b` | `𝓝[Iic b] b` |
| `Ici a` | `𝓝[Ioi a] a` | `Ici b` | `𝓝[Ioi b] b` |
| `{a}`   | `⊥`          | `{b}`   | `⊥`          |
| `univ`  | `𝓝 a`        | `univ`  | `𝓝 b`        |
-/
lemma integral_has_fderiv_within_at_of_tendsto_ae
  (hf : interval_integrable f volume a b)
  {s t : set ℝ} [FTC_filter a (𝓝[s] a) la] [FTC_filter b (𝓝[t] b) lb]
  (hmeas_a : measurable_at_filter f la) (hmeas_b : measurable_at_filter f lb)
  (ha : tendsto f (la ⊓ volume.ae) (𝓝 ca)) (hb : tendsto f (lb ⊓ volume.ae) (𝓝 cb)) :
  has_fderiv_within_at (λ p : ℝ × ℝ, ∫ x in p.1..p.2, f x)
    ((snd ℝ ℝ ℝ).smul_right cb - (fst ℝ ℝ ℝ).smul_right ca) (s.prod t) (a, b) :=
begin
  rw [has_fderiv_within_at, nhds_within_prod_eq],
  have := integral_sub_integral_sub_linear_is_o_of_tendsto_ae hf hmeas_a hmeas_b ha hb
    (tendsto_const_pure.mono_right FTC_filter.pure_le : tendsto _ _ (𝓝[s] a)) tendsto_fst
    (tendsto_const_pure.mono_right FTC_filter.pure_le : tendsto _ _ (𝓝[t] b)) tendsto_snd,
  refine (this.congr_left _).trans_is_O _,
  { intro x, simp [sub_smul] },
  { exact is_O_fst_prod.norm_left.add is_O_snd_prod.norm_left }
end

/-- Let `f` be a measurable function integrable on `a..b`. The function `(u, v) ↦ ∫ x in u..v, f x`
has derivative `(u, v) ↦ v • f b - u • f a` within `s × t` at `(a, b)`, where
`s ∈ {Iic a, {a}, Ici a, univ}` and `t ∈ {Iic b, {b}, Ici b, univ}` provided that `f` tends to
`f a` and `f b` at the filters `la` and `lb` from the following table. In most cases this assumption
is definitionally equal `continuous_at f _` or `continuous_within_at f _ _`.

| `s`     | `la`         | `t`     | `lb`         |
| ------- | ----         | ---     | ----         |
| `Iic a` | `𝓝[Iic a] a` | `Iic b` | `𝓝[Iic b] b` |
| `Ici a` | `𝓝[Ioi a] a` | `Ici b` | `𝓝[Ioi b] b` |
| `{a}`   | `⊥`          | `{b}`   | `⊥`          |
| `univ`  | `𝓝 a`        | `univ`  | `𝓝 b`        |
-/
lemma integral_has_fderiv_within_at
  (hf : interval_integrable f volume a b)
  (hmeas_a : measurable_at_filter f la) (hmeas_b : measurable_at_filter f lb)
  {s t : set ℝ} [FTC_filter a (𝓝[s] a) la] [FTC_filter b (𝓝[t] b) lb]
  (ha : tendsto f la (𝓝 $ f a)) (hb : tendsto f lb (𝓝 $ f b)) :
  has_fderiv_within_at (λ p : ℝ × ℝ, ∫ x in p.1..p.2, f x)
    ((snd ℝ ℝ ℝ).smul_right (f b) - (fst ℝ ℝ ℝ).smul_right (f a)) (s.prod t) (a, b) :=
integral_has_fderiv_within_at_of_tendsto_ae hf hmeas_a hmeas_b (ha.mono_left inf_le_left)
  (hb.mono_left inf_le_left)

/-- An auxiliary tactic closing goals `unique_diff_within_at ℝ s a` where
`s ∈ {Iic a, Ici a, univ}`. -/
meta def unique_diff_within_at_Ici_Iic_univ : tactic unit :=
`[apply_rules [unique_diff_on.unique_diff_within_at, unique_diff_on_Ici, unique_diff_on_Iic,
  left_mem_Ici, right_mem_Iic, unique_diff_within_at_univ]]

/-- Let `f` be a measurable function integrable on `a..b`. Choose `s ∈ {Iic a, Ici a, univ}`
and `t ∈ {Iic b, Ici b, univ}`. Suppose that `f` tends to `ca` and `cb` almost surely at the filters
`la` and `lb` from the table below. Then `fderiv_within ℝ (λ p, ∫ x in p.1..p.2, f x) (s.prod t)`
is equal to `(u, v) ↦ u • cb - v • ca`.

| `s`     | `la`         | `t`     | `lb`         |
| ------- | ----         | ---     | ----         |
| `Iic a` | `𝓝[Iic a] a` | `Iic b` | `𝓝[Iic b] b` |
| `Ici a` | `𝓝[Ioi a] a` | `Ici b` | `𝓝[Ioi b] b` |
| `univ`  | `𝓝 a`        | `univ`  | `𝓝 b`        |

-/
lemma fderiv_within_integral_of_tendsto_ae
  (hf : interval_integrable f volume a b)
  (hmeas_a : measurable_at_filter f la) (hmeas_b : measurable_at_filter f lb)
  {s t : set ℝ} [FTC_filter a (𝓝[s] a) la] [FTC_filter b (𝓝[t] b) lb]
  (ha : tendsto f (la ⊓ volume.ae) (𝓝 ca)) (hb : tendsto f (lb ⊓ volume.ae) (𝓝 cb))
  (hs : unique_diff_within_at ℝ s a . unique_diff_within_at_Ici_Iic_univ)
  (ht : unique_diff_within_at ℝ t b . unique_diff_within_at_Ici_Iic_univ) :
  fderiv_within ℝ (λ p : ℝ × ℝ, ∫ x in p.1..p.2, f x) (s.prod t) (a, b) =
    ((snd ℝ ℝ ℝ).smul_right cb - (fst ℝ ℝ ℝ).smul_right ca) :=
(integral_has_fderiv_within_at_of_tendsto_ae hf hmeas_a hmeas_b ha hb).fderiv_within $ hs.prod ht

/-- Fundamental theorem of calculus: if `f : ℝ → E` is integrable on `a..b` and `f x` has a finite
limit `c` almost surely as `x` tends to `b` from the right or from the left,
then `u ↦ ∫ x in a..u, f x` has right (resp., left) derivative `c` at `b`. -/
lemma integral_has_deriv_within_at_of_tendsto_ae_right
  (hf : interval_integrable f volume a b) {s t : set ℝ} [FTC_filter b (𝓝[s] b) (𝓝[t] b)]
  (hmeas : measurable_at_filter f (𝓝[t] b)) (hb : tendsto f (𝓝[t] b ⊓ volume.ae) (𝓝 c)) :
  has_deriv_within_at (λ u, ∫ x in a..u, f x) c s b :=
integral_sub_integral_sub_linear_is_o_of_tendsto_ae_right hf hmeas hb
  (tendsto_const_pure.mono_right FTC_filter.pure_le) tendsto_id

/-- Fundamental theorem of calculus: if `f : ℝ → E` is integrable on `a..b` and `f x` is continuous
from the left or from the right at `b`, then `u ↦ ∫ x in a..u, f x` has left (resp., right)
derivative `f b` at `b`. -/
lemma integral_has_deriv_within_at_right
  (hf : interval_integrable f volume a b) {s t : set ℝ} [FTC_filter b (𝓝[s] b) (𝓝[t] b)]
  (hmeas : measurable_at_filter f (𝓝[t] b)) (hb : continuous_within_at f t b) :
  has_deriv_within_at (λ u, ∫ x in a..u, f x) (f b) s b :=
integral_has_deriv_within_at_of_tendsto_ae_right hf hmeas (hb.mono_left inf_le_left)

/-- Fundamental theorem of calculus: if `f : ℝ → E` is integrable on `a..b` and `f x` has a finite
limit `c` almost surely as `x` tends to `b` from the right or from the left, then the right
(resp., left) derivative of `u ↦ ∫ x in a..u, f x` at `b` equals `c`. -/
lemma deriv_within_integral_of_tendsto_ae_right
  (hf : interval_integrable f volume a b) {s t : set ℝ} [FTC_filter b (𝓝[s] b) (𝓝[t] b)]
  (hmeas: measurable_at_filter f (𝓝[t] b)) (hb : tendsto f (𝓝[t] b ⊓ volume.ae) (𝓝 c))
  (hs : unique_diff_within_at ℝ s b . unique_diff_within_at_Ici_Iic_univ) :
  deriv_within (λ u, ∫ x in a..u, f x) s b = c :=
(integral_has_deriv_within_at_of_tendsto_ae_right hf hmeas hb).deriv_within hs

/-- Fundamental theorem of calculus: if `f : ℝ → E` is integrable on `a..b` and `f x` is continuous
on the right or on the left at `b`, then the right (resp., left) derivative of
`u ↦ ∫ x in a..u, f x` at `b` equals `f b`. -/
lemma deriv_within_integral_right
  (hf : interval_integrable f volume a b) {s t : set ℝ} [FTC_filter b (𝓝[s] b) (𝓝[t] b)]
  (hmeas : measurable_at_filter f (𝓝[t] b)) (hb : continuous_within_at f t b)
  (hs : unique_diff_within_at ℝ s b . unique_diff_within_at_Ici_Iic_univ) :
  deriv_within (λ u, ∫ x in a..u, f x) s b = f b :=
(integral_has_deriv_within_at_right hf hmeas hb).deriv_within hs

/-- Fundamental theorem of calculus: if `f : ℝ → E` is integrable on `a..b` and `f x` has a finite
limit `c` almost surely as `x` tends to `a` from the right or from the left,
then `u ↦ ∫ x in u..b, f x` has right (resp., left) derivative `-c` at `a`. -/
lemma integral_has_deriv_within_at_of_tendsto_ae_left
  (hf : interval_integrable f volume a b) {s t : set ℝ} [FTC_filter a (𝓝[s] a) (𝓝[t] a)]
  (hmeas : measurable_at_filter f (𝓝[t] a)) (ha : tendsto f (𝓝[t] a ⊓ volume.ae) (𝓝 c)) :
  has_deriv_within_at (λ u, ∫ x in u..b, f x) (-c) s a :=
by { simp only [integral_symm b],
  exact (integral_has_deriv_within_at_of_tendsto_ae_right hf.symm hmeas ha).neg }

/-- Fundamental theorem of calculus: if `f : ℝ → E` is integrable on `a..b` and `f x` is continuous
from the left or from the right at `a`, then `u ↦ ∫ x in u..b, f x` has left (resp., right)
derivative `-f a` at `a`. -/
lemma integral_has_deriv_within_at_left
  (hf : interval_integrable f volume a b) {s t : set ℝ} [FTC_filter a (𝓝[s] a) (𝓝[t] a)]
  (hmeas : measurable_at_filter f (𝓝[t] a)) (ha : continuous_within_at f t a) :
  has_deriv_within_at (λ u, ∫ x in u..b, f x) (-f a) s a :=
integral_has_deriv_within_at_of_tendsto_ae_left hf hmeas (ha.mono_left inf_le_left)

/-- Fundamental theorem of calculus: if `f : ℝ → E` is integrable on `a..b` and `f x` has a finite
limit `c` almost surely as `x` tends to `a` from the right or from the left, then the right
(resp., left) derivative of `u ↦ ∫ x in u..b, f x` at `a` equals `-c`. -/
lemma deriv_within_integral_of_tendsto_ae_left
  (hf : interval_integrable f volume a b) {s t : set ℝ} [FTC_filter a (𝓝[s] a) (𝓝[t] a)]
  (hmeas : measurable_at_filter f (𝓝[t] a)) (ha : tendsto f (𝓝[t] a ⊓ volume.ae) (𝓝 c))
  (hs : unique_diff_within_at ℝ s a . unique_diff_within_at_Ici_Iic_univ) :
  deriv_within (λ u, ∫ x in u..b, f x) s a = -c :=
(integral_has_deriv_within_at_of_tendsto_ae_left hf hmeas ha).deriv_within hs

/-- Fundamental theorem of calculus: if `f : ℝ → E` is integrable on `a..b` and `f x` is continuous
on the right or on the left at `a`, then the right (resp., left) derivative of
`u ↦ ∫ x in u..b, f x` at `a` equals `-f a`. -/
lemma deriv_within_integral_left
  (hf : interval_integrable f volume a b) {s t : set ℝ} [FTC_filter a (𝓝[s] a) (𝓝[t] a)]
  (hmeas : measurable_at_filter f (𝓝[t] a)) (ha : continuous_within_at f t a)
  (hs : unique_diff_within_at ℝ s a . unique_diff_within_at_Ici_Iic_univ) :
  deriv_within (λ u, ∫ x in u..b, f x) s a = -f a :=
(integral_has_deriv_within_at_left hf hmeas ha).deriv_within hs

/-!
### Fundamental theorem of calculus, part 2

This section contains theorems pertaining to FTC-2 for interval integrals.
-/

variable {f' : ℝ → E}

/-- The integral of a continuous function is differentiable on a real set `s`. -/
theorem differentiable_on_integral_of_continuous {s : set ℝ}
  (hintg : ∀ x ∈ s, interval_integrable f volume a x) (hcont : continuous f) :
  differentiable_on ℝ (λ u, ∫ x in a..u, f x) s :=
λ y hy, (integral_has_deriv_at_right (hintg y hy)
  hcont.measurable.ae_measurable.measurable_at_filter
    hcont.continuous_at) .differentiable_at.differentiable_within_at

/-- The integral of a continuous function is continuous on a real set `s`. This is true even
  without the assumption of continuity, but a proof of that fact does not yet exist in mathlib. -/
theorem continuous_on_integral_of_continuous {s : set ℝ}
  (hintg : ∀ x ∈ s, interval_integrable f volume a x) (hcont : continuous f) :
  continuous_on (λ u, ∫ x in a..u, f x) s :=
(differentiable_on_integral_of_continuous hintg hcont).continuous_on

/-- **Second Fundamental Theorem of Calculus**: If `f : ℝ → E` is continuous on `[a, b]` (where
  `a ≤ b`) and has a right derivative at `f' x` for all `x` in `[a, b)`, and `f'` is continuous on
  `[a, b]`, then `∫ y in a..b, f' y` equals `f b - f a`. -/
theorem integral_eq_sub_of_has_deriv_right_of_le (hab : a ≤ b) (hcont : continuous_on f (Icc a b))
  (hderiv : ∀ x ∈ Ico a b, has_deriv_within_at f (f' x) (Ici x) x)
  (hcont' : continuous_on f' (Icc a b)) :
  ∫ y in a..b, f' y = f b - f a :=
begin
  have hmeas' : ae_measurable f' (volume.restrict (Icc a b)),
    from hcont'.ae_measurable measurable_set_Icc,
  refine eq_sub_of_add_eq (eq_of_has_deriv_right_eq (λ y hy, _) hderiv
    (λ y hy, _) hcont (by simp) _ (right_mem_Icc.2 hab)),
  { refine (integral_has_deriv_within_at_right _ _ _).add_const _,
    { refine (hcont'.mono _).interval_integrable,
      simp only [hy.left, Icc_subset_Icc_right hy.right.le, interval_of_le] },
    { exact ⟨_, Icc_mem_nhds_within_Ioi hy, hmeas'⟩,  },
    { exact (hcont' _ (mem_Icc_of_Ico hy)).mono_of_mem (Icc_mem_nhds_within_Ioi hy) } },
{ -- TODO: prove that the integral of any integrable function is continuous and use here
    letI : tendsto_Ixx_class Ioc (𝓟 (Icc a b)) (𝓟 (Ioc a b)) :=
      tendsto_Ixx_class_principal.2 (λ x hx y hy, Ioc_subset_Ioc hx.1 hy.2),
    haveI : is_measurably_generated (𝓝[Ioc a b] y) :=
      measurable_set_Ioc.nhds_within_is_measurably_generated y,
    letI : FTC_filter y (𝓝[Icc a b] y) (𝓝[Ioc a b] y) := ⟨pure_le_nhds_within hy, inf_le_left⟩,
    refine (integral_has_deriv_within_at_right _ _ _).continuous_within_at.add
      continuous_within_at_const,
    { exact (hcont'.mono $ Icc_subset_Icc_right hy.2).interval_integrable_of_Icc hy.1 },
    { exact ⟨_, mem_sets_of_superset self_mem_nhds_within Ioc_subset_Icc_self, hmeas'⟩ },
    { exact (hcont' y hy).mono Ioc_subset_Icc_self } }
end

/-- Fundamental theorem of calculus-2: If `f : ℝ → E` is continuous on `[a, b]` and
  has a right derivative at `f' x` for all `x` in `[a, b)`, and `f'` is continuous on `[a, b]` then
  `∫ y in a..b, f' y` equals `f b - f a`. -/
theorem integral_eq_sub_of_has_deriv_right (hcont : continuous_on f (interval a b))
  (hderiv : ∀ x ∈ Ico (min a b) (max a b), has_deriv_within_at f (f' x) (Ici x) x)
  (hcont' : continuous_on f' (interval a b)) :
  ∫ y in a..b, f' y = f b - f a :=
begin
  cases le_total a b with hab hab,
  { simp only [interval_of_le, min_eq_left, max_eq_right, hab] at hcont hcont' hderiv,
    exact integral_eq_sub_of_has_deriv_right_of_le hab hcont hderiv hcont' },
  { simp only [interval_of_ge, min_eq_right, max_eq_left, hab] at hcont hcont' hderiv,
    rw [integral_symm, integral_eq_sub_of_has_deriv_right_of_le hab hcont hderiv hcont', neg_sub] }
end

/-- Fundamental theorem of calculus-2: If `f : ℝ → E` is continuous on `[a, b]` and has a derivative
  at `f' x` for all `x` in `(a, b)`, and `f'` is continuous on `[a, b]`, then `∫ y in a..b, f' y`
  equals `f b - f a`. -/
theorem integral_eq_sub_of_has_deriv_at' (hcont : continuous_on f (interval a b))
  (hderiv : ∀ x ∈ Ioo (min a b) (max a b), has_deriv_at f (f' x) x)
  (hcont' : continuous_on f' (interval a b)) :
  ∫ y in a..b, f' y = f b - f a :=
begin
  refine integral_eq_sub_of_has_deriv_right hcont _ hcont',
  intros y hy',
  obtain (hy | hy) : y ∈ Ioo (min a b) (max a b) ∨ min a b = y ∧ y < max a b,
  { simpa only [le_iff_lt_or_eq, or_and_distrib_right, mem_Ioo, mem_Ico] using hy' },
  { exact (hderiv y hy).has_deriv_within_at },
  { refine has_deriv_at_interval_left_endpoint_of_tendsto_deriv
      (λ x hx, (hderiv x hx).has_deriv_within_at.differentiable_within_at) _ _ _,
    { exact (hcont y (Ico_subset_Icc_self hy')).mono Ioo_subset_Icc_self },
    { exact Ioo_mem_nhds_within_Ioi hy' },
    { have : tendsto f' (𝓝[Ioi y] y) (𝓝 (f' y)),
      { refine tendsto.mono_left _ (nhds_within_mono y Ioi_subset_Ici_self),
        have h := hcont'.continuous_within_at (left_mem_Icc.mpr min_le_max),
        simpa only [← nhds_within_Icc_eq_nhds_within_Ici hy.2, interval, hy.1] using h },
      have h := eventually_of_mem (Ioo_mem_nhds_within_Ioi hy') (λ x hx, (hderiv x hx).deriv),
      rwa tendsto_congr' h } },
end

/-- Fundamental theorem of calculus-2: If `f : ℝ → E` is continuous on `[a, b]` (where `a ≤ b`) and
  has a derivative at `f' x` for all `x` in `(a, b)`, and `f'` is continuous on `[a, b]`, then
  `∫ y in a..b, f' y` equals `f b - f a`. -/
theorem integral_eq_sub_of_has_deriv_at'_of_le (hab : a ≤ b)
  (hcont : continuous_on f (interval a b))
  (hderiv : ∀ x ∈ Ioo a b, has_deriv_at f (f' x) x) (hcont' : continuous_on f' (interval a b)) :
  ∫ y in a..b, f' y = f b - f a :=
integral_eq_sub_of_has_deriv_at' hcont (by rwa [min_eq_left hab, max_eq_right hab]) hcont'

/-- Fundamental theorem of calculus-2: If `f : ℝ → E` has a derivative at `f' x` for all `x` in
  `[a, b]` and `f'` is continuous on `[a, b]`, then `∫ y in a..b, f' y` equals `f b - f a`. -/
theorem integral_eq_sub_of_has_deriv_at (hderiv : ∀ x ∈ interval a b, has_deriv_at f (f' x) x)
  (hcont' : continuous_on f' (interval a b)) :
  ∫ y in a..b, f' y = f b - f a :=
integral_eq_sub_of_has_deriv_at' (has_deriv_at.continuous_on hderiv)
  (λ x hx, hderiv _ (mem_Icc_of_Ioo hx)) hcont'

/-- Fundamental theorem of calculus-2: If `f : ℝ → E` is differentiable at every `x` in `[a, b]` and
  its derivative is continuous on `[a, b]`, then `∫ y in a..b, deriv f y` equals `f b - f a`. -/
theorem integral_deriv_eq_sub (hderiv : ∀ x ∈ interval a b, differentiable_at ℝ f x)
  (hcont' : continuous_on (deriv f) (interval a b)) :
  ∫ y in a..b, deriv f y = f b - f a :=
integral_eq_sub_of_has_deriv_at (λ x hx, (hderiv x hx).has_deriv_at) hcont'

theorem integral_deriv_eq_sub' (f) (hderiv : deriv f = f')
  (hdiff : ∀ x ∈ interval a b, differentiable_at ℝ f x)
  (hcont' : continuous_on f' (interval a b)) :
  ∫ y in a..b, f' y = f b - f a :=
by rw [← hderiv, integral_deriv_eq_sub hdiff]; cc

/-!
### Integration by parts
-/

theorem integral_deriv_mul_eq_sub {u v u' v' : ℝ → ℝ}
  (hu : ∀ x ∈ interval a b, has_deriv_at u (u' x) x)
  (hv : ∀ x ∈ interval a b, has_deriv_at v (v' x) x)
  (hcu' : continuous_on u' (interval a b)) (hcv' : continuous_on v' (interval a b)) :
  ∫ x in a..b, u' x * v x + u x * v' x = u b * v b - u a * v a :=
integral_eq_sub_of_has_deriv_at (λ x hx, (hu x hx).mul (hv x hx)) $
  (hcu'.mul (has_deriv_at.continuous_on hv)).add ((has_deriv_at.continuous_on hu).mul hcv')

theorem integral_mul_deriv_eq_deriv_mul {u v u' v' : ℝ → ℝ}
  (hu : ∀ x ∈ interval a b, has_deriv_at u (u' x) x)
  (hv : ∀ x ∈ interval a b, has_deriv_at v (v' x) x)
  (hcu' : continuous_on u' (interval a b)) (hcv' : continuous_on v' (interval a b)) :
  ∫ x in a..b, u x * v' x = u b * v b - u a * v a - ∫ x in a..b, v x * u' x :=
begin
  have hcv := has_deriv_at.continuous_on hv,
  rw [← integral_deriv_mul_eq_sub hu hv hcu' hcv', ← integral_sub],
  { exact integral_congr (λ x hx, by simp only [mul_comm, add_sub_cancel']) },
  { exact ((hcu'.mul hcv).add ((has_deriv_at.continuous_on hu).mul hcv')).interval_integrable },
  { exact (hcv.mul hcu').interval_integrable },
end

/-!
### Integration by substitution / Change of variables
-/

theorem integral_comp_mul_deriv' {f f' g : ℝ → ℝ}
  (hf : ∀ x ∈ interval a b, has_deriv_at f (f' x) x)
  (hf' : continuous_on f' (interval a b))
  (hg : ∀ x ∈ f '' (interval a b), continuous_at g x)
  (hgm : ∀ x ∈ f '' (interval a b), measurable_at_filter g (𝓝 x)) :
  -- TODO: prove that the integral of any integrable function is continuous and use here to remove
  -- assumption `hgm`
  ∫ x in a..b, (g ∘ f) x * f' x = ∫ x in f a..f b, g x :=
let hg' := continuous_at.continuous_on hg in
have h : ∀ x ∈ interval a b, has_deriv_at (λ u, ∫ t in f a..f u, g t) ((g ∘ f) x * f' x) x,
{ intros x hx,
  have hs := interval_subset_interval_left hx,
  exact (integral_has_deriv_at_right (hg'.mono $ trans (intermediate_value_interval $
    has_deriv_at.continuous_on $ λ y hy, hf y $ hs hy) $ image_subset f hs).interval_integrable
      (hgm (f x) ⟨x, hx, rfl⟩) $ hg (f x) ⟨x, hx, rfl⟩).comp _ (hf x hx) },
by simp_rw [integral_eq_sub_of_has_deriv_at h $ (hg'.comp (has_deriv_at.continuous_on hf) $
  subset_preimage_image f _).mul hf', integral_same, sub_zero]

theorem integral_comp_mul_deriv {f f' g : ℝ → ℝ}
  (h : ∀ x ∈ interval a b, has_deriv_at f (f' x) x)
  (h' : continuous_on f' (interval a b)) (hg : continuous g) :
  ∫ x in a..b, (g ∘ f) x * f' x = ∫ x in f a..f b, g x :=
integral_comp_mul_deriv' h h' (λ x h, hg.continuous_at) (λ x h, hg.measurable.measurable_at_filter)

theorem integral_deriv_comp_mul_deriv' {f f' g g' : ℝ → ℝ}
  (hf : ∀ x ∈ interval a b, has_deriv_at f (f' x) x)
  (hg : ∀ x ∈ interval (f a) (f b), has_deriv_at g (g' x) x)
  (hf' : continuous_on f' (interval a b))
  (hg1 : continuous_on g' (interval (f a) (f b)))
  (hg2 : ∀ x ∈ f '' (interval a b), continuous_at g' x)
  (hgm : ∀ x ∈ f '' (interval a b), measurable_at_filter g' (𝓝 x)) :
  ∫ x in a..b, (g' ∘ f) x * f' x = (g ∘ f) b - (g ∘ f) a :=
by rw [integral_comp_mul_deriv' hf hf' hg2 hgm, integral_eq_sub_of_has_deriv_at hg hg1]

theorem integral_deriv_comp_mul_deriv {f f' g g' : ℝ → ℝ}
  (hf : ∀ x ∈ interval a b, has_deriv_at f (f' x) x)
  (hg : ∀ x ∈ interval a b, has_deriv_at g (g' (f x)) (f x))
  (hf' : continuous_on f' (interval a b)) (hg' : continuous g') :
  ∫ x in a..b, (g' ∘ f) x * f' x = (g ∘ f) b - (g ∘ f) a :=
integral_eq_sub_of_has_deriv_at (λ x hx, (hg x hx).comp x $ hf x hx) $
  (hg'.comp_continuous_on $ has_deriv_at.continuous_on hf).mul hf'

end interval_integral<|MERGE_RESOLUTION|>--- conflicted
+++ resolved
@@ -907,32 +907,18 @@
   (h_int : integrable_on f (Icc a b) μ) :
   continuous_on (λ x, ∫ t in Ioc a x, f t ∂ μ) (Icc a b) :=
 begin
-<<<<<<< HEAD
-  cases le_or_lt a b with H H,
-  { have : ∀ x ∈ Icc a b, ∫ (t : α) in Ioc a x, f t ∂μ = ∫ (t : α) in a..x, f t ∂μ,
-    { intros x x_in,
-      simp_rw [← interval_oc_of_le H, integral_of_le x_in.1] },
-=======
   by_cases h : a ≤ b,
   { have : ∀ x ∈ Icc a b, ∫ (t : α) in Ioc a x, f t ∂μ = ∫ (t : α) in a..x, f t ∂μ,
     { intros x x_in,
       simp_rw [← interval_oc_of_le h, integral_of_le x_in.1] },
->>>>>>> 24b7290d
     rw continuous_on_congr this,
     intros x₀ hx₀,
     refine continuous_within_at_primitive (measure_singleton x₀) _,
     rw interval_integrable_iff,
-<<<<<<< HEAD
-    simp only [H, max_eq_right, min_eq_left],
-    exact h_int.mono Ioc_subset_Icc_self le_rfl },
-  { rw Icc_eq_empty H,
-    apply continuous_on_empty },
-=======
     simp only [h, max_eq_right, min_eq_left],
     exact h_int.mono Ioc_subset_Icc_self le_rfl },
   { rw Icc_eq_empty h,
     exact continuous_on_empty _ },
->>>>>>> 24b7290d
 end
 
 lemma continuous_on_primitive' {f : α → E} {a b : α} [has_no_atoms μ]
@@ -982,11 +968,7 @@
   ∫ x in a..b, f x ∂μ = 0 ↔ f =ᵐ[μ.restrict (Ioc a b ∪ Ioc b a)] 0 :=
 begin
   cases le_total a b with hab hab;
-<<<<<<< HEAD
-    simp only [Ioc_eq_empty hab, empty_union, union_empty] at hf ⊢,
-=======
     simp only [Ioc_eq_empty hab.not_lt, empty_union, union_empty] at hf ⊢,
->>>>>>> 24b7290d
   { exact integral_eq_zero_iff_of_le_of_nonneg_ae hab hf hfi },
   { rw [integral_symm, neg_eq_zero, integral_eq_zero_iff_of_le_of_nonneg_ae hab hf hfi.symm] }
 end
@@ -995,15 +977,6 @@
   (hf : 0 ≤ᵐ[μ.restrict (Ioc a b ∪ Ioc b a)] f) (hfi : interval_integrable f μ a b) :
   0 < ∫ x in a..b, f x ∂μ ↔ a < b ∧ 0 < μ (function.support f ∩ Ioc a b) :=
 begin
-<<<<<<< HEAD
-  cases le_total a b with hab hab;
-    simp only [integral_of_le, integral_of_ge, Ioc_eq_empty, hab, union_empty, empty_union] at hf ⊢,
-  { rw [set_integral_pos_iff_support_of_nonneg_ae hf hfi.1, iff.comm, and_iff_right_iff_imp],
-    contrapose!,
-    intro h,
-    rw [Ioc_eq_empty h, inter_empty, measure_empty, nonpos_iff_eq_zero] },
-  { simp [integral_nonneg_of_ae hf] }
-=======
   obtain hab | hab := le_total b a;
     simp only [Ioc_eq_empty hab.not_lt, empty_union, union_empty] at hf ⊢,
   { rw [←not_iff_not, not_and_distrib, not_lt, not_lt, integral_of_ge hab, neg_nonpos],
@@ -1014,7 +987,6 @@
   intro h,
   rw [Ioc_eq_empty h.not_lt, inter_empty, measure_empty],
   exact le_refl 0,
->>>>>>> 24b7290d
 end
 
 lemma integral_pos_iff_support_of_nonneg_ae
