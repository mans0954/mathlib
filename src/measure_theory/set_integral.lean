--- conflicted
+++ resolved
@@ -468,11 +468,7 @@
 variables [measurable_space F] [borel_space F]
 
 variables [second_countable_topology F] [complete_space F]
-<<<<<<< HEAD
-[borel_space E] [second_countable_topology E] [normed_space ℝ F]
-=======
   [borel_space E] [second_countable_topology E] [normed_space ℝ F]
->>>>>>> 81dd7545
 
 lemma integral_comp_Lp (L : E →L[𝕜] F) (φ : Lp E p μ) :
   ∫ a, (L.comp_Lp φ) a ∂μ = ∫ a, L (φ a) ∂μ :=
@@ -480,14 +476,7 @@
 
 lemma continuous_integral_comp_L1 [measurable_space 𝕜] [opens_measurable_space 𝕜] (L : E →L[𝕜] F) :
   continuous (λ (φ : α →₁[μ] E), ∫ (a : α), L (φ a) ∂μ) :=
-<<<<<<< HEAD
-begin
-  rw ← funext L.integral_comp_Lp,
-  exact continuous_integral.comp (L.comp_LpL 1 μ).continuous,
-end
-=======
 by { rw ← funext L.integral_comp_Lp, exact continuous_integral.comp (L.comp_LpL 1 μ).continuous, }
->>>>>>> 81dd7545
 
 variables [complete_space E] [measurable_space 𝕜] [opens_measurable_space 𝕜]
   [normed_space ℝ E] [is_scalar_tower ℝ 𝕜 E] [is_scalar_tower ℝ 𝕜 F]
@@ -513,14 +502,11 @@
   all_goals { assumption }
 end
 
-<<<<<<< HEAD
-=======
 lemma integral_apply {H : Type*} [normed_group H] [normed_space ℝ H]
   [second_countable_topology $ H →L[ℝ] E] {φ : α → H →L[ℝ] E} (φ_int : integrable φ μ) (v : H) :
   (∫ a, φ a ∂μ) v = ∫ a, φ a v ∂μ :=
 ((continuous_linear_map.apply ℝ E v).integral_comp_comm φ_int).symm
 
->>>>>>> 81dd7545
 lemma integral_comp_comm' (L : E →L[𝕜] F) {K} (hL : antilipschitz_with K L) (φ : α → E) :
   ∫ a, L (φ a) ∂μ = L (∫ a, φ a ∂μ) :=
 begin
