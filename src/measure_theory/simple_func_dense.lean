/-
Copyright (c) 2019 Zhouhang Zhou. All rights reserved.
Released under Apache 2.0 license as described in the file LICENSE.
Authors: Zhouhang Zhou, Yury Kudryashov, Heather Macbeth
-/
import measure_theory.l1_space

/-!
# Density of simple functions

Show that each Borel measurable function can be approximated pointwise, and each `Lᵖ` Borel
measurable function can be approximated in `Lᵖ` norm, by a sequence of simple functions.

## Main definitions

* `measure_theory.simple_func.nearest_pt (e : ℕ → α) (N : ℕ) : α →ₛ ℕ`: the `simple_func` sending
  each `x : α` to the point `e k` which is the nearest to `x` among `e 0`, ..., `e N`.
* `measure_theory.simple_func.approx_on (f : β → α) (hf : measurable f) (s : set α) (y₀ : α)
  (h₀ : y₀ ∈ s) [separable_space s] (n : ℕ) : β →ₛ α` : a simple function that takes values in `s`
  and approximates `f`.
* `measure_theory.Lp.simple_func`, the type of `Lp` simple functions
* `coe_to_Lp`, the embedding of `Lp.simple_func E p μ` into `Lp E p μ`

## Main results

* `tendsto_approx_on` (pointwise convergence): If `f x ∈ s`, then the sequence of simple
  approximations `measure_theory.simple_func.approx_on f hf s y₀ h₀ n`, evaluated at `x`,
  tends to `f x` as `n` tends to `∞`.
* `tendsto_approx_on_univ_Lp` (Lᵖ convergence): If `E` is a `normed_group` and `f` is measurable
  and `mem_ℒp` (for `p < ∞`), then the simple functions `simple_func.approx_on f hf s 0 h₀ n` may
  be considered as elements of `Lp E p μ`, and they tend in Lᵖ to `f`.
* `Lp.simple_func.dense_embedding`: the embedding `coe_to_Lp` of the `Lp` simple functions into
  `Lp` is dense.
<<<<<<< HEAD
* `mem_ℒp.induction`: to prove a predicate for all elements of `Lp`, it suffices to check that
  it behaves correctly on simple functions in `Lp`.
* `integrable.induction`: to prove a predicate for all elements of `L1`, it suffices to check that
  it behaves correctly on simple functions in `L1`.
=======
* `Lp.simple_func.induction`, `Lp.induction`, `mem_ℒp.induction`, `integrable.induction`: to prove
  a predicate for all elements of one of these classes of functions, it suffices to check that it
  behaves correctly on simple functions.
>>>>>>> 24b7290d

## TODO

For `E` finite-dimensional, simple functions `α →ₛ E` are dense in L^∞ -- prove this.

## Notations

* `α →ₛ β` (local notation): the type of simple functions `α → β`.
* `α →₁ₛ[μ] E`: the type of `L1` simple functions `α → β`.
-/

open set function filter topological_space ennreal emetric finset
open_locale classical topological_space ennreal measure_theory big_operators
variables {α β ι E F 𝕜 : Type*}

noncomputable theory

namespace measure_theory

local infixr ` →ₛ `:25 := simple_func

namespace simple_func

/-! ### Pointwise approximation by simple functions -/

section pointwise
variables [measurable_space α] [emetric_space α] [opens_measurable_space α]

/-- `nearest_pt_ind e N x` is the index `k` such that `e k` is the nearest point to `x` among the
points `e 0`, ..., `e N`. If more than one point are at the same distance from `x`, then
`nearest_pt_ind e N x` returns the least of their indexes. -/
noncomputable def nearest_pt_ind (e : ℕ → α) : ℕ → α →ₛ ℕ
| 0 := const α 0
| (N + 1) := piecewise (⋂ k ≤ N, {x | edist (e (N + 1)) x < edist (e k) x})
    (measurable_set.Inter $ λ k, measurable_set.Inter_Prop $ λ hk,
      measurable_set_lt measurable_edist_right measurable_edist_right)
    (const α $ N + 1) (nearest_pt_ind N)

/-- `nearest_pt e N x` is the nearest point to `x` among the points `e 0`, ..., `e N`. If more than
one point are at the same distance from `x`, then `nearest_pt e N x` returns the point with the
least possible index. -/
noncomputable def nearest_pt (e : ℕ → α) (N : ℕ) : α →ₛ α :=
(nearest_pt_ind e N).map e

@[simp] lemma nearest_pt_ind_zero (e : ℕ → α) : nearest_pt_ind e 0 = const α 0 := rfl

@[simp] lemma nearest_pt_zero (e : ℕ → α) : nearest_pt e 0 = const α (e 0) := rfl

lemma nearest_pt_ind_succ (e : ℕ → α) (N : ℕ) (x : α) :
  nearest_pt_ind e (N + 1) x =
    if ∀ k ≤ N, edist (e (N + 1)) x < edist (e k) x
    then N + 1 else nearest_pt_ind e N x :=
by { simp only [nearest_pt_ind, coe_piecewise, set.piecewise], congr, simp }

lemma nearest_pt_ind_le (e : ℕ → α) (N : ℕ) (x : α) : nearest_pt_ind e N x ≤ N :=
begin
  induction N with N ihN, { simp },
  simp only [nearest_pt_ind_succ],
  split_ifs,
  exacts [le_rfl, ihN.trans N.le_succ]
end

lemma edist_nearest_pt_le (e : ℕ → α) (x : α) {k N : ℕ} (hk : k ≤ N) :
  edist (nearest_pt e N x) x ≤ edist (e k) x :=
begin
  induction N with N ihN generalizing k,
  { simp [nonpos_iff_eq_zero.1 hk, le_refl] },
  { simp only [nearest_pt, nearest_pt_ind_succ, map_apply],
    split_ifs,
    { rcases hk.eq_or_lt with rfl|hk,
      exacts [le_rfl, (h k (nat.lt_succ_iff.1 hk)).le] },
    { push_neg at h,
      rcases h with ⟨l, hlN, hxl⟩,
      rcases hk.eq_or_lt with rfl|hk,
      exacts [(ihN hlN).trans hxl, ihN (nat.lt_succ_iff.1 hk)] } }
end

lemma tendsto_nearest_pt {e : ℕ → α} {x : α} (hx : x ∈ closure (range e)) :
  tendsto (λ N, nearest_pt e N x) at_top (𝓝 x) :=
begin
  refine (at_top_basis.tendsto_iff nhds_basis_eball).2 (λ ε hε, _),
  rcases emetric.mem_closure_iff.1 hx ε hε with ⟨_, ⟨N, rfl⟩, hN⟩,
  rw [edist_comm] at hN,
  exact ⟨N, trivial, λ n hn, (edist_nearest_pt_le e x hn).trans_lt hN⟩
end

variables [measurable_space β] {f : β → α}

/-- Approximate a measurable function by a sequence of simple functions `F n` such that
`F n x ∈ s`. -/
noncomputable def approx_on (f : β → α) (hf : measurable f) (s : set α) (y₀ : α) (h₀ : y₀ ∈ s)
  [separable_space s] (n : ℕ) :
  β →ₛ α :=
by haveI : nonempty s := ⟨⟨y₀, h₀⟩⟩;
  exact comp (nearest_pt (λ k, nat.cases_on k y₀ (coe ∘ dense_seq s) : ℕ → α) n) f hf

@[simp] lemma approx_on_zero {f : β → α} (hf : measurable f) {s : set α} {y₀ : α} (h₀ : y₀ ∈ s)
  [separable_space s] (x : β) :
  approx_on f hf s y₀ h₀ 0 x = y₀ :=
rfl

lemma approx_on_mem {f : β → α} (hf : measurable f) {s : set α} {y₀ : α} (h₀ : y₀ ∈ s)
  [separable_space s] (n : ℕ) (x : β) :
  approx_on f hf s y₀ h₀ n x ∈ s :=
begin
  haveI : nonempty s := ⟨⟨y₀, h₀⟩⟩,
  suffices : ∀ n, (nat.cases_on n y₀ (coe ∘ dense_seq s) : α) ∈ s, { apply this },
  rintro (_|n),
  exacts [h₀, subtype.mem _]
end

@[simp] lemma approx_on_comp {γ : Type*} [measurable_space γ] {f : β → α} (hf : measurable f)
  {g : γ → β} (hg : measurable g) {s : set α} {y₀ : α} (h₀ : y₀ ∈ s) [separable_space s] (n : ℕ) :
  approx_on (f ∘ g) (hf.comp hg) s y₀ h₀ n = (approx_on f hf s y₀ h₀ n).comp g hg :=
rfl

lemma tendsto_approx_on {f : β → α} (hf : measurable f) {s : set α} {y₀ : α} (h₀ : y₀ ∈ s)
  [separable_space s] {x : β} (hx : f x ∈ closure s) :
  tendsto (λ n, approx_on f hf s y₀ h₀ n x) at_top (𝓝 $ f x) :=
begin
  haveI : nonempty s := ⟨⟨y₀, h₀⟩⟩,
  rw [← @subtype.range_coe _ s, ← image_univ, ← (dense_range_dense_seq s).closure_eq] at hx,
  simp only [approx_on, coe_comp],
  refine tendsto_nearest_pt (closure_minimal _ is_closed_closure hx),
  simp only [nat.range_cases_on, closure_union, range_comp coe],
  exact subset.trans (image_closure_subset_closure_image continuous_subtype_coe)
    (subset_union_right _ _)
end

lemma edist_approx_on_le {f : β → α} (hf : measurable f) {s : set α} {y₀ : α} (h₀ : y₀ ∈ s)
  [separable_space s] (x : β) (n : ℕ) :
  edist (approx_on f hf s y₀ h₀ n x) (f x) ≤ edist y₀ (f x) :=
begin
  dsimp only [approx_on, coe_comp, (∘)],
  exact edist_nearest_pt_le _ _ (zero_le _)
end

lemma edist_approx_on_y0_le {f : β → α} (hf : measurable f) {s : set α} {y₀ : α} (h₀ : y₀ ∈ s)
  [separable_space s] (x : β) (n : ℕ) :
  edist y₀ (approx_on f hf s y₀ h₀ n x) ≤ edist y₀ (f x) + edist y₀ (f x) :=
calc edist y₀ (approx_on f hf s y₀ h₀ n x) ≤
  edist y₀ (f x) + edist (approx_on f hf s y₀ h₀ n x) (f x) : edist_triangle_right _ _ _
... ≤ edist y₀ (f x) + edist y₀ (f x) : add_le_add_left (edist_approx_on_le hf h₀ x n) _

end pointwise

/-! ### Lp approximation by simple functions -/

section Lp
variables [measurable_space β]
variables [measurable_space E] [normed_group E] {q : ℝ} {p : ℝ≥0∞}

lemma nnnorm_approx_on_le [opens_measurable_space E] {f : β → E} (hf : measurable f)
  {s : set E} {y₀ : E} (h₀ : y₀ ∈ s) [separable_space s] (x : β) (n : ℕ) :
  ∥approx_on f hf s y₀ h₀ n x - f x∥₊ ≤ ∥f x - y₀∥₊ :=
begin
  have := edist_approx_on_le hf h₀ x n,
  rw edist_comm y₀ at this,
  simp only [edist_nndist, nndist_eq_nnnorm] at this,
  exact_mod_cast this
end

lemma norm_approx_on_y₀_le [opens_measurable_space E] {f : β → E} (hf : measurable f)
  {s : set E} {y₀ : E} (h₀ : y₀ ∈ s) [separable_space s] (x : β) (n : ℕ) :
  ∥approx_on f hf s y₀ h₀ n x - y₀∥ ≤ ∥f x - y₀∥ + ∥f x - y₀∥ :=
begin
  have := edist_approx_on_y0_le hf h₀ x n,
  repeat { rw [edist_comm y₀, edist_eq_coe_nnnorm_sub] at this },
  exact_mod_cast this,
end

lemma norm_approx_on_zero_le [opens_measurable_space E] {f : β → E} (hf : measurable f)
  {s : set E} (h₀ : (0 : E) ∈ s) [separable_space s] (x : β) (n : ℕ) :
  ∥approx_on f hf s 0 h₀ n x∥ ≤ ∥f x∥ + ∥f x∥ :=
begin
  have := edist_approx_on_y0_le hf h₀ x n,
  simp [edist_comm (0 : E), edist_eq_coe_nnnorm] at this,
  exact_mod_cast this,
end

lemma tendsto_approx_on_Lp_snorm [opens_measurable_space E]
  {f : β → E} (hf : measurable f) {s : set E} {y₀ : E} (h₀ : y₀ ∈ s) [separable_space s]
  (hp_ne_top : p ≠ ∞) {μ : measure β} (hμ : ∀ᵐ x ∂μ, f x ∈ closure s)
  (hi : snorm (λ x, f x - y₀) p μ < ∞) :
  tendsto (λ n, snorm (approx_on f hf s y₀ h₀ n - f) p μ) at_top (𝓝 0) :=
<<<<<<< HEAD
begin
  by_cases hp_zero : p = 0,
  { simpa only [hp_zero, snorm_exponent_zero] using tendsto_const_nhds },
  have hp : 0 < p.to_real := to_real_pos_iff.mpr ⟨bot_lt_iff_ne_bot.mpr hp_zero, hp_ne_top⟩,
  suffices : tendsto (λ n, ∫⁻ x, ∥approx_on f hf s y₀ h₀ n x - f x∥₊ ^ p.to_real ∂μ) at_top (𝓝 0),
  { simp only [snorm_eq_lintegral_rpow_nnnorm hp_zero hp_ne_top],
    convert continuous_rpow_const.continuous_at.tendsto.comp this;
    simp [_root_.inv_pos.mpr hp] },
  -- We simply check the conditions of the Dominated Convergence Theorem:
  -- (1) The function "`p`-th power of distance between `f` and the approximation" is measurable
  have hF_meas : ∀ n, measurable (λ x, (∥approx_on f hf s y₀ h₀ n x - f x∥₊ : ℝ≥0∞) ^ p.to_real),
  { simpa only [← edist_eq_coe_nnnorm_sub] using
      λ n, (approx_on f hf s y₀ h₀ n).measurable_bind (λ y x, (edist y (f x)) ^ p.to_real)
      (λ y, (measurable_edist_right.comp hf).pow_const p.to_real) },
  -- (2) The functions "`p`-th power of distance between `f` and the approximation" are uniformly
  -- bounded, at any given point, by `λ x, ∥f x - y₀∥ ^ p.to_real`
  have h_bound : ∀ n, (λ x, (∥approx_on f hf s y₀ h₀ n x - f x∥₊ : ℝ≥0∞) ^ p.to_real)
      ≤ᵐ[μ] (λ x, ∥f x - y₀∥₊ ^ p.to_real),
  { exact λ n, eventually_of_forall
      (λ x, rpow_le_rpow (coe_mono (nnnorm_approx_on_le hf h₀ x n)) to_real_nonneg) },
  -- (3) The bounding function `λ x, ∥f x - y₀∥ ^ p.to_real` has finite integral
  have h_fin :  ∫⁻ (a : β), ∥f a - y₀∥₊ ^ p.to_real ∂μ < ⊤,
  { exact lintegral_rpow_nnnorm_lt_top_of_snorm_lt_top hp_zero hp_ne_top hi },
  -- (4) The functions "`p`-th power of distance between `f` and the approximation" tend pointwise
  -- to zero
  have h_lim : ∀ᵐ (a : β) ∂μ,
    tendsto (λ n, (∥approx_on f hf s y₀ h₀ n a - f a∥₊ : ℝ≥0∞) ^ p.to_real) at_top (𝓝 0),
  { filter_upwards [hμ],
    intros a ha,
    have : tendsto (λ n, (approx_on f hf s y₀ h₀ n) a - f a) at_top (𝓝 (f a - f a)),
    { exact (tendsto_approx_on hf h₀ ha).sub tendsto_const_nhds },
    convert continuous_rpow_const.continuous_at.tendsto.comp (tendsto_coe.mpr this.nnnorm),
    simp [zero_rpow_of_pos hp] },
  -- Then we apply the Dominated Convergence Theorem
  simpa using tendsto_lintegral_of_dominated_convergence _ hF_meas h_bound h_fin h_lim,
end

lemma mem_ℒp_approx_on [borel_space E]
  {f : β → E} {μ : measure β} (fmeas : measurable f) (hf : mem_ℒp f p μ) {s : set E} {y₀ : E}
  (h₀ : y₀ ∈ s) [separable_space s] (hi₀ : mem_ℒp (λ x, y₀) p μ) (n : ℕ) :
  mem_ℒp (approx_on f fmeas s y₀ h₀ n) p μ :=
begin
=======
begin
  by_cases hp_zero : p = 0,
  { simpa only [hp_zero, snorm_exponent_zero] using tendsto_const_nhds },
  have hp : 0 < p.to_real := to_real_pos_iff.mpr ⟨bot_lt_iff_ne_bot.mpr hp_zero, hp_ne_top⟩,
  suffices : tendsto (λ n, ∫⁻ x, ∥approx_on f hf s y₀ h₀ n x - f x∥₊ ^ p.to_real ∂μ) at_top (𝓝 0),
  { simp only [snorm_eq_lintegral_rpow_nnnorm hp_zero hp_ne_top],
    convert continuous_rpow_const.continuous_at.tendsto.comp this;
    simp [_root_.inv_pos.mpr hp] },
  -- We simply check the conditions of the Dominated Convergence Theorem:
  -- (1) The function "`p`-th power of distance between `f` and the approximation" is measurable
  have hF_meas : ∀ n, measurable (λ x, (∥approx_on f hf s y₀ h₀ n x - f x∥₊ : ℝ≥0∞) ^ p.to_real),
  { simpa only [← edist_eq_coe_nnnorm_sub] using
      λ n, (approx_on f hf s y₀ h₀ n).measurable_bind (λ y x, (edist y (f x)) ^ p.to_real)
      (λ y, (measurable_edist_right.comp hf).pow_const p.to_real) },
  -- (2) The functions "`p`-th power of distance between `f` and the approximation" are uniformly
  -- bounded, at any given point, by `λ x, ∥f x - y₀∥ ^ p.to_real`
  have h_bound : ∀ n, (λ x, (∥approx_on f hf s y₀ h₀ n x - f x∥₊ : ℝ≥0∞) ^ p.to_real)
      ≤ᵐ[μ] (λ x, ∥f x - y₀∥₊ ^ p.to_real),
  { exact λ n, eventually_of_forall
      (λ x, rpow_le_rpow (coe_mono (nnnorm_approx_on_le hf h₀ x n)) to_real_nonneg) },
  -- (3) The bounding function `λ x, ∥f x - y₀∥ ^ p.to_real` has finite integral
  have h_fin :  ∫⁻ (a : β), ∥f a - y₀∥₊ ^ p.to_real ∂μ < ⊤,
  { exact lintegral_rpow_nnnorm_lt_top_of_snorm_lt_top hp_zero hp_ne_top hi },
  -- (4) The functions "`p`-th power of distance between `f` and the approximation" tend pointwise
  -- to zero
  have h_lim : ∀ᵐ (a : β) ∂μ,
    tendsto (λ n, (∥approx_on f hf s y₀ h₀ n a - f a∥₊ : ℝ≥0∞) ^ p.to_real) at_top (𝓝 0),
  { filter_upwards [hμ],
    intros a ha,
    have : tendsto (λ n, (approx_on f hf s y₀ h₀ n) a - f a) at_top (𝓝 (f a - f a)),
    { exact (tendsto_approx_on hf h₀ ha).sub tendsto_const_nhds },
    convert continuous_rpow_const.continuous_at.tendsto.comp (tendsto_coe.mpr this.nnnorm),
    simp [zero_rpow_of_pos hp] },
  -- Then we apply the Dominated Convergence Theorem
  simpa using tendsto_lintegral_of_dominated_convergence _ hF_meas h_bound h_fin h_lim,
end

lemma mem_ℒp_approx_on [borel_space E]
  {f : β → E} {μ : measure β} (fmeas : measurable f) (hf : mem_ℒp f p μ) {s : set E} {y₀ : E}
  (h₀ : y₀ ∈ s) [separable_space s] (hi₀ : mem_ℒp (λ x, y₀) p μ) (n : ℕ) :
  mem_ℒp (approx_on f fmeas s y₀ h₀ n) p μ :=
begin
>>>>>>> 24b7290d
  refine ⟨(approx_on f fmeas s y₀ h₀ n).ae_measurable, _⟩,
  suffices : snorm (λ x, approx_on f fmeas s y₀ h₀ n x - y₀) p μ < ⊤,
  { have : mem_ℒp (λ x, approx_on f fmeas s y₀ h₀ n x - y₀) p μ :=
      ⟨(approx_on f fmeas s y₀ h₀ n - const β y₀).ae_measurable, this⟩,
    convert snorm_add_lt_top this hi₀,
    ext x,
    simp },
  -- We don't necessarily have `mem_ℒp (λ x, f x - y₀) p μ`, because the `ae_measurable` part
  -- requires `ae_measurable.add`, which requires second-countability
  have hf' : mem_ℒp (λ x, ∥f x - y₀∥) p μ,
  { have h_meas : measurable (λ x, ∥f x - y₀∥),
    { simp only [← dist_eq_norm],
      exact (continuous_id.dist continuous_const).measurable.comp fmeas },
    refine ⟨h_meas.ae_measurable, _⟩,
    rw snorm_norm,
    convert snorm_add_lt_top hf hi₀.neg,
    ext x,
    simp [sub_eq_add_neg] },
  have : ∀ᵐ x ∂μ, ∥approx_on f fmeas s y₀ h₀ n x - y₀∥ ≤ ∥(∥f x - y₀∥ + ∥f x - y₀∥)∥,
  { refine eventually_of_forall _,
    intros x,
    convert norm_approx_on_y₀_le fmeas h₀ x n,
    rw [real.norm_eq_abs, abs_of_nonneg],
    exact add_nonneg (norm_nonneg _) (norm_nonneg _) },
  calc snorm (λ x, approx_on f fmeas s y₀ h₀ n x - y₀) p μ
      ≤ snorm (λ x, ∥f x - y₀∥ + ∥f x - y₀∥) p μ : snorm_mono_ae this
  ... < ⊤ : snorm_add_lt_top hf' hf',
end

lemma tendsto_approx_on_univ_Lp_snorm [opens_measurable_space E] [second_countable_topology E]
  {f : β → E} (hp_ne_top : p ≠ ∞) {μ : measure β} (fmeas : measurable f) (hf : snorm f p μ < ∞) :
  tendsto (λ n, snorm (approx_on f fmeas univ 0 trivial n - f) p μ) at_top (𝓝 0) :=
tendsto_approx_on_Lp_snorm fmeas trivial hp_ne_top (by simp) (by simpa using hf)

lemma mem_ℒp_approx_on_univ [borel_space E] [second_countable_topology E]
  {f : β → E} {μ : measure β} (fmeas : measurable f) (hf : mem_ℒp f p μ) (n : ℕ) :
  mem_ℒp (approx_on f fmeas univ 0 trivial n) p μ :=
mem_ℒp_approx_on fmeas hf (mem_univ _) zero_mem_ℒp n

lemma tendsto_approx_on_univ_Lp [borel_space E] [second_countable_topology E]
  {f : β → E} [hp : fact (1 ≤ p)] (hp_ne_top : p ≠ ∞) {μ : measure β} (fmeas : measurable f)
  (hf : mem_ℒp f p μ) :
  tendsto (λ n, (mem_ℒp_approx_on_univ fmeas hf n).to_Lp (approx_on f fmeas univ 0 trivial n))
    at_top (𝓝 (hf.to_Lp f)) :=
by simp [Lp.tendsto_Lp_iff_tendsto_ℒp'', tendsto_approx_on_univ_Lp_snorm hp_ne_top fmeas hf.2]

end Lp

/-! ### L1 approximation by simple functions -/

section integrable
variables [measurable_space β]
variables [measurable_space E] [normed_group E]

lemma tendsto_approx_on_L1_nnnorm [opens_measurable_space E]
  {f : β → E} (hf : measurable f) {s : set E} {y₀ : E} (h₀ : y₀ ∈ s) [separable_space s]
  {μ : measure β} (hμ : ∀ᵐ x ∂μ, f x ∈ closure s) (hi : has_finite_integral (λ x, f x - y₀) μ) :
  tendsto (λ n, ∫⁻ x, ∥approx_on f hf s y₀ h₀ n x - f x∥₊ ∂μ) at_top (𝓝 0) :=
by simpa [snorm_one_eq_lintegral_nnnorm] using tendsto_approx_on_Lp_snorm hf h₀ one_ne_top hμ
  (by simpa [snorm_one_eq_lintegral_nnnorm] using hi)

lemma integrable_approx_on [borel_space E]
  {f : β → E} {μ : measure β} (fmeas : measurable f) (hf : integrable f μ)
  {s : set E} {y₀ : E} (h₀ : y₀ ∈ s)
  [separable_space s] (hi₀ : integrable (λ x, y₀) μ) (n : ℕ) :
  integrable (approx_on f fmeas s y₀ h₀ n) μ :=
begin
  rw ← mem_ℒp_one_iff_integrable at hf hi₀ ⊢,
  exact mem_ℒp_approx_on fmeas hf h₀ hi₀ n,
end

lemma tendsto_approx_on_univ_L1_nnnorm [opens_measurable_space E] [second_countable_topology E]
  {f : β → E} {μ : measure β} (fmeas : measurable f) (hf : integrable f μ) :
  tendsto (λ n, ∫⁻ x, ∥approx_on f fmeas univ 0 trivial n x - f x∥₊ ∂μ) at_top (𝓝 0) :=
tendsto_approx_on_L1_nnnorm fmeas trivial (by simp) (by simpa using hf.2)

lemma integrable_approx_on_univ [borel_space E] [second_countable_topology E]
  {f : β → E} {μ : measure β} (fmeas : measurable f) (hf : integrable f μ) (n : ℕ) :
  integrable (approx_on f fmeas univ 0 trivial n) μ :=
integrable_approx_on fmeas hf _ (integrable_zero _ _ _) n

end integrable

section simple_func_properties

variables [measurable_space α]
variables [normed_group E] [measurable_space E] [normed_group F]
variables {μ : measure α} {p : ℝ≥0∞}

/-!
### Properties of simple functions in `Lp` spaces

A simple function `f : α →ₛ E` into a normed group `E` verifies, for a measure `μ`:
- `mem_ℒp f 0 μ` and `mem_ℒp f ∞ μ`, since `f` is a.e.-measurable and bounded,
- for `0 < p < ∞`, `mem_ℒp f p μ ↔ integrable f μ ↔ f.fin_meas_supp μ ↔ ∀ y ≠ 0, μ (f ⁻¹' {y}) < ∞`.
-/

lemma exists_forall_norm_le (f : α →ₛ F) : ∃ C, ∀ x, ∥f x∥ ≤ C :=
exists_forall_le (f.map (λ x, ∥x∥))

lemma mem_ℒp_zero (f : α →ₛ E) (μ : measure α) : mem_ℒp f 0 μ :=
mem_ℒp_zero_iff_ae_measurable.mpr f.ae_measurable

lemma mem_ℒp_top (f : α →ₛ E) (μ : measure α) : mem_ℒp f ∞ μ :=
let ⟨C, hfC⟩ := f.exists_forall_norm_le in
mem_ℒp_top_of_bound f.ae_measurable C $ eventually_of_forall hfC

protected lemma snorm'_eq {p : ℝ} (f : α →ₛ F) (μ : measure α) :
  snorm' f p μ = (∑ y in f.range, (nnnorm y : ℝ≥0∞) ^ p * μ (f ⁻¹' {y})) ^ (1/p) :=
have h_map : (λ a, (nnnorm (f a) : ℝ≥0∞) ^ p) = f.map (λ a : F, (nnnorm a : ℝ≥0∞) ^ p), by simp,
by rw [snorm', h_map, lintegral_eq_lintegral, map_lintegral]

lemma measure_preimage_lt_top_of_mem_ℒp  (hp_pos : 0 < p) (hp_ne_top : p ≠ ∞) (f : α →ₛ E)
  (hf : mem_ℒp f p μ) (y : E) (hy_ne : y ≠ 0) :
  μ (f ⁻¹' {y}) < ∞ :=
begin
  have hp_pos_real : 0 < p.to_real, from ennreal.to_real_pos_iff.mpr ⟨hp_pos, hp_ne_top⟩,
  have hf_snorm := mem_ℒp.snorm_lt_top hf,
  rw [snorm_eq_snorm' hp_pos.ne.symm hp_ne_top, f.snorm'_eq,
    ← @ennreal.lt_rpow_one_div_iff _ _ (1 / p.to_real) (by simp [hp_pos_real]),
    @ennreal.top_rpow_of_pos (1 / (1 / p.to_real)) (by simp [hp_pos_real]),
    ennreal.sum_lt_top_iff] at hf_snorm,
  by_cases hyf : y ∈ f.range,
  swap,
  { suffices h_empty : f ⁻¹' {y} = ∅,
      by { rw [h_empty, measure_empty], exact ennreal.coe_lt_top, },
    ext1 x,
    rw [set.mem_preimage, set.mem_singleton_iff, mem_empty_eq, iff_false],
    refine λ hxy, hyf _,
    rw [mem_range, set.mem_range],
    exact ⟨x, hxy⟩, },
  specialize hf_snorm y hyf,
  rw ennreal.mul_lt_top_iff at hf_snorm,
  cases hf_snorm,
  { exact hf_snorm.2, },
  cases hf_snorm,
  { refine absurd _ hy_ne,
    simpa [hp_pos_real] using hf_snorm, },
  { simp [hf_snorm], },
end

lemma mem_ℒp_of_finite_measure_preimage (p : ℝ≥0∞) {f : α →ₛ E} (hf : ∀ y ≠ 0, μ (f ⁻¹' {y}) < ∞) :
  mem_ℒp f p μ :=
begin
  by_cases hp0 : p = 0,
  { rw [hp0, mem_ℒp_zero_iff_ae_measurable], exact f.ae_measurable, },
  by_cases hp_top : p = ∞,
  { rw hp_top, exact mem_ℒp_top f μ, },
  refine ⟨f.ae_measurable, _⟩,
  rw [snorm_eq_snorm' hp0 hp_top, f.snorm'_eq],
  refine ennreal.rpow_lt_top_of_nonneg (by simp) (ennreal.sum_lt_top_iff.mpr (λ y hy, _)).ne,
  by_cases hy0 : y = 0,
  { simp [hy0, ennreal.to_real_pos_iff.mpr ⟨lt_of_le_of_ne (zero_le _) (ne.symm hp0), hp_top⟩], },
  { refine ennreal.mul_lt_top _ (hf y hy0),
    exact ennreal.rpow_lt_top_of_nonneg ennreal.to_real_nonneg ennreal.coe_ne_top, },
end

lemma mem_ℒp_iff {f : α →ₛ E} (hp_pos : 0 < p) (hp_ne_top : p ≠ ∞) :
  mem_ℒp f p μ ↔ ∀ y ≠ 0, μ (f ⁻¹' {y}) < ∞ :=
⟨λ h, measure_preimage_lt_top_of_mem_ℒp hp_pos hp_ne_top f h,
  λ h, mem_ℒp_of_finite_measure_preimage p h⟩

lemma integrable_iff {f : α →ₛ E} : integrable f μ ↔ ∀ y ≠ 0, μ (f ⁻¹' {y}) < ∞ :=
mem_ℒp_one_iff_integrable.symm.trans $ mem_ℒp_iff ennreal.zero_lt_one ennreal.coe_ne_top

lemma mem_ℒp_iff_integrable {f : α →ₛ E} (hp_pos : 0 < p) (hp_ne_top : p ≠ ∞) :
  mem_ℒp f p μ ↔ integrable f μ :=
(mem_ℒp_iff hp_pos hp_ne_top).trans integrable_iff.symm

lemma mem_ℒp_iff_fin_meas_supp {f : α →ₛ E} (hp_pos : 0 < p) (hp_ne_top : p ≠ ∞) :
  mem_ℒp f p μ ↔ f.fin_meas_supp μ :=
(mem_ℒp_iff hp_pos hp_ne_top).trans fin_meas_supp_iff.symm

lemma integrable_iff_fin_meas_supp {f : α →ₛ E} : integrable f μ ↔ f.fin_meas_supp μ :=
integrable_iff.trans fin_meas_supp_iff.symm

lemma fin_meas_supp.integrable {f : α →ₛ E} (h : f.fin_meas_supp μ) : integrable f μ :=
integrable_iff_fin_meas_supp.2 h

lemma integrable_pair [measurable_space F] {f : α →ₛ E} {g : α →ₛ F} :
  integrable f μ → integrable g μ → integrable (pair f g) μ :=
by simpa only [integrable_iff_fin_meas_supp] using fin_meas_supp.pair

lemma mem_ℒp_of_finite_measure (f : α →ₛ E) (p : ℝ≥0∞) (μ : measure α) [finite_measure μ] :
  mem_ℒp f p μ :=
let ⟨C, hfC⟩ := f.exists_forall_norm_le in
mem_ℒp.of_bound f.ae_measurable C $ eventually_of_forall hfC

lemma integrable_of_finite_measure [finite_measure μ] (f : α →ₛ E) : integrable f μ :=
mem_ℒp_one_iff_integrable.mp (f.mem_ℒp_of_finite_measure 1 μ)

lemma measure_preimage_lt_top_of_integrable (f : α →ₛ E) (hf : integrable f μ) {x : E}
  (hx : x ≠ 0) :
  μ (f ⁻¹' {x}) < ∞ :=
integrable_iff.mp hf x hx

<<<<<<< HEAD
end simple_func_properties

end simple_func

/-! Construction of the space of `Lp` simple functions, and its dense embedding into `Lp`. -/
namespace Lp

open ae_eq_fun

variables
  [measurable_space α]
  [normed_group E] [second_countable_topology E] [measurable_space E] [borel_space E]
  [normed_group F] [second_countable_topology F] [measurable_space F] [borel_space F]
  (p : ℝ≥0∞) (μ : measure α)

variables (E)

/-- `Lp.simple_func` is a subspace of Lp consisting of equivalence classes of an integrable simple
    function. -/
def simple_func : add_subgroup (Lp E p μ) :=
{ carrier := {f : Lp E p μ | ∃ (s : α →ₛ E), (ae_eq_fun.mk s s.ae_measurable : α →ₘ[μ] E) = f},
  zero_mem' := ⟨0, rfl⟩,
  add_mem' := λ f g ⟨s, hs⟩ ⟨t, ht⟩, ⟨s + t,
      by simp only [←hs, ←ht, mk_add_mk, add_subgroup.coe_add, mk_eq_mk, simple_func.coe_add]⟩,
  neg_mem' := λ f ⟨s, hs⟩, ⟨-s,
      by simp only [←hs, neg_mk, simple_func.coe_neg, mk_eq_mk, add_subgroup.coe_neg]⟩ }

variables {E p μ}

namespace simple_func

section instances
/-! Simple functions in Lp space form a `normed_space`. -/

@[norm_cast] lemma coe_coe (f : Lp.simple_func E p μ) : ⇑(f : Lp E p μ) = f := rfl

protected lemma eq' {f g : Lp.simple_func E p μ} : (f : α →ₘ[μ] E) = (g : α →ₘ[μ] E) → f = g :=
subtype.eq ∘ subtype.eq

/-! Implementation note:  If `Lp.simple_func E p μ` were defined as a `𝕜`-submodule of `Lp E p μ`,
then the next few lemmas, putting a normed `𝕜`-group structure on `Lp.simple_func E p μ`, would be
unnecessary.  But instead, `Lp.simple_func E p μ` is defined as an `add_subgroup` of `Lp E p μ`,
which does not permit this (but has the advantage of working when `E` itself is a normed group,
i.e. has no scalar action). -/

variables [normed_field 𝕜] [normed_space 𝕜 E] [measurable_space 𝕜] [opens_measurable_space 𝕜]

/-- If `E` is a normed space, `Lp.simple_func E p μ` is a `has_scalar`. Not declared as an
instance as it is (as of writing) used only in the construction of the Bochner integral. -/
protected def has_scalar : has_scalar 𝕜 (Lp.simple_func E p μ) := ⟨λk f, ⟨k • f,
begin
  rcases f with ⟨f, ⟨s, hs⟩⟩,
  use k • s,
  apply eq.trans (smul_mk k s s.ae_measurable).symm _,
  rw hs,
  refl,
end ⟩⟩

local attribute [instance] simple_func.has_scalar

@[simp, norm_cast] lemma coe_smul (c : 𝕜) (f : Lp.simple_func E p μ) :
  ((c • f : Lp.simple_func E p μ) : Lp E p μ) = c • (f : Lp E p μ) := rfl

/-- If `E` is a normed space, `Lp.simple_func E p μ` is a module. Not declared as an
instance as it is (as of writing) used only in the construction of the Bochner integral. -/
protected def module : module 𝕜 (Lp.simple_func E p μ) :=
{ one_smul  := λf, by { ext1, exact one_smul _ _ },
  mul_smul  := λx y f, by { ext1, exact mul_smul _ _ _ },
  smul_add  := λx f g, by { ext1, exact smul_add _ _ _ },
  smul_zero := λx, by { ext1, exact smul_zero _ },
  add_smul  := λx y f, by { ext1, exact add_smul _ _ _ },
  zero_smul := λf, by { ext1, exact zero_smul _ _ } }

local attribute [instance] simple_func.module

/-- If `E` is a normed space, `Lp.simple_func E p μ` is a normed space. Not declared as an
instance as it is (as of writing) used only in the construction of the Bochner integral. -/
protected def normed_space [fact (1 ≤ p)] : normed_space 𝕜 (Lp.simple_func E p μ) :=
⟨ λc f, by { rw [coe_norm_subgroup, coe_norm_subgroup, coe_smul, norm_smul] } ⟩

end instances

local attribute [instance] simple_func.module simple_func.normed_space

section to_Lp

/-- Construct the equivalence class `[f]` of a simple function `f` satisfying `mem_ℒp`. -/
@[reducible] def to_Lp (f : α →ₛ E) (hf : mem_ℒp f p μ) : (Lp.simple_func E p μ) :=
⟨hf.to_Lp f, ⟨f, rfl⟩⟩

lemma to_Lp_eq_to_Lp (f : α →ₛ E) (hf : mem_ℒp f p μ) :
  (to_Lp f hf : Lp E p μ) = hf.to_Lp f := rfl

lemma to_Lp_eq_mk (f : α →ₛ E) (hf : mem_ℒp f p μ) :
  (to_Lp f hf : α →ₘ[μ] E) = ae_eq_fun.mk f f.ae_measurable := rfl

lemma to_Lp_zero : to_Lp (0 : α →ₛ E) zero_mem_ℒp = (0 : Lp.simple_func E p μ) := rfl

lemma to_Lp_add (f g : α →ₛ E) (hf : mem_ℒp f p μ) (hg : mem_ℒp g p μ) :
  to_Lp (f + g) (hf.add hg) = to_Lp f hf + to_Lp g hg := rfl

lemma to_Lp_neg (f : α →ₛ E) (hf : mem_ℒp f p μ) :
  to_Lp (-f) hf.neg = -to_Lp f hf := rfl

lemma to_Lp_sub (f g : α →ₛ E) (hf : mem_ℒp f p μ) (hg : mem_ℒp g p μ) :
  to_Lp (f - g) (hf.sub hg) = to_Lp f hf - to_Lp g hg :=
by { simp only [sub_eq_add_neg, ← to_Lp_neg, ← to_Lp_add], refl }

variables [normed_field 𝕜] [normed_space 𝕜 E] [measurable_space 𝕜] [opens_measurable_space 𝕜]

lemma to_Lp_smul (f : α →ₛ E) (hf : mem_ℒp f p μ) (c : 𝕜) :
  to_Lp (c • f) (hf.const_smul c) = c • to_Lp f hf := rfl

lemma norm_to_Lp [fact (1 ≤ p)] (f : α →ₛ E) (hf : mem_ℒp f p μ) :
  ∥to_Lp f hf∥ = ennreal.to_real (snorm f p μ) :=
norm_to_Lp f hf

end to_Lp

section to_simple_func

/-- Find a representative of a `Lp.simple_func`. -/
def to_simple_func (f : Lp.simple_func E p μ) : α →ₛ E := classical.some f.2

/-- `(to_simple_func f)` is measurable. -/
@[measurability]
protected lemma measurable (f : Lp.simple_func E p μ) : measurable (to_simple_func f) :=
(to_simple_func f).measurable

@[measurability]
protected lemma ae_measurable (f : Lp.simple_func E p μ) : ae_measurable (to_simple_func f) μ :=
(simple_func.measurable f).ae_measurable

lemma to_simple_func_eq_to_fun (f : Lp.simple_func E p μ) : to_simple_func f =ᵐ[μ] f :=
show ⇑(to_simple_func f) =ᵐ[μ] ⇑(f : α →ₘ[μ] E), by
begin
  convert (ae_eq_fun.coe_fn_mk (to_simple_func f) (simple_func.ae_measurable f)).symm using 2,
  exact (classical.some_spec f.2).symm,
end

/-- `to_simple_func f` satisfies the predicate `mem_ℒp`. -/
protected lemma mem_ℒp (f : Lp.simple_func E p μ) : mem_ℒp (to_simple_func f) p μ :=
mem_ℒp.ae_eq (to_simple_func_eq_to_fun f).symm $ mem_Lp_iff_mem_ℒp.mp (f : Lp E p μ).2

lemma to_Lp_to_simple_func (f : Lp.simple_func E p μ) :
  to_Lp (to_simple_func f) (simple_func.mem_ℒp f) = f :=
simple_func.eq' (classical.some_spec f.2)

lemma to_simple_func_to_Lp (f : α →ₛ E) (hfi : mem_ℒp f p μ) :
  to_simple_func (to_Lp f hfi) =ᵐ[μ] f :=
by { rw ← mk_eq_mk, exact classical.some_spec (to_Lp f hfi).2 }

variables (E μ)
lemma zero_to_simple_func : to_simple_func (0 : Lp.simple_func E p μ) =ᵐ[μ] 0 :=
begin
  filter_upwards [to_simple_func_eq_to_fun (0 : Lp.simple_func E p μ), Lp.coe_fn_zero E 1 μ],
  assume a h₁ h₂,
  rwa h₁,
end
variables {E μ}

lemma add_to_simple_func (f g : Lp.simple_func E p μ) :
  to_simple_func (f + g) =ᵐ[μ] to_simple_func f + to_simple_func g :=
begin
  filter_upwards [to_simple_func_eq_to_fun (f + g), to_simple_func_eq_to_fun f,
    to_simple_func_eq_to_fun g, Lp.coe_fn_add (f :  Lp E p μ) g],
  assume a,
  simp only [← coe_coe, add_subgroup.coe_add, pi.add_apply],
  iterate 4 { assume h, rw h }
end

lemma neg_to_simple_func (f : Lp.simple_func E p μ) :
  to_simple_func (-f) =ᵐ[μ] - to_simple_func f :=
begin
  filter_upwards [to_simple_func_eq_to_fun (-f), to_simple_func_eq_to_fun f,
    Lp.coe_fn_neg (f : Lp E p μ)],
  assume a,
  simp only [pi.neg_apply, add_subgroup.coe_neg, ← coe_coe],
  repeat { assume h, rw h }
end

lemma sub_to_simple_func (f g : Lp.simple_func E p μ) :
  to_simple_func (f - g) =ᵐ[μ] to_simple_func f - to_simple_func g :=
begin
  filter_upwards [to_simple_func_eq_to_fun (f - g), to_simple_func_eq_to_fun f,
    to_simple_func_eq_to_fun g, Lp.coe_fn_sub (f : Lp E p μ) g],
  assume a,
  simp only [add_subgroup.coe_sub, pi.sub_apply, ← coe_coe],
  repeat { assume h, rw h }
end

variables [normed_field 𝕜] [normed_space 𝕜 E] [measurable_space 𝕜] [opens_measurable_space 𝕜]

lemma smul_to_simple_func (k : 𝕜) (f : Lp.simple_func E p μ) :
  to_simple_func (k • f) =ᵐ[μ] k • to_simple_func f :=
begin
  filter_upwards [to_simple_func_eq_to_fun (k • f), to_simple_func_eq_to_fun f,
    Lp.coe_fn_smul k (f : Lp E p μ)],
  assume a,
  simp only [pi.smul_apply, coe_smul, ← coe_coe],
  repeat { assume h, rw h }
end

lemma norm_to_simple_func [fact (1 ≤ p)] (f : Lp.simple_func E p μ) :
  ∥f∥ = ennreal.to_real (snorm (to_simple_func f) p μ) :=
by simpa [to_Lp_to_simple_func] using norm_to_Lp (to_simple_func f) (simple_func.mem_ℒp f)

end to_simple_func

section coe_to_Lp

variables [fact (1 ≤ p)]

protected lemma uniform_continuous :
  uniform_continuous (coe : (Lp.simple_func E p μ) → (Lp E p μ)) :=
uniform_continuous_comap

protected lemma uniform_embedding :
  uniform_embedding (coe : (Lp.simple_func E p μ) → (Lp E p μ)) :=
uniform_embedding_comap subtype.val_injective

protected lemma uniform_inducing : uniform_inducing (coe : (Lp.simple_func E p μ) → (Lp E p μ)) :=
simple_func.uniform_embedding.to_uniform_inducing

protected lemma dense_embedding (hp_ne_top : p ≠ ∞) :
  dense_embedding (coe : (Lp.simple_func E p μ) → (Lp E p μ)) :=
begin
  apply simple_func.uniform_embedding.dense_embedding,
  assume f,
  rw mem_closure_iff_seq_limit,
  have hfi' : mem_ℒp f p μ := Lp.mem_ℒp f,
  refine ⟨λ n, ↑(to_Lp (simple_func.approx_on f (Lp.measurable f) univ 0 trivial n)
    (simple_func.mem_ℒp_approx_on_univ (Lp.measurable f) hfi' n)), λ n, mem_range_self _, _⟩,
  convert simple_func.tendsto_approx_on_univ_Lp hp_ne_top (Lp.measurable f) hfi',
  rw to_Lp_coe_fn f (Lp.mem_ℒp f)
end

protected lemma dense_inducing (hp_ne_top : p ≠ ∞) :
  dense_inducing (coe : (Lp.simple_func E p μ) → (Lp E p μ)) :=
(simple_func.dense_embedding hp_ne_top).to_dense_inducing

protected lemma dense_range (hp_ne_top : p ≠ ∞) :
  dense_range (coe : (Lp.simple_func E p μ) → (Lp E p μ)) :=
(simple_func.dense_inducing hp_ne_top).dense

variables [normed_field 𝕜] [normed_space 𝕜 E] [measurable_space 𝕜] [opens_measurable_space 𝕜]

variables (α E 𝕜)

/-- The embedding of Lp simple functions into Lp functions, as a continuous linear map. -/
def coe_to_Lp : (Lp.simple_func E p μ) →L[𝕜] (Lp E p μ) :=
{ map_smul' := λk f, rfl,
  cont := Lp.simple_func.uniform_continuous.continuous,
  .. add_subgroup.subtype (Lp.simple_func E p μ) }

variables {α E 𝕜}

end coe_to_Lp

end simple_func

=======
lemma measure_lt_top_of_mem_ℒp_indicator (hp_pos : 0 < p) (hp_ne_top : p ≠ ∞) {c : E} (hc : c ≠ 0)
  {s : set α} (hs : measurable_set s)
  (hcs : mem_ℒp ((const α c).piecewise s hs (const α 0)) p μ) :
  μ s < ⊤ :=
begin
  have : function.support (const α c) = set.univ := function.support_const hc,
  simpa only [mem_ℒp_iff_fin_meas_supp hp_pos hp_ne_top, fin_meas_supp_iff_support,
    support_indicator, set.inter_univ, this] using hcs
end

end simple_func_properties

end simple_func

/-! Construction of the space of `Lp` simple functions, and its dense embedding into `Lp`. -/
namespace Lp

open ae_eq_fun

variables
  [measurable_space α]
  [normed_group E] [second_countable_topology E] [measurable_space E] [borel_space E]
  [normed_group F] [second_countable_topology F] [measurable_space F] [borel_space F]
  (p : ℝ≥0∞) (μ : measure α)

variables (E)

/-- `Lp.simple_func` is a subspace of Lp consisting of equivalence classes of an integrable simple
    function. -/
def simple_func : add_subgroup (Lp E p μ) :=
{ carrier := {f : Lp E p μ | ∃ (s : α →ₛ E), (ae_eq_fun.mk s s.ae_measurable : α →ₘ[μ] E) = f},
  zero_mem' := ⟨0, rfl⟩,
  add_mem' := λ f g ⟨s, hs⟩ ⟨t, ht⟩, ⟨s + t,
      by simp only [←hs, ←ht, mk_add_mk, add_subgroup.coe_add, mk_eq_mk, simple_func.coe_add]⟩,
  neg_mem' := λ f ⟨s, hs⟩, ⟨-s,
      by simp only [←hs, neg_mk, simple_func.coe_neg, mk_eq_mk, add_subgroup.coe_neg]⟩ }

variables {E p μ}

namespace simple_func

section instances
/-! Simple functions in Lp space form a `normed_space`. -/

@[norm_cast] lemma coe_coe (f : Lp.simple_func E p μ) : ⇑(f : Lp E p μ) = f := rfl

protected lemma eq' {f g : Lp.simple_func E p μ} : (f : α →ₘ[μ] E) = (g : α →ₘ[μ] E) → f = g :=
subtype.eq ∘ subtype.eq

/-! Implementation note:  If `Lp.simple_func E p μ` were defined as a `𝕜`-submodule of `Lp E p μ`,
then the next few lemmas, putting a normed `𝕜`-group structure on `Lp.simple_func E p μ`, would be
unnecessary.  But instead, `Lp.simple_func E p μ` is defined as an `add_subgroup` of `Lp E p μ`,
which does not permit this (but has the advantage of working when `E` itself is a normed group,
i.e. has no scalar action). -/

variables [normed_field 𝕜] [normed_space 𝕜 E] [measurable_space 𝕜] [opens_measurable_space 𝕜]

/-- If `E` is a normed space, `Lp.simple_func E p μ` is a `has_scalar`. Not declared as an
instance as it is (as of writing) used only in the construction of the Bochner integral. -/
protected def has_scalar : has_scalar 𝕜 (Lp.simple_func E p μ) := ⟨λk f, ⟨k • f,
begin
  rcases f with ⟨f, ⟨s, hs⟩⟩,
  use k • s,
  apply eq.trans (smul_mk k s s.ae_measurable).symm _,
  rw hs,
  refl,
end ⟩⟩

local attribute [instance] simple_func.has_scalar

@[simp, norm_cast] lemma coe_smul (c : 𝕜) (f : Lp.simple_func E p μ) :
  ((c • f : Lp.simple_func E p μ) : Lp E p μ) = c • (f : Lp E p μ) := rfl

/-- If `E` is a normed space, `Lp.simple_func E p μ` is a module. Not declared as an
instance as it is (as of writing) used only in the construction of the Bochner integral. -/
protected def module : module 𝕜 (Lp.simple_func E p μ) :=
{ one_smul  := λf, by { ext1, exact one_smul _ _ },
  mul_smul  := λx y f, by { ext1, exact mul_smul _ _ _ },
  smul_add  := λx f g, by { ext1, exact smul_add _ _ _ },
  smul_zero := λx, by { ext1, exact smul_zero _ },
  add_smul  := λx y f, by { ext1, exact add_smul _ _ _ },
  zero_smul := λf, by { ext1, exact zero_smul _ _ } }

local attribute [instance] simple_func.module

/-- If `E` is a normed space, `Lp.simple_func E p μ` is a normed space. Not declared as an
instance as it is (as of writing) used only in the construction of the Bochner integral. -/
protected def normed_space [fact (1 ≤ p)] : normed_space 𝕜 (Lp.simple_func E p μ) :=
⟨ λc f, by { rw [coe_norm_subgroup, coe_norm_subgroup, coe_smul, norm_smul] } ⟩

end instances

local attribute [instance] simple_func.module simple_func.normed_space

section to_Lp

/-- Construct the equivalence class `[f]` of a simple function `f` satisfying `mem_ℒp`. -/
@[reducible] def to_Lp (f : α →ₛ E) (hf : mem_ℒp f p μ) : (Lp.simple_func E p μ) :=
⟨hf.to_Lp f, ⟨f, rfl⟩⟩

lemma to_Lp_eq_to_Lp (f : α →ₛ E) (hf : mem_ℒp f p μ) :
  (to_Lp f hf : Lp E p μ) = hf.to_Lp f := rfl

lemma to_Lp_eq_mk (f : α →ₛ E) (hf : mem_ℒp f p μ) :
  (to_Lp f hf : α →ₘ[μ] E) = ae_eq_fun.mk f f.ae_measurable := rfl

lemma to_Lp_zero : to_Lp (0 : α →ₛ E) zero_mem_ℒp = (0 : Lp.simple_func E p μ) := rfl

lemma to_Lp_add (f g : α →ₛ E) (hf : mem_ℒp f p μ) (hg : mem_ℒp g p μ) :
  to_Lp (f + g) (hf.add hg) = to_Lp f hf + to_Lp g hg := rfl

lemma to_Lp_neg (f : α →ₛ E) (hf : mem_ℒp f p μ) :
  to_Lp (-f) hf.neg = -to_Lp f hf := rfl

lemma to_Lp_sub (f g : α →ₛ E) (hf : mem_ℒp f p μ) (hg : mem_ℒp g p μ) :
  to_Lp (f - g) (hf.sub hg) = to_Lp f hf - to_Lp g hg :=
by { simp only [sub_eq_add_neg, ← to_Lp_neg, ← to_Lp_add], refl }

variables [normed_field 𝕜] [normed_space 𝕜 E] [measurable_space 𝕜] [opens_measurable_space 𝕜]

lemma to_Lp_smul (f : α →ₛ E) (hf : mem_ℒp f p μ) (c : 𝕜) :
  to_Lp (c • f) (hf.const_smul c) = c • to_Lp f hf := rfl

lemma norm_to_Lp [fact (1 ≤ p)] (f : α →ₛ E) (hf : mem_ℒp f p μ) :
  ∥to_Lp f hf∥ = ennreal.to_real (snorm f p μ) :=
norm_to_Lp f hf

end to_Lp

section to_simple_func

/-- Find a representative of a `Lp.simple_func`. -/
def to_simple_func (f : Lp.simple_func E p μ) : α →ₛ E := classical.some f.2

/-- `(to_simple_func f)` is measurable. -/
@[measurability]
protected lemma measurable (f : Lp.simple_func E p μ) : measurable (to_simple_func f) :=
(to_simple_func f).measurable

@[measurability]
protected lemma ae_measurable (f : Lp.simple_func E p μ) : ae_measurable (to_simple_func f) μ :=
(simple_func.measurable f).ae_measurable

lemma to_simple_func_eq_to_fun (f : Lp.simple_func E p μ) : to_simple_func f =ᵐ[μ] f :=
show ⇑(to_simple_func f) =ᵐ[μ] ⇑(f : α →ₘ[μ] E), by
begin
  convert (ae_eq_fun.coe_fn_mk (to_simple_func f) (simple_func.ae_measurable f)).symm using 2,
  exact (classical.some_spec f.2).symm,
end

/-- `to_simple_func f` satisfies the predicate `mem_ℒp`. -/
protected lemma mem_ℒp (f : Lp.simple_func E p μ) : mem_ℒp (to_simple_func f) p μ :=
mem_ℒp.ae_eq (to_simple_func_eq_to_fun f).symm $ mem_Lp_iff_mem_ℒp.mp (f : Lp E p μ).2

lemma to_Lp_to_simple_func (f : Lp.simple_func E p μ) :
  to_Lp (to_simple_func f) (simple_func.mem_ℒp f) = f :=
simple_func.eq' (classical.some_spec f.2)

lemma to_simple_func_to_Lp (f : α →ₛ E) (hfi : mem_ℒp f p μ) :
  to_simple_func (to_Lp f hfi) =ᵐ[μ] f :=
by { rw ← mk_eq_mk, exact classical.some_spec (to_Lp f hfi).2 }

variables (E μ)
lemma zero_to_simple_func : to_simple_func (0 : Lp.simple_func E p μ) =ᵐ[μ] 0 :=
begin
  filter_upwards [to_simple_func_eq_to_fun (0 : Lp.simple_func E p μ), Lp.coe_fn_zero E 1 μ],
  assume a h₁ h₂,
  rwa h₁,
end
variables {E μ}

lemma add_to_simple_func (f g : Lp.simple_func E p μ) :
  to_simple_func (f + g) =ᵐ[μ] to_simple_func f + to_simple_func g :=
begin
  filter_upwards [to_simple_func_eq_to_fun (f + g), to_simple_func_eq_to_fun f,
    to_simple_func_eq_to_fun g, Lp.coe_fn_add (f :  Lp E p μ) g],
  assume a,
  simp only [← coe_coe, add_subgroup.coe_add, pi.add_apply],
  iterate 4 { assume h, rw h }
end

lemma neg_to_simple_func (f : Lp.simple_func E p μ) :
  to_simple_func (-f) =ᵐ[μ] - to_simple_func f :=
begin
  filter_upwards [to_simple_func_eq_to_fun (-f), to_simple_func_eq_to_fun f,
    Lp.coe_fn_neg (f : Lp E p μ)],
  assume a,
  simp only [pi.neg_apply, add_subgroup.coe_neg, ← coe_coe],
  repeat { assume h, rw h }
end

lemma sub_to_simple_func (f g : Lp.simple_func E p μ) :
  to_simple_func (f - g) =ᵐ[μ] to_simple_func f - to_simple_func g :=
begin
  filter_upwards [to_simple_func_eq_to_fun (f - g), to_simple_func_eq_to_fun f,
    to_simple_func_eq_to_fun g, Lp.coe_fn_sub (f : Lp E p μ) g],
  assume a,
  simp only [add_subgroup.coe_sub, pi.sub_apply, ← coe_coe],
  repeat { assume h, rw h }
end

variables [normed_field 𝕜] [normed_space 𝕜 E] [measurable_space 𝕜] [opens_measurable_space 𝕜]

lemma smul_to_simple_func (k : 𝕜) (f : Lp.simple_func E p μ) :
  to_simple_func (k • f) =ᵐ[μ] k • to_simple_func f :=
begin
  filter_upwards [to_simple_func_eq_to_fun (k • f), to_simple_func_eq_to_fun f,
    Lp.coe_fn_smul k (f : Lp E p μ)],
  assume a,
  simp only [pi.smul_apply, coe_smul, ← coe_coe],
  repeat { assume h, rw h }
end

lemma norm_to_simple_func [fact (1 ≤ p)] (f : Lp.simple_func E p μ) :
  ∥f∥ = ennreal.to_real (snorm (to_simple_func f) p μ) :=
by simpa [to_Lp_to_simple_func] using norm_to_Lp (to_simple_func f) (simple_func.mem_ℒp f)

end to_simple_func

section induction

variables (p)

/-- The characteristic function of a finite-measure measurable set `s`, as an `Lp` simple function.
-/
def indicator_const {s : set α} (hs : measurable_set s) (hμs : μ s ≠ ∞) (c : E) :
  Lp.simple_func E p μ :=
to_Lp ((simple_func.const _ c).piecewise s hs (simple_func.const _ 0))
  (mem_ℒp_indicator_const p hs c (or.inr hμs))

variables {p}

@[simp] lemma coe_indicator_const {s : set α} (hs : measurable_set s) (hμs : μ s ≠ ∞) (c : E) :
  (↑(indicator_const p hs hμs c) : Lp E p μ) = indicator_const_Lp p hs hμs c :=
rfl

lemma to_simple_func_indicator_const {s : set α} (hs : measurable_set s) (hμs : μ s ≠ ∞) (c : E) :
  to_simple_func (indicator_const p hs hμs c)
    =ᵐ[μ] (simple_func.const _ c).piecewise s hs (simple_func.const _ 0) :=
Lp.simple_func.to_simple_func_to_Lp _ _

/-- To prove something for an arbitrary `Lp` simple function, with `0 < p < ∞`, it suffices to show
that the property holds for (multiples of) characteristic functions of finite-measure measurable
sets and is closed under addition (of functions with disjoint support). -/
@[elab_as_eliminator]
protected lemma induction (hp_pos : 0 < p) (hp_ne_top : p ≠ ∞) {P : Lp.simple_func E p μ → Prop}
  (h_ind : ∀ (c : E) {s : set α} (hs : measurable_set s) (hμs : μ s < ∞),
    P (Lp.simple_func.indicator_const p hs hμs.ne c))
  (h_add : ∀ ⦃f g : α →ₛ E⦄, ∀ hf : mem_ℒp f p μ, ∀ hg : mem_ℒp g p μ,
    disjoint (support f) (support g) → P (Lp.simple_func.to_Lp f hf) → P (Lp.simple_func.to_Lp g hg)
    → P (Lp.simple_func.to_Lp f hf + Lp.simple_func.to_Lp g hg))
  (f : Lp.simple_func E p μ) : P f :=
begin
  suffices : ∀ f : α →ₛ E, ∀ hf : mem_ℒp f p μ, P (to_Lp f hf),
  { rw ← to_Lp_to_simple_func f,
    apply this }, clear f,
  refine simple_func.induction _ _,
  { intros c s hs hf,
    by_cases hc : c = 0,
    { convert h_ind 0 measurable_set.empty (by simp) using 1,
      ext1,
      simp [hc] },
    exact h_ind c hs (simple_func.measure_lt_top_of_mem_ℒp_indicator hp_pos hp_ne_top hc hs hf) },
  { intros f g hfg hf hg hfg',
    obtain ⟨hf', hg'⟩ : mem_ℒp f p μ ∧ mem_ℒp g p μ,
    { exact (mem_ℒp_add_of_disjoint hfg f.measurable g.measurable).mp hfg' },
    exact h_add hf' hg' hfg (hf hf') (hg hg') },
end

end induction

section coe_to_Lp

variables [fact (1 ≤ p)]

protected lemma uniform_continuous :
  uniform_continuous (coe : (Lp.simple_func E p μ) → (Lp E p μ)) :=
uniform_continuous_comap

protected lemma uniform_embedding :
  uniform_embedding (coe : (Lp.simple_func E p μ) → (Lp E p μ)) :=
uniform_embedding_comap subtype.val_injective

protected lemma uniform_inducing : uniform_inducing (coe : (Lp.simple_func E p μ) → (Lp E p μ)) :=
simple_func.uniform_embedding.to_uniform_inducing

protected lemma dense_embedding (hp_ne_top : p ≠ ∞) :
  dense_embedding (coe : (Lp.simple_func E p μ) → (Lp E p μ)) :=
begin
  apply simple_func.uniform_embedding.dense_embedding,
  assume f,
  rw mem_closure_iff_seq_limit,
  have hfi' : mem_ℒp f p μ := Lp.mem_ℒp f,
  refine ⟨λ n, ↑(to_Lp (simple_func.approx_on f (Lp.measurable f) univ 0 trivial n)
    (simple_func.mem_ℒp_approx_on_univ (Lp.measurable f) hfi' n)), λ n, mem_range_self _, _⟩,
  convert simple_func.tendsto_approx_on_univ_Lp hp_ne_top (Lp.measurable f) hfi',
  rw to_Lp_coe_fn f (Lp.mem_ℒp f)
end

protected lemma dense_inducing (hp_ne_top : p ≠ ∞) :
  dense_inducing (coe : (Lp.simple_func E p μ) → (Lp E p μ)) :=
(simple_func.dense_embedding hp_ne_top).to_dense_inducing

protected lemma dense_range (hp_ne_top : p ≠ ∞) :
  dense_range (coe : (Lp.simple_func E p μ) → (Lp E p μ)) :=
(simple_func.dense_inducing hp_ne_top).dense

variables [normed_field 𝕜] [normed_space 𝕜 E] [measurable_space 𝕜] [opens_measurable_space 𝕜]

variables (α E 𝕜)

/-- The embedding of Lp simple functions into Lp functions, as a continuous linear map. -/
def coe_to_Lp : (Lp.simple_func E p μ) →L[𝕜] (Lp E p μ) :=
{ map_smul' := λk f, rfl,
  cont := Lp.simple_func.uniform_continuous.continuous,
  .. add_subgroup.subtype (Lp.simple_func E p μ) }

variables {α E 𝕜}

end coe_to_Lp

end simple_func

>>>>>>> 24b7290d
end Lp

variables [measurable_space α] [normed_group E] [measurable_space E] [borel_space E]
  [second_countable_topology E] {f : α → E} {p : ℝ≥0∞} {μ : measure α}

<<<<<<< HEAD
=======
/-- To prove something for an arbitrary `Lp` function in a second countable Borel normed group, it
suffices to show that
* the property holds for (multiples of) characteristic functions;
* is closed under addition;
* the set of functions in `Lp` for which the property holds is closed.
-/
@[elab_as_eliminator]
lemma Lp.induction [_i : fact (1 ≤ p)] (hp_ne_top : p ≠ ∞) (P : Lp E p μ → Prop)
  (h_ind : ∀ (c : E) {s : set α} (hs : measurable_set s) (hμs : μ s < ∞),
      P (Lp.simple_func.indicator_const p hs hμs.ne c))
  (h_add : ∀ ⦃f g⦄, ∀ hf : mem_ℒp f p μ, ∀ hg : mem_ℒp g p μ, disjoint (support f) (support g) →
    P (hf.to_Lp f) → P (hg.to_Lp g) → P ((hf.to_Lp f) + (hg.to_Lp g)))
  (h_closed : is_closed {f : Lp E p μ | P f}) :
  ∀ f : Lp E p μ, P f :=
begin
  refine λ f, (Lp.simple_func.dense_range hp_ne_top).induction_on f h_closed _,
  refine Lp.simple_func.induction (lt_of_lt_of_le ennreal.zero_lt_one _i.elim) hp_ne_top _ _,
  { exact λ c s, h_ind c },
  { exact λ f g hf hg, h_add hf hg },
end

>>>>>>> 24b7290d
/-- To prove something for an arbitrary `mem_ℒp` function in a second countable
Borel normed group, it suffices to show that
* the property holds for (multiples of) characteristic functions;
* is closed under addition;
* the set of functions in the `Lᵖ` space for which the property holds is closed.
* the property is closed under the almost-everywhere equal relation.

It is possible to make the hypotheses in the induction steps a bit stronger, and such conditions
can be added once we need them (for example in `h_add` it is only necessary to consider the sum of
a simple function with a multiple of a characteristic function and that the intersection
of their images is a subset of `{0}`).
-/
@[elab_as_eliminator]
lemma mem_ℒp.induction [_i : fact (1 ≤ p)] (hp_ne_top : p ≠ ∞) (P : (α → E) → Prop)
  (h_ind : ∀ (c : E) ⦃s⦄, measurable_set s → μ s < ∞ → P (s.indicator (λ _, c)))
  (h_add : ∀ ⦃f g : α → E⦄, disjoint (support f) (support g) → mem_ℒp f p μ → mem_ℒp g p μ →
    P f → P g → P (f + g))
  (h_closed : is_closed {f : Lp E p μ | P f} )
  (h_ae : ∀ ⦃f g⦄, f =ᵐ[μ] g → mem_ℒp f p μ → P f → P g) :
  ∀ ⦃f : α → E⦄ (hf : mem_ℒp f p μ), P f :=
begin
  have : ∀ (f : simple_func α E), mem_ℒp f p μ → P f,
  { refine simple_func.induction _ _,
    { intros c s hs h,
      by_cases hc : c = 0,
      { subst hc, convert h_ind 0 measurable_set.empty (by simp) using 1, ext, simp [const] },
<<<<<<< HEAD
      apply h_ind c hs,
      have hp_pos : 0 < p := lt_of_lt_of_le ennreal.zero_lt_one _i.elim,
      rw simple_func.mem_ℒp_iff hp_pos hp_ne_top at h,
      convert h c hc,
      ext x,
      simp only [simple_func.coe_const, set.mem_preimage, mem_singleton_iff, simple_func.coe_zero,
        indicator_apply_eq_self, piecewise_eq_indicator, simple_func.const_zero,
        simple_func.coe_piecewise, const_apply, hc],
      exact not_not.symm },
=======
      have hp_pos : 0 < p := lt_of_lt_of_le ennreal.zero_lt_one _i.elim,
      exact h_ind c hs (simple_func.measure_lt_top_of_mem_ℒp_indicator hp_pos hp_ne_top hc hs h) },
>>>>>>> 24b7290d
    { intros f g hfg hf hg int_fg,
      rw [simple_func.coe_add, mem_ℒp_add_of_disjoint hfg f.measurable g.measurable] at int_fg,
      refine h_add hfg int_fg.1 int_fg.2 (hf int_fg.1) (hg int_fg.2) } },
  have : ∀ (f : Lp.simple_func E p μ), P f,
  { intro f,
    exact h_ae (Lp.simple_func.to_simple_func_eq_to_fun f) (Lp.simple_func.mem_ℒp f)
      (this (Lp.simple_func.to_simple_func f) (Lp.simple_func.mem_ℒp f)) },
  have : ∀ (f : Lp E p μ), P f :=
    λ f, (Lp.simple_func.dense_range hp_ne_top).induction_on f h_closed this,
  exact λ f hf, h_ae hf.coe_fn_to_Lp (Lp.mem_ℒp _) (this (hf.to_Lp f)),
end

section integrable

local attribute [instance] fact_one_le_one_ennreal

notation α ` →₁ₛ[`:25 μ `] ` E := @measure_theory.Lp.simple_func α E _ _ _ _ _ 1 μ

lemma L1.simple_func.to_Lp_one_eq_to_L1 (f : α →ₛ E) (hf : integrable f μ) :
  (Lp.simple_func.to_Lp f (mem_ℒp_one_iff_integrable.2 hf) : α →₁[μ] E) = hf.to_L1 f :=
rfl

protected lemma L1.simple_func.integrable (f : α →₁ₛ[μ] E) :
  integrable (Lp.simple_func.to_simple_func f) μ :=
by { rw ← mem_ℒp_one_iff_integrable, exact (Lp.simple_func.mem_ℒp f) }

/-- To prove something for an arbitrary integrable function in a second countable
Borel normed group, it suffices to show that
* the property holds for (multiples of) characteristic functions;
* is closed under addition;
* the set of functions in the `L¹` space for which the property holds is closed.
* the property is closed under the almost-everywhere equal relation.

It is possible to make the hypotheses in the induction steps a bit stronger, and such conditions
can be added once we need them (for example in `h_add` it is only necessary to consider the sum of
a simple function with a multiple of a characteristic function and that the intersection
of their images is a subset of `{0}`).
-/
@[elab_as_eliminator]
lemma integrable.induction (P : (α → E) → Prop)
  (h_ind : ∀ (c : E) ⦃s⦄, measurable_set s → μ s < ∞ → P (s.indicator (λ _, c)))
  (h_add : ∀ ⦃f g : α → E⦄, disjoint (support f) (support g) → integrable f μ → integrable g μ →
    P f → P g → P (f + g))
  (h_closed : is_closed {f : α →₁[μ] E | P f} )
  (h_ae : ∀ ⦃f g⦄, f =ᵐ[μ] g → integrable f μ → P f → P g) :
  ∀ ⦃f : α → E⦄ (hf : integrable f μ), P f :=
begin
  simp only [← mem_ℒp_one_iff_integrable] at *,
  exact mem_ℒp.induction one_ne_top P h_ind h_add h_closed h_ae
end

end integrable

end measure_theory<|MERGE_RESOLUTION|>--- conflicted
+++ resolved
@@ -31,16 +31,9 @@
   be considered as elements of `Lp E p μ`, and they tend in Lᵖ to `f`.
 * `Lp.simple_func.dense_embedding`: the embedding `coe_to_Lp` of the `Lp` simple functions into
   `Lp` is dense.
-<<<<<<< HEAD
-* `mem_ℒp.induction`: to prove a predicate for all elements of `Lp`, it suffices to check that
-  it behaves correctly on simple functions in `Lp`.
-* `integrable.induction`: to prove a predicate for all elements of `L1`, it suffices to check that
-  it behaves correctly on simple functions in `L1`.
-=======
 * `Lp.simple_func.induction`, `Lp.induction`, `mem_ℒp.induction`, `integrable.induction`: to prove
   a predicate for all elements of one of these classes of functions, it suffices to check that it
   behaves correctly on simple functions.
->>>>>>> 24b7290d
 
 ## TODO
 
@@ -226,7 +219,6 @@
   (hp_ne_top : p ≠ ∞) {μ : measure β} (hμ : ∀ᵐ x ∂μ, f x ∈ closure s)
   (hi : snorm (λ x, f x - y₀) p μ < ∞) :
   tendsto (λ n, snorm (approx_on f hf s y₀ h₀ n - f) p μ) at_top (𝓝 0) :=
-<<<<<<< HEAD
 begin
   by_cases hp_zero : p = 0,
   { simpa only [hp_zero, snorm_exponent_zero] using tendsto_const_nhds },
@@ -269,50 +261,6 @@
   (h₀ : y₀ ∈ s) [separable_space s] (hi₀ : mem_ℒp (λ x, y₀) p μ) (n : ℕ) :
   mem_ℒp (approx_on f fmeas s y₀ h₀ n) p μ :=
 begin
-=======
-begin
-  by_cases hp_zero : p = 0,
-  { simpa only [hp_zero, snorm_exponent_zero] using tendsto_const_nhds },
-  have hp : 0 < p.to_real := to_real_pos_iff.mpr ⟨bot_lt_iff_ne_bot.mpr hp_zero, hp_ne_top⟩,
-  suffices : tendsto (λ n, ∫⁻ x, ∥approx_on f hf s y₀ h₀ n x - f x∥₊ ^ p.to_real ∂μ) at_top (𝓝 0),
-  { simp only [snorm_eq_lintegral_rpow_nnnorm hp_zero hp_ne_top],
-    convert continuous_rpow_const.continuous_at.tendsto.comp this;
-    simp [_root_.inv_pos.mpr hp] },
-  -- We simply check the conditions of the Dominated Convergence Theorem:
-  -- (1) The function "`p`-th power of distance between `f` and the approximation" is measurable
-  have hF_meas : ∀ n, measurable (λ x, (∥approx_on f hf s y₀ h₀ n x - f x∥₊ : ℝ≥0∞) ^ p.to_real),
-  { simpa only [← edist_eq_coe_nnnorm_sub] using
-      λ n, (approx_on f hf s y₀ h₀ n).measurable_bind (λ y x, (edist y (f x)) ^ p.to_real)
-      (λ y, (measurable_edist_right.comp hf).pow_const p.to_real) },
-  -- (2) The functions "`p`-th power of distance between `f` and the approximation" are uniformly
-  -- bounded, at any given point, by `λ x, ∥f x - y₀∥ ^ p.to_real`
-  have h_bound : ∀ n, (λ x, (∥approx_on f hf s y₀ h₀ n x - f x∥₊ : ℝ≥0∞) ^ p.to_real)
-      ≤ᵐ[μ] (λ x, ∥f x - y₀∥₊ ^ p.to_real),
-  { exact λ n, eventually_of_forall
-      (λ x, rpow_le_rpow (coe_mono (nnnorm_approx_on_le hf h₀ x n)) to_real_nonneg) },
-  -- (3) The bounding function `λ x, ∥f x - y₀∥ ^ p.to_real` has finite integral
-  have h_fin :  ∫⁻ (a : β), ∥f a - y₀∥₊ ^ p.to_real ∂μ < ⊤,
-  { exact lintegral_rpow_nnnorm_lt_top_of_snorm_lt_top hp_zero hp_ne_top hi },
-  -- (4) The functions "`p`-th power of distance between `f` and the approximation" tend pointwise
-  -- to zero
-  have h_lim : ∀ᵐ (a : β) ∂μ,
-    tendsto (λ n, (∥approx_on f hf s y₀ h₀ n a - f a∥₊ : ℝ≥0∞) ^ p.to_real) at_top (𝓝 0),
-  { filter_upwards [hμ],
-    intros a ha,
-    have : tendsto (λ n, (approx_on f hf s y₀ h₀ n) a - f a) at_top (𝓝 (f a - f a)),
-    { exact (tendsto_approx_on hf h₀ ha).sub tendsto_const_nhds },
-    convert continuous_rpow_const.continuous_at.tendsto.comp (tendsto_coe.mpr this.nnnorm),
-    simp [zero_rpow_of_pos hp] },
-  -- Then we apply the Dominated Convergence Theorem
-  simpa using tendsto_lintegral_of_dominated_convergence _ hF_meas h_bound h_fin h_lim,
-end
-
-lemma mem_ℒp_approx_on [borel_space E]
-  {f : β → E} {μ : measure β} (fmeas : measurable f) (hf : mem_ℒp f p μ) {s : set E} {y₀ : E}
-  (h₀ : y₀ ∈ s) [separable_space s] (hi₀ : mem_ℒp (λ x, y₀) p μ) (n : ℕ) :
-  mem_ℒp (approx_on f fmeas s y₀ h₀ n) p μ :=
-begin
->>>>>>> 24b7290d
   refine ⟨(approx_on f fmeas s y₀ h₀ n).ae_measurable, _⟩,
   suffices : snorm (λ x, approx_on f fmeas s y₀ h₀ n x - y₀) p μ < ⊤,
   { have : mem_ℒp (λ x, approx_on f fmeas s y₀ h₀ n x - y₀) p μ :=
@@ -509,269 +457,6 @@
   μ (f ⁻¹' {x}) < ∞ :=
 integrable_iff.mp hf x hx
 
-<<<<<<< HEAD
-end simple_func_properties
-
-end simple_func
-
-/-! Construction of the space of `Lp` simple functions, and its dense embedding into `Lp`. -/
-namespace Lp
-
-open ae_eq_fun
-
-variables
-  [measurable_space α]
-  [normed_group E] [second_countable_topology E] [measurable_space E] [borel_space E]
-  [normed_group F] [second_countable_topology F] [measurable_space F] [borel_space F]
-  (p : ℝ≥0∞) (μ : measure α)
-
-variables (E)
-
-/-- `Lp.simple_func` is a subspace of Lp consisting of equivalence classes of an integrable simple
-    function. -/
-def simple_func : add_subgroup (Lp E p μ) :=
-{ carrier := {f : Lp E p μ | ∃ (s : α →ₛ E), (ae_eq_fun.mk s s.ae_measurable : α →ₘ[μ] E) = f},
-  zero_mem' := ⟨0, rfl⟩,
-  add_mem' := λ f g ⟨s, hs⟩ ⟨t, ht⟩, ⟨s + t,
-      by simp only [←hs, ←ht, mk_add_mk, add_subgroup.coe_add, mk_eq_mk, simple_func.coe_add]⟩,
-  neg_mem' := λ f ⟨s, hs⟩, ⟨-s,
-      by simp only [←hs, neg_mk, simple_func.coe_neg, mk_eq_mk, add_subgroup.coe_neg]⟩ }
-
-variables {E p μ}
-
-namespace simple_func
-
-section instances
-/-! Simple functions in Lp space form a `normed_space`. -/
-
-@[norm_cast] lemma coe_coe (f : Lp.simple_func E p μ) : ⇑(f : Lp E p μ) = f := rfl
-
-protected lemma eq' {f g : Lp.simple_func E p μ} : (f : α →ₘ[μ] E) = (g : α →ₘ[μ] E) → f = g :=
-subtype.eq ∘ subtype.eq
-
-/-! Implementation note:  If `Lp.simple_func E p μ` were defined as a `𝕜`-submodule of `Lp E p μ`,
-then the next few lemmas, putting a normed `𝕜`-group structure on `Lp.simple_func E p μ`, would be
-unnecessary.  But instead, `Lp.simple_func E p μ` is defined as an `add_subgroup` of `Lp E p μ`,
-which does not permit this (but has the advantage of working when `E` itself is a normed group,
-i.e. has no scalar action). -/
-
-variables [normed_field 𝕜] [normed_space 𝕜 E] [measurable_space 𝕜] [opens_measurable_space 𝕜]
-
-/-- If `E` is a normed space, `Lp.simple_func E p μ` is a `has_scalar`. Not declared as an
-instance as it is (as of writing) used only in the construction of the Bochner integral. -/
-protected def has_scalar : has_scalar 𝕜 (Lp.simple_func E p μ) := ⟨λk f, ⟨k • f,
-begin
-  rcases f with ⟨f, ⟨s, hs⟩⟩,
-  use k • s,
-  apply eq.trans (smul_mk k s s.ae_measurable).symm _,
-  rw hs,
-  refl,
-end ⟩⟩
-
-local attribute [instance] simple_func.has_scalar
-
-@[simp, norm_cast] lemma coe_smul (c : 𝕜) (f : Lp.simple_func E p μ) :
-  ((c • f : Lp.simple_func E p μ) : Lp E p μ) = c • (f : Lp E p μ) := rfl
-
-/-- If `E` is a normed space, `Lp.simple_func E p μ` is a module. Not declared as an
-instance as it is (as of writing) used only in the construction of the Bochner integral. -/
-protected def module : module 𝕜 (Lp.simple_func E p μ) :=
-{ one_smul  := λf, by { ext1, exact one_smul _ _ },
-  mul_smul  := λx y f, by { ext1, exact mul_smul _ _ _ },
-  smul_add  := λx f g, by { ext1, exact smul_add _ _ _ },
-  smul_zero := λx, by { ext1, exact smul_zero _ },
-  add_smul  := λx y f, by { ext1, exact add_smul _ _ _ },
-  zero_smul := λf, by { ext1, exact zero_smul _ _ } }
-
-local attribute [instance] simple_func.module
-
-/-- If `E` is a normed space, `Lp.simple_func E p μ` is a normed space. Not declared as an
-instance as it is (as of writing) used only in the construction of the Bochner integral. -/
-protected def normed_space [fact (1 ≤ p)] : normed_space 𝕜 (Lp.simple_func E p μ) :=
-⟨ λc f, by { rw [coe_norm_subgroup, coe_norm_subgroup, coe_smul, norm_smul] } ⟩
-
-end instances
-
-local attribute [instance] simple_func.module simple_func.normed_space
-
-section to_Lp
-
-/-- Construct the equivalence class `[f]` of a simple function `f` satisfying `mem_ℒp`. -/
-@[reducible] def to_Lp (f : α →ₛ E) (hf : mem_ℒp f p μ) : (Lp.simple_func E p μ) :=
-⟨hf.to_Lp f, ⟨f, rfl⟩⟩
-
-lemma to_Lp_eq_to_Lp (f : α →ₛ E) (hf : mem_ℒp f p μ) :
-  (to_Lp f hf : Lp E p μ) = hf.to_Lp f := rfl
-
-lemma to_Lp_eq_mk (f : α →ₛ E) (hf : mem_ℒp f p μ) :
-  (to_Lp f hf : α →ₘ[μ] E) = ae_eq_fun.mk f f.ae_measurable := rfl
-
-lemma to_Lp_zero : to_Lp (0 : α →ₛ E) zero_mem_ℒp = (0 : Lp.simple_func E p μ) := rfl
-
-lemma to_Lp_add (f g : α →ₛ E) (hf : mem_ℒp f p μ) (hg : mem_ℒp g p μ) :
-  to_Lp (f + g) (hf.add hg) = to_Lp f hf + to_Lp g hg := rfl
-
-lemma to_Lp_neg (f : α →ₛ E) (hf : mem_ℒp f p μ) :
-  to_Lp (-f) hf.neg = -to_Lp f hf := rfl
-
-lemma to_Lp_sub (f g : α →ₛ E) (hf : mem_ℒp f p μ) (hg : mem_ℒp g p μ) :
-  to_Lp (f - g) (hf.sub hg) = to_Lp f hf - to_Lp g hg :=
-by { simp only [sub_eq_add_neg, ← to_Lp_neg, ← to_Lp_add], refl }
-
-variables [normed_field 𝕜] [normed_space 𝕜 E] [measurable_space 𝕜] [opens_measurable_space 𝕜]
-
-lemma to_Lp_smul (f : α →ₛ E) (hf : mem_ℒp f p μ) (c : 𝕜) :
-  to_Lp (c • f) (hf.const_smul c) = c • to_Lp f hf := rfl
-
-lemma norm_to_Lp [fact (1 ≤ p)] (f : α →ₛ E) (hf : mem_ℒp f p μ) :
-  ∥to_Lp f hf∥ = ennreal.to_real (snorm f p μ) :=
-norm_to_Lp f hf
-
-end to_Lp
-
-section to_simple_func
-
-/-- Find a representative of a `Lp.simple_func`. -/
-def to_simple_func (f : Lp.simple_func E p μ) : α →ₛ E := classical.some f.2
-
-/-- `(to_simple_func f)` is measurable. -/
-@[measurability]
-protected lemma measurable (f : Lp.simple_func E p μ) : measurable (to_simple_func f) :=
-(to_simple_func f).measurable
-
-@[measurability]
-protected lemma ae_measurable (f : Lp.simple_func E p μ) : ae_measurable (to_simple_func f) μ :=
-(simple_func.measurable f).ae_measurable
-
-lemma to_simple_func_eq_to_fun (f : Lp.simple_func E p μ) : to_simple_func f =ᵐ[μ] f :=
-show ⇑(to_simple_func f) =ᵐ[μ] ⇑(f : α →ₘ[μ] E), by
-begin
-  convert (ae_eq_fun.coe_fn_mk (to_simple_func f) (simple_func.ae_measurable f)).symm using 2,
-  exact (classical.some_spec f.2).symm,
-end
-
-/-- `to_simple_func f` satisfies the predicate `mem_ℒp`. -/
-protected lemma mem_ℒp (f : Lp.simple_func E p μ) : mem_ℒp (to_simple_func f) p μ :=
-mem_ℒp.ae_eq (to_simple_func_eq_to_fun f).symm $ mem_Lp_iff_mem_ℒp.mp (f : Lp E p μ).2
-
-lemma to_Lp_to_simple_func (f : Lp.simple_func E p μ) :
-  to_Lp (to_simple_func f) (simple_func.mem_ℒp f) = f :=
-simple_func.eq' (classical.some_spec f.2)
-
-lemma to_simple_func_to_Lp (f : α →ₛ E) (hfi : mem_ℒp f p μ) :
-  to_simple_func (to_Lp f hfi) =ᵐ[μ] f :=
-by { rw ← mk_eq_mk, exact classical.some_spec (to_Lp f hfi).2 }
-
-variables (E μ)
-lemma zero_to_simple_func : to_simple_func (0 : Lp.simple_func E p μ) =ᵐ[μ] 0 :=
-begin
-  filter_upwards [to_simple_func_eq_to_fun (0 : Lp.simple_func E p μ), Lp.coe_fn_zero E 1 μ],
-  assume a h₁ h₂,
-  rwa h₁,
-end
-variables {E μ}
-
-lemma add_to_simple_func (f g : Lp.simple_func E p μ) :
-  to_simple_func (f + g) =ᵐ[μ] to_simple_func f + to_simple_func g :=
-begin
-  filter_upwards [to_simple_func_eq_to_fun (f + g), to_simple_func_eq_to_fun f,
-    to_simple_func_eq_to_fun g, Lp.coe_fn_add (f :  Lp E p μ) g],
-  assume a,
-  simp only [← coe_coe, add_subgroup.coe_add, pi.add_apply],
-  iterate 4 { assume h, rw h }
-end
-
-lemma neg_to_simple_func (f : Lp.simple_func E p μ) :
-  to_simple_func (-f) =ᵐ[μ] - to_simple_func f :=
-begin
-  filter_upwards [to_simple_func_eq_to_fun (-f), to_simple_func_eq_to_fun f,
-    Lp.coe_fn_neg (f : Lp E p μ)],
-  assume a,
-  simp only [pi.neg_apply, add_subgroup.coe_neg, ← coe_coe],
-  repeat { assume h, rw h }
-end
-
-lemma sub_to_simple_func (f g : Lp.simple_func E p μ) :
-  to_simple_func (f - g) =ᵐ[μ] to_simple_func f - to_simple_func g :=
-begin
-  filter_upwards [to_simple_func_eq_to_fun (f - g), to_simple_func_eq_to_fun f,
-    to_simple_func_eq_to_fun g, Lp.coe_fn_sub (f : Lp E p μ) g],
-  assume a,
-  simp only [add_subgroup.coe_sub, pi.sub_apply, ← coe_coe],
-  repeat { assume h, rw h }
-end
-
-variables [normed_field 𝕜] [normed_space 𝕜 E] [measurable_space 𝕜] [opens_measurable_space 𝕜]
-
-lemma smul_to_simple_func (k : 𝕜) (f : Lp.simple_func E p μ) :
-  to_simple_func (k • f) =ᵐ[μ] k • to_simple_func f :=
-begin
-  filter_upwards [to_simple_func_eq_to_fun (k • f), to_simple_func_eq_to_fun f,
-    Lp.coe_fn_smul k (f : Lp E p μ)],
-  assume a,
-  simp only [pi.smul_apply, coe_smul, ← coe_coe],
-  repeat { assume h, rw h }
-end
-
-lemma norm_to_simple_func [fact (1 ≤ p)] (f : Lp.simple_func E p μ) :
-  ∥f∥ = ennreal.to_real (snorm (to_simple_func f) p μ) :=
-by simpa [to_Lp_to_simple_func] using norm_to_Lp (to_simple_func f) (simple_func.mem_ℒp f)
-
-end to_simple_func
-
-section coe_to_Lp
-
-variables [fact (1 ≤ p)]
-
-protected lemma uniform_continuous :
-  uniform_continuous (coe : (Lp.simple_func E p μ) → (Lp E p μ)) :=
-uniform_continuous_comap
-
-protected lemma uniform_embedding :
-  uniform_embedding (coe : (Lp.simple_func E p μ) → (Lp E p μ)) :=
-uniform_embedding_comap subtype.val_injective
-
-protected lemma uniform_inducing : uniform_inducing (coe : (Lp.simple_func E p μ) → (Lp E p μ)) :=
-simple_func.uniform_embedding.to_uniform_inducing
-
-protected lemma dense_embedding (hp_ne_top : p ≠ ∞) :
-  dense_embedding (coe : (Lp.simple_func E p μ) → (Lp E p μ)) :=
-begin
-  apply simple_func.uniform_embedding.dense_embedding,
-  assume f,
-  rw mem_closure_iff_seq_limit,
-  have hfi' : mem_ℒp f p μ := Lp.mem_ℒp f,
-  refine ⟨λ n, ↑(to_Lp (simple_func.approx_on f (Lp.measurable f) univ 0 trivial n)
-    (simple_func.mem_ℒp_approx_on_univ (Lp.measurable f) hfi' n)), λ n, mem_range_self _, _⟩,
-  convert simple_func.tendsto_approx_on_univ_Lp hp_ne_top (Lp.measurable f) hfi',
-  rw to_Lp_coe_fn f (Lp.mem_ℒp f)
-end
-
-protected lemma dense_inducing (hp_ne_top : p ≠ ∞) :
-  dense_inducing (coe : (Lp.simple_func E p μ) → (Lp E p μ)) :=
-(simple_func.dense_embedding hp_ne_top).to_dense_inducing
-
-protected lemma dense_range (hp_ne_top : p ≠ ∞) :
-  dense_range (coe : (Lp.simple_func E p μ) → (Lp E p μ)) :=
-(simple_func.dense_inducing hp_ne_top).dense
-
-variables [normed_field 𝕜] [normed_space 𝕜 E] [measurable_space 𝕜] [opens_measurable_space 𝕜]
-
-variables (α E 𝕜)
-
-/-- The embedding of Lp simple functions into Lp functions, as a continuous linear map. -/
-def coe_to_Lp : (Lp.simple_func E p μ) →L[𝕜] (Lp E p μ) :=
-{ map_smul' := λk f, rfl,
-  cont := Lp.simple_func.uniform_continuous.continuous,
-  .. add_subgroup.subtype (Lp.simple_func E p μ) }
-
-variables {α E 𝕜}
-
-end coe_to_Lp
-
-end simple_func
-
-=======
 lemma measure_lt_top_of_mem_ℒp_indicator (hp_pos : 0 < p) (hp_ne_top : p ≠ ∞) {c : E} (hc : c ≠ 0)
   {s : set α} (hs : measurable_set s)
   (hcs : mem_ℒp ((const α c).piecewise s hs (const α 0)) p μ) :
@@ -1095,14 +780,11 @@
 
 end simple_func
 
->>>>>>> 24b7290d
 end Lp
 
 variables [measurable_space α] [normed_group E] [measurable_space E] [borel_space E]
   [second_countable_topology E] {f : α → E} {p : ℝ≥0∞} {μ : measure α}
 
-<<<<<<< HEAD
-=======
 /-- To prove something for an arbitrary `Lp` function in a second countable Borel normed group, it
 suffices to show that
 * the property holds for (multiples of) characteristic functions;
@@ -1124,7 +806,6 @@
   { exact λ f g hf hg, h_add hf hg },
 end
 
->>>>>>> 24b7290d
 /-- To prove something for an arbitrary `mem_ℒp` function in a second countable
 Borel normed group, it suffices to show that
 * the property holds for (multiples of) characteristic functions;
@@ -1151,20 +832,8 @@
     { intros c s hs h,
       by_cases hc : c = 0,
       { subst hc, convert h_ind 0 measurable_set.empty (by simp) using 1, ext, simp [const] },
-<<<<<<< HEAD
-      apply h_ind c hs,
-      have hp_pos : 0 < p := lt_of_lt_of_le ennreal.zero_lt_one _i.elim,
-      rw simple_func.mem_ℒp_iff hp_pos hp_ne_top at h,
-      convert h c hc,
-      ext x,
-      simp only [simple_func.coe_const, set.mem_preimage, mem_singleton_iff, simple_func.coe_zero,
-        indicator_apply_eq_self, piecewise_eq_indicator, simple_func.const_zero,
-        simple_func.coe_piecewise, const_apply, hc],
-      exact not_not.symm },
-=======
       have hp_pos : 0 < p := lt_of_lt_of_le ennreal.zero_lt_one _i.elim,
       exact h_ind c hs (simple_func.measure_lt_top_of_mem_ℒp_indicator hp_pos hp_ne_top hc hs h) },
->>>>>>> 24b7290d
     { intros f g hfg hf hg int_fg,
       rw [simple_func.coe_add, mem_ℒp_add_of_disjoint hfg f.measurable g.measurable] at int_fg,
       refine h_add hfg int_fg.1 int_fg.2 (hf int_fg.1) (hg int_fg.2) } },
