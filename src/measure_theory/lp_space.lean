/-
Copyright (c) 2020 Rémy Degenne. All rights reserved.
Released under Apache 2.0 license as described in the file LICENSE.
Authors: Rémy Degenne, Sébastien Gouëzel
-/
import measure_theory.ess_sup
import measure_theory.ae_eq_fun
import measure_theory.mean_inequalities
import topology.continuous_function.compact
import analysis.normed_space.indicator_function

/-!
# ℒp space and Lp space

This file describes properties of almost everywhere measurable functions with finite seminorm,
denoted by `snorm f p μ` and defined for `p:ℝ≥0∞` as `0` if `p=0`, `(∫ ∥f a∥^p ∂μ) ^ (1/p)` for
`0 < p < ∞` and `ess_sup ∥f∥ μ` for `p=∞`.

The Prop-valued `mem_ℒp f p μ` states that a function `f : α → E` has finite seminorm.
The space `Lp E p μ` is the subtype of elements of `α →ₘ[μ] E` (see ae_eq_fun) such that
`snorm f p μ` is finite. For `1 ≤ p`, `snorm` defines a norm and `Lp` is a complete metric space.

## Main definitions

* `snorm' f p μ` : `(∫ ∥f a∥^p ∂μ) ^ (1/p)` for `f : α → F` and `p : ℝ`, where `α` is a  measurable
  space and `F` is a normed group.
* `snorm_ess_sup f μ` : seminorm in `ℒ∞`, equal to the essential supremum `ess_sup ∥f∥ μ`.
* `snorm f p μ` : for `p : ℝ≥0∞`, seminorm in `ℒp`, equal to `0` for `p=0`, to `snorm' f p μ`
  for `0 < p < ∞` and to `snorm_ess_sup f μ` for `p = ∞`.

* `mem_ℒp f p μ` : property that the function `f` is almost everywhere measurable and has finite
  p-seminorm for measure `μ` (`snorm f p μ < ∞`)
* `Lp E p μ` : elements of `α →ₘ[μ] E` (see ae_eq_fun) such that `snorm f p μ` is finite. Defined
  as an `add_subgroup` of `α →ₘ[μ] E`.

Lipschitz functions vanishing at zero act by composition on `Lp`. We define this action, and prove
that it is continuous. In particular,
* `continuous_linear_map.comp_Lp` defines the action on `Lp` of a continuous linear map.
* `Lp.pos_part` is the positive part of an `Lp` function.
* `Lp.neg_part` is the negative part of an `Lp` function.

When `α` is a topological space equipped with a finite Borel measure, there is a bounded linear map
from the normed space of bounded continuous functions (`α →ᵇ E`) to `Lp E p μ`.  We construct this
as `bounded_continuous_function.to_Lp`.

## Notations

* `α →₁[μ] E` : the type `Lp E 1 μ`.
* `α →₂[μ] E` : the type `Lp E 2 μ`.

## Implementation

Since `Lp` is defined as an `add_subgroup`, dot notation does not work. Use `Lp.measurable f` to
say that the coercion of `f` to a genuine function is measurable, instead of the non-working
`f.measurable`.

To prove that two `Lp` elements are equal, it suffices to show that their coercions to functions
coincide almost everywhere (this is registered as an `ext` rule). This can often be done using
`filter_upwards`. For instance, a proof from first principles that `f + (g + h) = (f + g) + h`
could read (in the `Lp` namespace)
```
example (f g h : Lp E p μ) : (f + g) + h = f + (g + h) :=
begin
  ext1,
  filter_upwards [coe_fn_add (f + g) h, coe_fn_add f g, coe_fn_add f (g + h), coe_fn_add g h],
  assume a ha1 ha2 ha3 ha4,
  simp only [ha1, ha2, ha3, ha4, add_assoc],
end
```
The lemma `coe_fn_add` states that the coercion of `f + g` coincides almost everywhere with the sum
of the coercions of `f` and `g`. All such lemmas use `coe_fn` in their name, to distinguish the
function coercion from the coercion to almost everywhere defined functions.
-/

noncomputable theory
open topological_space measure_theory filter
open_locale nnreal ennreal big_operators topological_space

lemma fact_one_le_one_ennreal : fact ((1 : ℝ≥0∞) ≤ 1) := ⟨le_refl _⟩

lemma fact_one_le_two_ennreal : fact ((1 : ℝ≥0∞) ≤ 2) :=
⟨ennreal.coe_le_coe.2 (show (1 : ℝ≥0) ≤ 2, by norm_num)⟩

lemma fact_one_le_top_ennreal : fact ((1 : ℝ≥0∞) ≤ ∞) := ⟨le_top⟩

local attribute [instance] fact_one_le_one_ennreal fact_one_le_two_ennreal fact_one_le_top_ennreal

variables {α E F G : Type*} [measurable_space α] {p : ℝ≥0∞} {q : ℝ} {μ : measure α}
  [measurable_space E] [normed_group E]
  [normed_group F] [normed_group G]

namespace measure_theory

section ℒp

/-!
### ℒp seminorm

We define the ℒp seminorm, denoted by `snorm f p μ`. For real `p`, it is given by an integral
formula (for which we use the notation `snorm' f p μ`), and for `p = ∞` it is the essential
supremum (for which we use the notation `snorm_ess_sup f μ`).

We also define a predicate `mem_ℒp f p μ`, requesting that a function is almost everywhere
measurable and has finite `snorm f p μ`.

This paragraph is devoted to the basic properties of these definitions. It is constructed as
follows: for a given property, we prove it for `snorm'` and `snorm_ess_sup` when it makes sense,
deduce it for `snorm`, and translate it in terms of `mem_ℒp`.
-/

section ℒp_space_definition

/-- `(∫ ∥f a∥^q ∂μ) ^ (1/q)`, which is a seminorm on the space of measurable functions for which
this quantity is finite -/
def snorm' (f : α → F) (q : ℝ) (μ : measure α) : ℝ≥0∞ := (∫⁻ a, (nnnorm (f a))^q ∂μ) ^ (1/q)

/-- seminorm for `ℒ∞`, equal to the essential supremum of `∥f∥`. -/
def snorm_ess_sup (f : α → F) (μ : measure α) := ess_sup (λ x, (nnnorm (f x) : ℝ≥0∞)) μ

/-- `ℒp` seminorm, equal to `0` for `p=0`, to `(∫ ∥f a∥^p ∂μ) ^ (1/p)` for `0 < p < ∞` and to
`ess_sup ∥f∥ μ` for `p = ∞`. -/
def snorm (f : α → F) (p : ℝ≥0∞) (μ : measure α) : ℝ≥0∞ :=
if p = 0 then 0 else (if p = ∞ then snorm_ess_sup f μ else snorm' f (ennreal.to_real p) μ)

lemma snorm_eq_snorm' (hp_ne_zero : p ≠ 0) (hp_ne_top : p ≠ ∞) {f : α → F} :
  snorm f p μ = snorm' f (ennreal.to_real p) μ :=
by simp [snorm, hp_ne_zero, hp_ne_top]

lemma snorm_eq_lintegral_rpow_nnnorm (hp_ne_zero : p ≠ 0) (hp_ne_top : p ≠ ∞) {f : α → F} :
  snorm f p μ = (∫⁻ x, (nnnorm (f x)) ^ p.to_real ∂μ) ^ (1 / p.to_real) :=
by rw [snorm_eq_snorm' hp_ne_zero hp_ne_top, snorm']

lemma snorm_one_eq_lintegral_nnnorm {f : α → F} : snorm f 1 μ = ∫⁻ x, nnnorm (f x) ∂μ :=
by simp_rw [snorm_eq_lintegral_rpow_nnnorm one_ne_zero ennreal.coe_ne_top, ennreal.one_to_real,
  one_div_one, ennreal.rpow_one]

@[simp] lemma snorm_exponent_top {f : α → F} : snorm f ∞ μ = snorm_ess_sup f μ := by simp [snorm]

/-- The property that `f:α→E` is ae_measurable and `(∫ ∥f a∥^p ∂μ)^(1/p)` is finite if `p < ∞`, or
`ess_sup f < ∞` if `p = ∞`. -/
def mem_ℒp (f : α → E) (p : ℝ≥0∞) (μ : measure α) : Prop :=
ae_measurable f μ ∧ snorm f p μ < ∞

lemma mem_ℒp.ae_measurable {f : α → E} {p : ℝ≥0∞} {μ : measure α} (h : mem_ℒp f p μ) :
  ae_measurable f μ := h.1

lemma lintegral_rpow_nnnorm_eq_rpow_snorm' {f : α → F} (hq0_lt : 0 < q) :
  ∫⁻ a, (nnnorm (f a)) ^ q ∂μ = (snorm' f q μ) ^ q :=
begin
  rw [snorm', ←ennreal.rpow_mul, one_div, inv_mul_cancel, ennreal.rpow_one],
  exact (ne_of_lt hq0_lt).symm,
end

end ℒp_space_definition

section top

lemma mem_ℒp.snorm_lt_top {f : α → E} (hfp : mem_ℒp f p μ) : snorm f p μ < ∞ := hfp.2

lemma mem_ℒp.snorm_ne_top {f : α → E} (hfp : mem_ℒp f p μ) : snorm f p μ ≠ ∞ := ne_of_lt (hfp.2)

lemma lintegral_rpow_nnnorm_lt_top_of_snorm'_lt_top {f : α → F} (hq0_lt : 0 < q)
  (hfq : snorm' f q μ < ∞) :
  ∫⁻ a, (nnnorm (f a)) ^ q ∂μ < ∞ :=
begin
  rw lintegral_rpow_nnnorm_eq_rpow_snorm' hq0_lt,
  exact ennreal.rpow_lt_top_of_nonneg (le_of_lt hq0_lt) (ne_of_lt hfq),
end

lemma lintegral_rpow_nnnorm_lt_top_of_snorm_lt_top {f : α → F} (hp_ne_zero : p ≠ 0)
  (hp_ne_top : p ≠ ∞) (hfp : snorm f p μ < ∞) :
  ∫⁻ a, (nnnorm (f a)) ^ p.to_real ∂μ < ∞ :=
begin
  apply lintegral_rpow_nnnorm_lt_top_of_snorm'_lt_top,
  { exact ennreal.to_real_pos_iff.mpr ⟨bot_lt_iff_ne_bot.mpr hp_ne_zero, hp_ne_top⟩ },
  { simpa [snorm_eq_snorm' hp_ne_zero hp_ne_top] using hfp }
end

lemma snorm_lt_top_iff_lintegral_rpow_nnnorm_lt_top {f : α → F} (hp_ne_zero : p ≠ 0)
  (hp_ne_top : p ≠ ∞) :
  snorm f p μ < ∞ ↔ ∫⁻ a, (nnnorm (f a)) ^ p.to_real ∂μ < ∞ :=
⟨lintegral_rpow_nnnorm_lt_top_of_snorm_lt_top hp_ne_zero hp_ne_top,
  begin
    intros h,
    have hp' := ennreal.to_real_pos_iff.mpr ⟨bot_lt_iff_ne_bot.mpr hp_ne_zero, hp_ne_top⟩,
    have : 0 < 1 / p.to_real := div_pos zero_lt_one hp',
    simpa [snorm_eq_lintegral_rpow_nnnorm hp_ne_zero hp_ne_top] using
      ennreal.rpow_lt_top_of_nonneg (le_of_lt this) (ne_of_lt h)
  end⟩

end top

section zero

@[simp] lemma snorm'_exponent_zero {f : α → F} : snorm' f 0 μ = 1 :=
by rw [snorm', div_zero, ennreal.rpow_zero]

@[simp] lemma snorm_exponent_zero {f : α → F} : snorm f 0 μ = 0 :=
by simp [snorm]

lemma mem_ℒp_zero_iff_ae_measurable {f : α → E} : mem_ℒp f 0 μ ↔ ae_measurable f μ :=
by simp [mem_ℒp, snorm_exponent_zero]

@[simp] lemma snorm'_zero (hp0_lt : 0 < q) : snorm' (0 : α → F) q μ = 0 :=
by simp [snorm', hp0_lt]

@[simp] lemma snorm'_zero' (hq0_ne : q ≠ 0) (hμ : μ ≠ 0) : snorm' (0 : α → F) q μ = 0 :=
begin
  cases le_or_lt 0 q with hq0 hq_neg,
  { exact snorm'_zero (lt_of_le_of_ne hq0 hq0_ne.symm), },
  { simp [snorm', ennreal.rpow_eq_zero_iff, hμ, hq_neg], },
end

@[simp] lemma snorm_ess_sup_zero : snorm_ess_sup (0 : α → F) μ = 0 :=
begin
  simp_rw [snorm_ess_sup, pi.zero_apply, nnnorm_zero, ennreal.coe_zero, ←ennreal.bot_eq_zero],
  exact ess_sup_const_bot,
end

@[simp] lemma snorm_zero : snorm (0 : α → F) p μ = 0 :=
begin
  by_cases h0 : p = 0,
  { simp [h0], },
  by_cases h_top : p = ∞,
  { simp only [h_top, snorm_exponent_top, snorm_ess_sup_zero], },
  rw ←ne.def at h0,
  simp [snorm_eq_snorm' h0 h_top,
    ennreal.to_real_pos_iff.mpr ⟨lt_of_le_of_ne (zero_le _) h0.symm, h_top⟩],
end

lemma zero_mem_ℒp : mem_ℒp (0 : α → E) p μ :=
⟨measurable_zero.ae_measurable, by { rw snorm_zero, exact ennreal.coe_lt_top, } ⟩

lemma snorm'_measure_zero_of_pos {f : α → F} (hq_pos : 0 < q) : snorm' f q 0 = 0 :=
by simp [snorm', hq_pos]

lemma snorm'_measure_zero_of_exponent_zero {f : α → F} : snorm' f 0 0 = 1 := by simp [snorm']

lemma snorm'_measure_zero_of_neg {f : α → F} (hq_neg : q < 0) : snorm' f q 0 = ∞ :=
by simp [snorm', hq_neg]

@[simp] lemma snorm_ess_sup_measure_zero {f : α → F} : snorm_ess_sup f 0 = 0 :=
by simp [snorm_ess_sup]

@[simp] lemma snorm_measure_zero {f : α → F} : snorm f p 0 = 0 :=
begin
  by_cases h0 : p = 0,
  { simp [h0], },
  by_cases h_top : p = ∞,
  { simp [h_top], },
  rw ←ne.def at h0,
  simp [snorm_eq_snorm' h0 h_top, snorm',
    ennreal.to_real_pos_iff.mpr ⟨lt_of_le_of_ne (zero_le _) h0.symm, h_top⟩],
end

end zero

section const

lemma snorm'_const (c : F) (hq_pos : 0 < q) :
  snorm' (λ x : α , c) q μ = (nnnorm c : ℝ≥0∞) * (μ set.univ) ^ (1/q) :=
begin
  rw [snorm', lintegral_const, @ennreal.mul_rpow_of_nonneg _ _ (1/q) (by simp [hq_pos.le])],
  congr,
  rw ←ennreal.rpow_mul,
  suffices hq_cancel : q * (1/q) = 1, by rw [hq_cancel, ennreal.rpow_one],
  rw [one_div, mul_inv_cancel (ne_of_lt hq_pos).symm],
end

lemma snorm'_const' [finite_measure μ] (c : F) (hc_ne_zero : c ≠ 0) (hq_ne_zero : q ≠ 0) :
  snorm' (λ x : α , c) q μ = (nnnorm c : ℝ≥0∞) * (μ set.univ) ^ (1/q) :=
begin
  rw [snorm', lintegral_const, ennreal.mul_rpow_of_ne_top _ (measure_ne_top μ set.univ)],
  { congr,
    rw ←ennreal.rpow_mul,
    suffices hp_cancel : q * (1/q) = 1, by rw [hp_cancel, ennreal.rpow_one],
    rw [one_div, mul_inv_cancel hq_ne_zero], },
  { rw [ne.def, ennreal.rpow_eq_top_iff, auto.not_or_eq, auto.not_and_eq, auto.not_and_eq],
    split,
    { left,
      rwa [ennreal.coe_eq_zero, nnnorm_eq_zero], },
    { exact or.inl ennreal.coe_ne_top, }, },
end

lemma snorm_ess_sup_const (c : F) (hμ : μ ≠ 0) :
  snorm_ess_sup (λ x : α, c) μ = (nnnorm c : ℝ≥0∞) :=
by rw [snorm_ess_sup, ess_sup_const _ hμ]

lemma snorm'_const_of_probability_measure (c : F) (hq_pos : 0 < q) [probability_measure μ] :
  snorm' (λ x : α , c) q μ = (nnnorm c : ℝ≥0∞) :=
by simp [snorm'_const c hq_pos, measure_univ]

lemma snorm_const (c : F) (h0 : p ≠ 0) (hμ : μ ≠ 0) :
  snorm (λ x : α , c) p μ = (nnnorm c : ℝ≥0∞) * (μ set.univ) ^ (1/(ennreal.to_real p)) :=
begin
  by_cases h_top : p = ∞,
  { simp [h_top, snorm_ess_sup_const c hμ], },
  simp [snorm_eq_snorm' h0 h_top, snorm'_const,
    ennreal.to_real_pos_iff.mpr ⟨lt_of_le_of_ne (zero_le _) h0.symm, h_top⟩],
end

lemma snorm_const' (c : F) (h0 : p ≠ 0) (h_top: p ≠ ∞) :
  snorm (λ x : α , c) p μ = (nnnorm c : ℝ≥0∞) * (μ set.univ) ^ (1/(ennreal.to_real p)) :=
begin
  simp [snorm_eq_snorm' h0 h_top, snorm'_const,
    ennreal.to_real_pos_iff.mpr ⟨lt_of_le_of_ne (zero_le _) h0.symm, h_top⟩],
end

lemma mem_ℒp_const (c : E) [finite_measure μ] : mem_ℒp (λ a:α, c) p μ :=
begin
  refine ⟨measurable_const.ae_measurable, _⟩,
  by_cases h0 : p = 0,
  { simp [h0], },
  by_cases hμ : μ = 0,
  { simp [hμ], },
  rw snorm_const c h0 hμ,
  refine ennreal.mul_lt_top ennreal.coe_lt_top _,
  refine ennreal.rpow_lt_top_of_nonneg _ (measure_ne_top μ set.univ),
  simp,
end

end const

lemma snorm'_mono_ae {f : α → F} {g : α → G} (hq : 0 ≤ q) (h : ∀ᵐ x ∂μ, ∥f x∥ ≤ ∥g x∥) :
  snorm' f q μ ≤ snorm' g q μ :=
begin
  rw [snorm'],
  refine ennreal.rpow_le_rpow _ (one_div_nonneg.2 hq),
  refine lintegral_mono_ae (h.mono $ λ x hx, _),
  exact ennreal.rpow_le_rpow (ennreal.coe_le_coe.2 hx) hq
end

lemma snorm'_congr_norm_ae {f g : α → F} (hfg : ∀ᵐ x ∂μ, ∥f x∥ = ∥g x∥) :
  snorm' f q μ = snorm' g q μ :=
begin
  have : (λ x, (nnnorm (f x) ^ q : ℝ≥0∞)) =ᵐ[μ] (λ x, nnnorm (g x) ^ q),
    from hfg.mono (λ x hx, by { simp only [← coe_nnnorm, nnreal.coe_eq] at hx, simp [hx] }),
  simp only [snorm', lintegral_congr_ae this]
end

lemma snorm'_congr_ae {f g : α → F} (hfg : f =ᵐ[μ] g) : snorm' f q μ = snorm' g q μ :=
snorm'_congr_norm_ae (hfg.fun_comp _)

lemma snorm_ess_sup_congr_ae {f g : α → F} (hfg : f =ᵐ[μ] g) :
  snorm_ess_sup f μ = snorm_ess_sup g μ :=
ess_sup_congr_ae (hfg.fun_comp (coe ∘ nnnorm))

lemma snorm_mono_ae {f : α → F} {g : α → G} (h : ∀ᵐ x ∂μ, ∥f x∥ ≤ ∥g x∥) :
  snorm f p μ ≤ snorm g p μ :=
begin
  simp only [snorm],
  split_ifs,
  { exact le_rfl },
  { refine ess_sup_mono_ae (h.mono $ λ x hx, _),
    exact_mod_cast hx },
  { exact snorm'_mono_ae ennreal.to_real_nonneg h }
end

lemma snorm_ess_sup_le_of_ae_bound {f : α → F} {C : ℝ} (hfC : ∀ᵐ x ∂μ, ∥f x∥ ≤ C) :
  snorm_ess_sup f μ ≤ ennreal.of_real C:=
begin
  simp_rw [snorm_ess_sup, ← of_real_norm_eq_coe_nnnorm],
  refine ess_sup_le_of_ae_le (ennreal.of_real C) (hfC.mono (λ x hx, _)),
  exact ennreal.of_real_le_of_real hx,
end

lemma snorm_ess_sup_lt_top_of_ae_bound {f : α → F} {C : ℝ} (hfC : ∀ᵐ x ∂μ, ∥f x∥ ≤ C) :
  snorm_ess_sup f μ < ∞ :=
(snorm_ess_sup_le_of_ae_bound hfC).trans_lt ennreal.of_real_lt_top

lemma snorm_le_of_ae_bound {f : α → F} {C : ℝ} (hfC : ∀ᵐ x ∂μ, ∥f x∥ ≤ C) :
  snorm f p μ ≤ ((μ set.univ) ^ p.to_real⁻¹) * (ennreal.of_real C) :=
begin
  by_cases hμ : μ = 0,
  { simp [hμ] },
  haveI : μ.ae.ne_bot := ae_ne_bot.mpr hμ,
  by_cases hp : p = 0,
  { simp [hp] },
  have hC : 0 ≤ C, from le_trans (norm_nonneg _) hfC.exists.some_spec,
  have hC' : ∥C∥ = C := by rw [real.norm_eq_abs, abs_eq_self.mpr hC],
  have : ∀ᵐ x ∂μ, ∥f x∥ ≤ ∥(λ _, C) x∥, from hfC.mono (λ x hx, hx.trans (le_of_eq hC'.symm)),
  convert snorm_mono_ae this,
  rw [snorm_const _ hp hμ, mul_comm, ← of_real_norm_eq_coe_nnnorm, hC', one_div]
end

lemma snorm_congr_norm_ae {f : α → F} {g : α → G} (hfg : ∀ᵐ x ∂μ, ∥f x∥ = ∥g x∥) :
  snorm f p μ = snorm g p μ :=
le_antisymm (snorm_mono_ae $ eventually_eq.le hfg)
  (snorm_mono_ae $ (eventually_eq.symm hfg).le)

@[simp] lemma snorm'_norm {f : α → F} : snorm' (λ a, ∥f a∥) q μ = snorm' f q μ :=
by simp [snorm']

@[simp] lemma snorm_norm (f : α → F) : snorm (λ x, ∥f x∥) p μ = snorm f p μ :=
snorm_congr_norm_ae $ eventually_of_forall $ λ x, norm_norm _

lemma snorm'_norm_rpow (f : α → F) (p q : ℝ) (hq_pos : 0 < q) :
  snorm' (λ x, ∥f x∥ ^ q) p μ = (snorm' f (p * q) μ) ^ q :=
begin
  simp_rw snorm',
  rw [← ennreal.rpow_mul, ←one_div_mul_one_div],
  simp_rw one_div,
  rw [mul_assoc, inv_mul_cancel hq_pos.ne.symm, mul_one],
  congr,
  ext1 x,
  simp_rw ← of_real_norm_eq_coe_nnnorm,
  rw [real.norm_eq_abs, abs_eq_self.mpr (real.rpow_nonneg_of_nonneg (norm_nonneg _) _),
    mul_comm, ← ennreal.of_real_rpow_of_nonneg (norm_nonneg _) hq_pos.le, ennreal.rpow_mul],
end

lemma snorm_norm_rpow (f : α → F) (hq_pos : 0 < q) :
  snorm (λ x, ∥f x∥ ^ q) p μ = (snorm f (p * ennreal.of_real q) μ) ^ q :=
begin
  by_cases h0 : p = 0,
  { simp [h0, ennreal.zero_rpow_of_pos hq_pos], },
  by_cases hp_top : p = ∞,
  { simp only [hp_top, snorm_exponent_top, ennreal.top_mul, hq_pos.not_le, ennreal.of_real_eq_zero,
      if_false, snorm_exponent_top, snorm_ess_sup],
    have h_rpow : ess_sup (λ (x : α), (nnnorm (∥f x∥ ^ q) : ℝ≥0∞)) μ
      = ess_sup (λ (x : α), (↑(nnnorm (f x))) ^ q) μ,
    { congr,
      ext1 x,
      nth_rewrite 1 ← nnnorm_norm,
      rw [ennreal.coe_rpow_of_nonneg _ hq_pos.le, ennreal.coe_eq_coe],
      ext,
      push_cast,
      rw real.norm_rpow_of_nonneg (norm_nonneg _), },
    rw h_rpow,
    have h_rpow_mono := ennreal.rpow_left_strict_mono_of_pos hq_pos,
    have h_rpow_surj := (ennreal.rpow_left_bijective hq_pos.ne.symm).2,
    let iso := h_rpow_mono.order_iso_of_surjective _ h_rpow_surj,
    exact (iso.ess_sup_apply (λ x, ((nnnorm (f x)) : ℝ≥0∞)) μ).symm, },
  rw [snorm_eq_snorm' h0 hp_top, snorm_eq_snorm' _ _],
  swap, { refine mul_ne_zero h0 _, rwa [ne.def, ennreal.of_real_eq_zero, not_le], },
  swap, { exact ennreal.mul_ne_top hp_top ennreal.of_real_ne_top, },
  rw [ennreal.to_real_mul, ennreal.to_real_of_real hq_pos.le],
  exact snorm'_norm_rpow f p.to_real q hq_pos,
end

lemma snorm_congr_ae {f g : α → F} (hfg : f =ᵐ[μ] g) : snorm f p μ = snorm g p μ :=
snorm_congr_norm_ae $ hfg.mono (λ x hx, hx ▸ rfl)

lemma mem_ℒp_congr_ae {f g : α → E} (hfg : f =ᵐ[μ] g) : mem_ℒp f p μ ↔ mem_ℒp g p μ :=
by simp only [mem_ℒp, snorm_congr_ae hfg, ae_measurable_congr hfg]

lemma mem_ℒp.ae_eq {f g : α → E} (hfg : f =ᵐ[μ] g) (hf_Lp : mem_ℒp f p μ) : mem_ℒp g p μ :=
(mem_ℒp_congr_ae hfg).1 hf_Lp

lemma mem_ℒp.of_le [measurable_space F] {f : α → E} {g : α → F}
  (hg : mem_ℒp g p μ) (hf : ae_measurable f μ) (hfg : ∀ᵐ x ∂μ, ∥f x∥ ≤ ∥g x∥) : mem_ℒp f p μ :=
⟨hf, (snorm_mono_ae hfg).trans_lt hg.snorm_lt_top⟩

lemma mem_ℒp_top_of_bound {f : α → E} (hf : ae_measurable f μ) (C : ℝ)
  (hfC : ∀ᵐ x ∂μ, ∥f x∥ ≤ C) :
  mem_ℒp f ∞ μ :=
⟨hf, by { rw snorm_exponent_top, exact snorm_ess_sup_lt_top_of_ae_bound hfC, }⟩

lemma mem_ℒp.of_bound [finite_measure μ] {f : α → E} (hf : ae_measurable f μ)
  (C : ℝ) (hfC : ∀ᵐ x ∂μ, ∥f x∥ ≤ C) :
  mem_ℒp f p μ :=
(mem_ℒp_const C).of_le hf (hfC.mono (λ x hx, le_trans hx (le_abs_self _)))

@[mono] lemma snorm'_mono_measure {μ ν : measure α} (f : α → F) (hμν : ν ≤ μ) (hq : 0 ≤ q) :
  snorm' f q ν ≤ snorm' f q μ :=
begin
  simp_rw snorm',
  suffices h_integral_mono : (∫⁻ a, (nnnorm (f a) : ℝ≥0∞) ^ q ∂ν) ≤ ∫⁻ a, (nnnorm (f a)) ^ q ∂μ,
    from ennreal.rpow_le_rpow h_integral_mono (by simp [hq]),
  exact lintegral_mono' hμν le_rfl,
end

@[mono] lemma snorm_ess_sup_mono_measure {μ ν : measure α} (f : α → F) (hμν : ν ≪ μ) :
  snorm_ess_sup f ν ≤ snorm_ess_sup f μ :=
by { simp_rw snorm_ess_sup, exact ess_sup_mono_measure hμν, }

@[mono] lemma snorm_mono_measure {μ ν : measure α} (f : α → F) (hμν : ν ≤ μ) :
  snorm f p ν ≤ snorm f p μ :=
begin
  by_cases hp0 : p = 0,
  { simp [hp0], },
  by_cases hp_top : p = ∞,
  { simp [hp_top, snorm_ess_sup_mono_measure f (measure.absolutely_continuous_of_le hμν)], },
  simp_rw snorm_eq_snorm' hp0 hp_top,
  exact snorm'_mono_measure f hμν ennreal.to_real_nonneg,
end

lemma mem_ℒp.mono_measure {μ ν : measure α} {f : α → E} (hμν : ν ≤ μ) (hf : mem_ℒp f p μ) :
  mem_ℒp f p ν :=
⟨hf.1.mono_measure hμν, (snorm_mono_measure f hμν).trans_lt hf.2⟩

lemma mem_ℒp.restrict (s : set α) {f : α → E} (hf : mem_ℒp f p μ) :
  mem_ℒp f p (μ.restrict s) :=
hf.mono_measure measure.restrict_le_self

section opens_measurable_space
variable [opens_measurable_space E]

lemma mem_ℒp.norm {f : α → E} (h : mem_ℒp f p μ) : mem_ℒp (λ x, ∥f x∥) p μ :=
h.of_le h.ae_measurable.norm (eventually_of_forall (λ x, by simp))

lemma snorm'_eq_zero_of_ae_zero {f : α → F} (hq0_lt : 0 < q) (hf_zero : f =ᵐ[μ] 0) :
  snorm' f q μ = 0 :=
by rw [snorm'_congr_ae hf_zero, snorm'_zero hq0_lt]

lemma snorm'_eq_zero_of_ae_zero' (hq0_ne : q ≠ 0) (hμ : μ ≠ 0) {f : α → F} (hf_zero : f =ᵐ[μ] 0) :
  snorm' f q μ = 0 :=
by rw [snorm'_congr_ae hf_zero, snorm'_zero' hq0_ne hμ]

lemma ae_eq_zero_of_snorm'_eq_zero {f : α → E} (hq0 : 0 ≤ q) (hf : ae_measurable f μ)
  (h : snorm' f q μ = 0) : f =ᵐ[μ] 0 :=
begin
  rw [snorm', ennreal.rpow_eq_zero_iff] at h,
  cases h,
  { rw lintegral_eq_zero_iff' (hf.ennnorm.pow_const q) at h,
    refine h.left.mono (λ x hx, _),
    rw [pi.zero_apply, ennreal.rpow_eq_zero_iff] at hx,
    cases hx,
    { cases hx with hx _,
      rwa [←ennreal.coe_zero, ennreal.coe_eq_coe, nnnorm_eq_zero] at hx, },
    { exact absurd hx.left ennreal.coe_ne_top, }, },
  { exfalso,
    rw [one_div, inv_lt_zero] at h,
    exact hq0.not_lt h.right },
end

lemma snorm'_eq_zero_iff (hq0_lt : 0 < q) {f : α → E} (hf : ae_measurable f μ) :
  snorm' f q μ = 0 ↔ f =ᵐ[μ] 0 :=
⟨ae_eq_zero_of_snorm'_eq_zero (le_of_lt hq0_lt) hf, snorm'_eq_zero_of_ae_zero hq0_lt⟩

lemma coe_nnnorm_ae_le_snorm_ess_sup (f : α → F) (μ : measure α) :
  ∀ᵐ x ∂μ, (nnnorm (f x) : ℝ≥0∞) ≤ snorm_ess_sup f μ :=
ennreal.ae_le_ess_sup (λ x, (nnnorm (f x) : ℝ≥0∞))

@[simp] lemma snorm_ess_sup_eq_zero_iff {f : α → F} : snorm_ess_sup f μ = 0 ↔ f =ᵐ[μ] 0 :=
by simp [eventually_eq, snorm_ess_sup]

lemma snorm_eq_zero_iff {f : α → E} (hf : ae_measurable f μ) (h0 : p ≠ 0) :
  snorm f p μ = 0 ↔ f =ᵐ[μ] 0 :=
begin
  by_cases h_top : p = ∞,
  { rw [h_top, snorm_exponent_top, snorm_ess_sup_eq_zero_iff], },
  rw snorm_eq_snorm' h0 h_top,
  exact snorm'_eq_zero_iff
    (ennreal.to_real_pos_iff.mpr ⟨lt_of_le_of_ne (zero_le _) h0.symm, h_top⟩) hf,
end

section trim

variables {β : Type*} {m m0 : measurable_space β} {ν : measure β}

lemma snorm'_trim (hm : m ≤ m0) {f : β → E} (hf : @measurable _ _ m _ f) :
  @snorm' β E m _ f q (ν.trim hm) = snorm' f q ν :=
begin
  simp_rw snorm',
  congr' 1,
  refine lintegral_trim hm _,
  refine @measurable.pow_const _ m _ _ _ _ _ _ _ (@measurable.coe_nnreal_ennreal _ m _ _) _,
  exact @measurable.nnnorm E _ _ _ _ m _ hf,
end

lemma limsup_trim (hm : m ≤ m0) {f : β → ℝ≥0∞} (hf : @measurable _ _ m _ f) :
  (@measure.ae _ m (ν.trim hm)).limsup f = ν.ae.limsup f :=
begin
  simp_rw limsup_eq,
  suffices h_set_eq : {a : ℝ≥0∞ | filter.eventually (λ n, f n ≤ a) (@measure.ae _ m (ν.trim hm))}
      = {a : ℝ≥0∞ | ∀ᵐ n ∂ν, f n ≤ a},
    by rw h_set_eq,
  ext1 a,
  suffices h_meas_eq : ν {x | ¬ f x ≤ a} = ν.trim hm {x | ¬ f x ≤ a},
    by simp_rw [set.mem_set_of_eq, ae_iff, h_meas_eq],
  refine (trim_measurable_set_eq hm _).symm,
  refine @measurable_set.compl _ _ m (@measurable_set_le ℝ≥0∞ _ _ _ _ m _ _ _ _ _ hf _),
  exact @measurable_const _ _ _ m _,
end

lemma ess_sup_trim (hm : m ≤ m0) {f : β → ℝ≥0∞} (hf : @measurable _ _ m _ f) :
  @ess_sup _ _ m _ f (ν.trim hm) = ess_sup f ν :=
by { simp_rw ess_sup, exact limsup_trim hm hf, }

lemma snorm_ess_sup_trim (hm : m ≤ m0) {f : β → E} (hf : @measurable _ _ m _ f) :
  @snorm_ess_sup _ E m _ f (ν.trim hm) = snorm_ess_sup f ν :=
ess_sup_trim hm (@measurable.coe_nnreal_ennreal _ m _ (@measurable.nnnorm E _ _ _ _ m _ hf))

lemma snorm_trim (hm : m ≤ m0) {f : β → E} (hf : @measurable _ _ m _ f) :
  @snorm _ E m _ f p (ν.trim hm) = snorm f p ν :=
begin
  by_cases h0 : p = 0,
  { simp [h0], },
  by_cases h_top : p = ∞,
  { simpa only [h_top, snorm_exponent_top] using snorm_ess_sup_trim hm hf, },
  simpa only [snorm_eq_snorm' h0 h_top] using snorm'_trim hm hf,
end

lemma snorm_trim_ae (hm : m ≤ m0) {f : β → E} (hf : @ae_measurable _ _ m _ f (ν.trim hm)) :
  @snorm _ E m _ f p (ν.trim hm) = snorm f p ν :=
begin
  let g := @ae_measurable.mk _ _ m _ _ _ hf,
  have hg_meas : @measurable _ _ m _ g, from @ae_measurable.measurable_mk _ _ m _ _ _ hf,
  have hfg := @ae_measurable.ae_eq_mk _ _ m _ _ _ hf,
  rw @snorm_congr_ae _ _ m _ _ _ _ _ hfg,
  rw snorm_congr_ae (ae_eq_of_ae_eq_trim hfg),
  exact snorm_trim hm hg_meas,
end

lemma mem_ℒp_of_mem_ℒp_trim (hm : m ≤ m0) {f : β → E} (hf : @mem_ℒp _ E m _ _ f p (ν.trim hm)) :
  mem_ℒp f p ν :=
⟨ae_measurable_of_ae_measurable_trim hm hf.1, (le_of_eq (snorm_trim_ae hm hf.1).symm).trans_lt hf.2⟩

end trim

end opens_measurable_space

@[simp] lemma snorm'_neg {f : α → F} : snorm' (-f) q μ = snorm' f q μ := by simp [snorm']

@[simp] lemma snorm_neg {f : α → F} : snorm (-f) p μ = snorm f p μ :=
begin
  by_cases h0 : p = 0,
  { simp [h0], },
  by_cases h_top : p = ∞,
  { simp [h_top, snorm_ess_sup], },
  simp [snorm_eq_snorm' h0 h_top],
end

section borel_space
variable [borel_space E]

lemma mem_ℒp.neg {f : α → E} (hf : mem_ℒp f p μ) : mem_ℒp (-f) p μ :=
⟨ae_measurable.neg hf.1, by simp [hf.right]⟩

lemma snorm'_le_snorm'_mul_rpow_measure_univ {p q : ℝ} (hp0_lt : 0 < p) (hpq : p ≤ q)
  {f : α → E} (hf : ae_measurable f μ) :
  snorm' f p μ ≤ snorm' f q μ * (μ set.univ) ^ (1/p - 1/q) :=
begin
  have hq0_lt : 0 < q, from lt_of_lt_of_le hp0_lt hpq,
  by_cases hpq_eq : p = q,
  { rw [hpq_eq, sub_self, ennreal.rpow_zero, mul_one],
    exact le_refl _, },
  have hpq : p < q, from lt_of_le_of_ne hpq hpq_eq,
  let g := λ a : α, (1 : ℝ≥0∞),
  have h_rw : ∫⁻ a, ↑(nnnorm (f a))^p ∂ μ = ∫⁻ a, (nnnorm (f a) * (g a))^p ∂ μ,
  from lintegral_congr (λ a, by simp),
  repeat {rw snorm'},
  rw h_rw,
  let r := p * q / (q - p),
  have hpqr : 1/p = 1/q + 1/r,
  { field_simp [(ne_of_lt hp0_lt).symm,
      (ne_of_lt hq0_lt).symm],
    ring, },
  calc (∫⁻ (a : α), (↑(nnnorm (f a)) * g a) ^ p ∂μ) ^ (1/p)
      ≤ (∫⁻ (a : α), ↑(nnnorm (f a)) ^ q ∂μ) ^ (1/q) * (∫⁻ (a : α), (g a) ^ r ∂μ) ^ (1/r) :
    ennreal.lintegral_Lp_mul_le_Lq_mul_Lr hp0_lt hpq hpqr μ hf.ennnorm
      ae_measurable_const
  ... = (∫⁻ (a : α), ↑(nnnorm (f a)) ^ q ∂μ) ^ (1/q) * μ set.univ ^ (1/p - 1/q) :
    by simp [hpqr],
end

lemma snorm'_le_snorm_ess_sup_mul_rpow_measure_univ (hq_pos : 0 < q) {f : α → F} :
  snorm' f q μ ≤ snorm_ess_sup f μ * (μ set.univ) ^ (1/q) :=
begin
  have h_le : ∫⁻ (a : α), ↑(nnnorm (f a)) ^ q ∂μ ≤ ∫⁻ (a : α), (snorm_ess_sup f μ) ^ q ∂μ,
  { refine lintegral_mono_ae _,
    have h_nnnorm_le_snorm_ess_sup := coe_nnnorm_ae_le_snorm_ess_sup f μ,
    refine h_nnnorm_le_snorm_ess_sup.mono (λ x hx, ennreal.rpow_le_rpow hx (le_of_lt hq_pos)), },
  rw [snorm', ←ennreal.rpow_one (snorm_ess_sup f μ)],
  nth_rewrite 1 ←mul_inv_cancel (ne_of_lt hq_pos).symm,
  rw [ennreal.rpow_mul, one_div,
    ←@ennreal.mul_rpow_of_nonneg _ _ q⁻¹ (by simp [hq_pos.le])],
  refine ennreal.rpow_le_rpow _ (by simp [hq_pos.le]),
  rwa lintegral_const at h_le,
end

lemma snorm_le_snorm_mul_rpow_measure_univ {p q : ℝ≥0∞} (hpq : p ≤ q) {f : α → E}
  (hf : ae_measurable f μ) :
  snorm f p μ ≤ snorm f q μ * (μ set.univ) ^ (1/p.to_real - 1/q.to_real) :=
begin
  by_cases hp0 : p = 0,
  { simp [hp0, zero_le], },
  rw ← ne.def at hp0,
  have hp0_lt : 0 < p, from lt_of_le_of_ne (zero_le _) hp0.symm,
  have hq0_lt : 0 < q, from lt_of_lt_of_le hp0_lt hpq,
  by_cases hq_top : q = ∞,
  { simp only [hq_top, div_zero, one_div, ennreal.top_to_real, sub_zero, snorm_exponent_top,
      inv_zero],
    by_cases hp_top : p = ∞,
    { simp only [hp_top, ennreal.rpow_zero, mul_one, ennreal.top_to_real, sub_zero, inv_zero,
        snorm_exponent_top],
      exact le_rfl, },
    rw snorm_eq_snorm' hp0 hp_top,
    have hp_pos : 0 < p.to_real, from ennreal.to_real_pos_iff.mpr ⟨hp0_lt, hp_top⟩,
    refine (snorm'_le_snorm_ess_sup_mul_rpow_measure_univ hp_pos).trans (le_of_eq _),
    congr,
    exact one_div _, },
  have hp_lt_top : p < ∞, from hpq.trans_lt (lt_top_iff_ne_top.mpr hq_top),
  have hp_pos : 0 < p.to_real, from ennreal.to_real_pos_iff.mpr ⟨hp0_lt, hp_lt_top.ne⟩,
  rw [snorm_eq_snorm' hp0_lt.ne.symm hp_lt_top.ne, snorm_eq_snorm' hq0_lt.ne.symm hq_top],
  have hpq_real : p.to_real ≤ q.to_real, by rwa ennreal.to_real_le_to_real hp_lt_top.ne hq_top,
  exact snorm'_le_snorm'_mul_rpow_measure_univ hp_pos hpq_real hf,
end

lemma snorm'_le_snorm'_of_exponent_le {p q : ℝ} (hp0_lt : 0 < p) (hpq : p ≤ q) (μ : measure α)
  [probability_measure μ] {f : α → E} (hf : ae_measurable f μ) :
  snorm' f p μ ≤ snorm' f q μ :=
begin
  have h_le_μ := snorm'_le_snorm'_mul_rpow_measure_univ hp0_lt hpq hf,
  rwa [measure_univ, ennreal.one_rpow, mul_one] at h_le_μ,
end

lemma snorm'_le_snorm_ess_sup (hq_pos : 0 < q) {f : α → F} [probability_measure μ] :
  snorm' f q μ ≤ snorm_ess_sup f μ :=
le_trans (snorm'_le_snorm_ess_sup_mul_rpow_measure_univ hq_pos) (le_of_eq (by simp [measure_univ]))

lemma snorm_le_snorm_of_exponent_le {p q : ℝ≥0∞} (hpq : p ≤ q) [probability_measure μ]
  {f : α → E} (hf : ae_measurable f μ) :
  snorm f p μ ≤ snorm f q μ :=
(snorm_le_snorm_mul_rpow_measure_univ hpq hf).trans (le_of_eq (by simp [measure_univ]))

lemma snorm'_lt_top_of_snorm'_lt_top_of_exponent_le {p q : ℝ} [finite_measure μ] {f : α → E}
  (hf : ae_measurable f μ) (hfq_lt_top : snorm' f q μ < ∞) (hp_nonneg : 0 ≤ p) (hpq : p ≤ q) :
  snorm' f p μ < ∞ :=
begin
  cases le_or_lt p 0 with hp_nonpos hp_pos,
  { rw le_antisymm hp_nonpos hp_nonneg,
    simp, },
  have hq_pos : 0 < q, from lt_of_lt_of_le hp_pos hpq,
  calc snorm' f p μ
      ≤ snorm' f q μ * (μ set.univ) ^ (1/p - 1/q) :
    snorm'_le_snorm'_mul_rpow_measure_univ hp_pos hpq hf
  ... < ∞ :
  begin
    rw ennreal.mul_lt_top_iff,
    refine or.inl ⟨hfq_lt_top, ennreal.rpow_lt_top_of_nonneg _ (measure_ne_top μ set.univ)⟩,
    rwa [le_sub, sub_zero, one_div, one_div, inv_le_inv hq_pos hp_pos],
  end
end

lemma mem_ℒp.mem_ℒp_of_exponent_le {p q : ℝ≥0∞} [finite_measure μ] {f : α → E}
  (hfq : mem_ℒp f q μ) (hpq : p ≤ q) :
  mem_ℒp f p μ :=
begin
  cases hfq with hfq_m hfq_lt_top,
  by_cases hp0 : p = 0,
  { rwa [hp0, mem_ℒp_zero_iff_ae_measurable], },
  rw ←ne.def at hp0,
  refine ⟨hfq_m, _⟩,
  by_cases hp_top : p = ∞,
  { have hq_top : q = ∞,
      by rwa [hp_top, top_le_iff] at hpq,
    rw [hp_top],
    rwa hq_top at hfq_lt_top, },
  have hp_pos : 0 < p.to_real,
    from ennreal.to_real_pos_iff.mpr ⟨lt_of_le_of_ne (zero_le _) hp0.symm, hp_top⟩,
  by_cases hq_top : q = ∞,
  { rw snorm_eq_snorm' hp0 hp_top,
    rw [hq_top, snorm_exponent_top] at hfq_lt_top,
    refine lt_of_le_of_lt (snorm'_le_snorm_ess_sup_mul_rpow_measure_univ hp_pos) _,
    refine ennreal.mul_lt_top hfq_lt_top _,
    exact ennreal.rpow_lt_top_of_nonneg (by simp [le_of_lt hp_pos]) (measure_ne_top μ set.univ), },
  have hq0 : q ≠ 0,
  { by_contra hq_eq_zero,
    push_neg at hq_eq_zero,
    have hp_eq_zero : p = 0, from le_antisymm (by rwa hq_eq_zero at hpq) (zero_le _),
    rw [hp_eq_zero, ennreal.zero_to_real] at hp_pos,
    exact (lt_irrefl _) hp_pos, },
  have hpq_real : p.to_real ≤ q.to_real, by rwa ennreal.to_real_le_to_real hp_top hq_top,
  rw snorm_eq_snorm' hp0 hp_top,
  rw snorm_eq_snorm' hq0 hq_top at hfq_lt_top,
  exact snorm'_lt_top_of_snorm'_lt_top_of_exponent_le hfq_m hfq_lt_top (le_of_lt hp_pos) hpq_real,
end

lemma snorm'_add_le {f g : α → E} (hf : ae_measurable f μ) (hg : ae_measurable g μ) (hq1 : 1 ≤ q) :
  snorm' (f + g) q μ ≤ snorm' f q μ + snorm' g q μ :=
calc (∫⁻ a, ↑(nnnorm ((f + g) a)) ^ q ∂μ) ^ (1 / q)
    ≤ (∫⁻ a, (((λ a, (nnnorm (f a) : ℝ≥0∞))
        + (λ a, (nnnorm (g a) : ℝ≥0∞))) a) ^ q ∂μ) ^ (1 / q) :
begin
  refine @ennreal.rpow_le_rpow _ _ (1/q) _ (by simp [le_trans zero_le_one hq1]),
  refine lintegral_mono (λ a, ennreal.rpow_le_rpow _ (le_trans zero_le_one hq1)),
  simp [←ennreal.coe_add, nnnorm_add_le],
end
... ≤ snorm' f q μ + snorm' g q μ :
  ennreal.lintegral_Lp_add_le hf.ennnorm hg.ennnorm hq1

lemma snorm_ess_sup_add_le {f g : α → F} :
  snorm_ess_sup (f + g) μ ≤ snorm_ess_sup f μ + snorm_ess_sup g μ :=
begin
  refine le_trans (ess_sup_mono_ae (eventually_of_forall (λ x, _)))
    (ennreal.ess_sup_add_le _ _),
  simp_rw [pi.add_apply, ←ennreal.coe_add, ennreal.coe_le_coe],
  exact nnnorm_add_le _ _,
end

lemma snorm_add_le {f g : α → E} (hf : ae_measurable f μ) (hg : ae_measurable g μ) (hp1 : 1 ≤ p) :
  snorm (f + g) p μ ≤ snorm f p μ + snorm g p μ :=
begin
  by_cases hp0 : p = 0,
  { simp [hp0], },
  by_cases hp_top : p = ∞,
  { simp [hp_top, snorm_ess_sup_add_le], },
  have hp1_real : 1 ≤ p.to_real,
  by rwa [← ennreal.one_to_real, ennreal.to_real_le_to_real ennreal.one_ne_top hp_top],
  repeat { rw snorm_eq_snorm' hp0 hp_top, },
  exact snorm'_add_le hf hg hp1_real,
end

lemma snorm'_sum_le [second_countable_topology E] {ι} {f : ι → α → E} {s : finset ι}
  (hfs : ∀ i, i ∈ s → ae_measurable (f i) μ) (hq1 : 1 ≤ q) :
  snorm' (∑ i in s, f i) q μ ≤ ∑ i in s, snorm' (f i) q μ :=
finset.le_sum_of_subadditive_on_pred (λ (f : α → E), snorm' f q μ)
  (λ f, ae_measurable f μ) (snorm'_zero (zero_lt_one.trans_le hq1))
  (λ f g hf hg, snorm'_add_le hf hg hq1) (λ x y, ae_measurable.add) _ hfs

lemma snorm_sum_le [second_countable_topology E] {ι} {f : ι → α → E} {s : finset ι}
  (hfs : ∀ i, i ∈ s → ae_measurable (f i) μ) (hp1 : 1 ≤ p) :
  snorm (∑ i in s, f i) p μ ≤ ∑ i in s, snorm (f i) p μ :=
finset.le_sum_of_subadditive_on_pred (λ (f : α → E), snorm f p μ)
  (λ f, ae_measurable f μ) snorm_zero (λ f g hf hg, snorm_add_le hf hg hp1)
  (λ x y, ae_measurable.add) _ hfs

lemma snorm_add_lt_top_of_one_le {f g : α → E} (hf : mem_ℒp f p μ) (hg : mem_ℒp g p μ)
  (hq1 : 1 ≤ p) : snorm (f + g) p μ < ∞ :=
lt_of_le_of_lt (snorm_add_le hf.1 hg.1 hq1) (ennreal.add_lt_top.mpr ⟨hf.2, hg.2⟩)

lemma snorm'_add_lt_top_of_le_one {f g : α → E} (hf : ae_measurable f μ) (hg : ae_measurable g μ)
  (hf_snorm : snorm' f q μ < ∞) (hg_snorm : snorm' g q μ < ∞) (hq_pos : 0 < q) (hq1 : q ≤ 1) :
  snorm' (f + g) q μ < ∞ :=
calc (∫⁻ a, ↑(nnnorm ((f + g) a)) ^ q ∂μ) ^ (1 / q)
    ≤ (∫⁻ a, (((λ a, (nnnorm (f a) : ℝ≥0∞))
        + (λ a, (nnnorm (g a) : ℝ≥0∞))) a) ^ q ∂μ) ^ (1 / q) :
begin
  refine @ennreal.rpow_le_rpow _ _ (1/q) _ (by simp [hq_pos.le]),
  refine lintegral_mono (λ a, ennreal.rpow_le_rpow _ hq_pos.le),
  simp [←ennreal.coe_add, nnnorm_add_le],
end
... ≤ (∫⁻ a, (nnnorm (f a) : ℝ≥0∞) ^ q + (nnnorm (g a) : ℝ≥0∞) ^ q ∂μ) ^ (1 / q) :
begin
  refine @ennreal.rpow_le_rpow _ _ (1/q) (lintegral_mono (λ a, _)) (by simp [hq_pos.le]),
  exact ennreal.rpow_add_le_add_rpow _ _ hq_pos hq1,
end
... < ∞ :
begin
  refine @ennreal.rpow_lt_top_of_nonneg _ (1/q) (by simp [hq_pos.le]) _,
  rw [lintegral_add' (hf.ennnorm.pow_const q)
    (hg.ennnorm.pow_const q), ennreal.add_ne_top, ←lt_top_iff_ne_top,
    ←lt_top_iff_ne_top],
  exact ⟨lintegral_rpow_nnnorm_lt_top_of_snorm'_lt_top hq_pos hf_snorm,
    lintegral_rpow_nnnorm_lt_top_of_snorm'_lt_top hq_pos hg_snorm⟩,
end

lemma snorm_add_lt_top {f g : α → E} (hf : mem_ℒp f p μ) (hg : mem_ℒp g p μ) :
  snorm (f + g) p μ < ∞ :=
begin
  by_cases h0 : p = 0,
  { simp [h0], },
  rw ←ne.def at h0,
  cases le_total 1 p with hp1 hp1,
  { exact snorm_add_lt_top_of_one_le hf hg hp1, },
  have hp_top : p ≠ ∞, from (lt_of_le_of_lt hp1 ennreal.coe_lt_top).ne,
  have hp_pos : 0 < p.to_real,
  { rw [← ennreal.zero_to_real, @ennreal.to_real_lt_to_real 0 p ennreal.coe_ne_top hp_top],
    exact ((zero_le p).lt_of_ne h0.symm), },
  have hp1_real : p.to_real ≤ 1,
  { rwa [← ennreal.one_to_real, @ennreal.to_real_le_to_real p 1 hp_top ennreal.coe_ne_top], },
  rw snorm_eq_snorm' h0 hp_top,
  rw [mem_ℒp, snorm_eq_snorm' h0 hp_top] at hf hg,
  exact snorm'_add_lt_top_of_le_one hf.1 hg.1 hf.2 hg.2 hp_pos hp1_real,
end

section second_countable_topology
variable [second_countable_topology E]

lemma mem_ℒp.add {f g : α → E} (hf : mem_ℒp f p μ) (hg : mem_ℒp g p μ) : mem_ℒp (f + g) p μ :=
⟨ae_measurable.add hf.1 hg.1, snorm_add_lt_top hf hg⟩

lemma mem_ℒp.sub {f g : α → E} (hf : mem_ℒp f p μ) (hg : mem_ℒp g p μ) : mem_ℒp (f - g) p μ :=
by { rw sub_eq_add_neg, exact hf.add hg.neg }

end second_countable_topology

end borel_space

section normed_space

variables {𝕜 : Type*} [normed_field 𝕜] [normed_space 𝕜 E] [normed_space 𝕜 F]

lemma snorm'_const_smul {f : α → F} (c : 𝕜) (hq0_lt : 0 < q) :
  snorm' (c • f) q μ = (nnnorm c : ℝ≥0∞) * snorm' f q μ :=
begin
  rw snorm',
  simp_rw [pi.smul_apply, nnnorm_smul, ennreal.coe_mul,
    ennreal.mul_rpow_of_nonneg _ _ (le_of_lt hq0_lt)],
  suffices h_integral : ∫⁻ a, ↑(nnnorm c) ^ q * ↑(nnnorm (f a)) ^ q ∂μ
    = (nnnorm c : ℝ≥0∞)^q * ∫⁻ a, (nnnorm (f a)) ^ q ∂μ,
  { apply_fun (λ x, x ^ (1/q)) at h_integral,
    rw [h_integral, @ennreal.mul_rpow_of_nonneg _ _ (1/q) (by simp [le_of_lt hq0_lt])],
    congr,
    simp_rw [←ennreal.rpow_mul, one_div, mul_inv_cancel (ne_of_lt hq0_lt).symm,
      ennreal.rpow_one], },
  rw lintegral_const_mul',
  rw ennreal.coe_rpow_of_nonneg _ hq0_lt.le,
  exact ennreal.coe_ne_top,
end

lemma snorm_ess_sup_const_smul {f : α → F} (c : 𝕜) :
  snorm_ess_sup (c • f) μ = (nnnorm c : ℝ≥0∞) * snorm_ess_sup f μ :=
by simp_rw [snorm_ess_sup,  pi.smul_apply, nnnorm_smul, ennreal.coe_mul, ennreal.ess_sup_const_mul]

lemma snorm_const_smul {f : α → F} (c : 𝕜) :
  snorm (c • f) p μ = (nnnorm c : ℝ≥0∞) * snorm f p μ :=
begin
  by_cases h0 : p = 0,
  { simp [h0], },
  by_cases h_top : p = ∞,
  { simp [h_top, snorm_ess_sup_const_smul], },
  repeat { rw snorm_eq_snorm' h0 h_top, },
  rw ←ne.def at h0,
  exact snorm'_const_smul c
    (ennreal.to_real_pos_iff.mpr ⟨lt_of_le_of_ne (zero_le _) h0.symm, h_top⟩),
end

lemma mem_ℒp.const_smul [measurable_space 𝕜] [opens_measurable_space 𝕜] [borel_space E] {f : α → E}
  (hf : mem_ℒp f p μ) (c : 𝕜) :
  mem_ℒp (c • f) p μ :=
⟨ae_measurable.const_smul hf.1 c,
  lt_of_le_of_lt (le_of_eq (snorm_const_smul c)) (ennreal.mul_lt_top ennreal.coe_lt_top hf.2)⟩

lemma mem_ℒp.const_mul [measurable_space 𝕜] [borel_space 𝕜]
  {f : α → 𝕜} (hf : mem_ℒp f p μ) (c : 𝕜) : mem_ℒp (λ x, c * f x) p μ :=
hf.const_smul c

lemma snorm'_smul_le_mul_snorm' [opens_measurable_space E] [measurable_space 𝕜]
  [opens_measurable_space 𝕜] {p q r : ℝ}
  {f : α → E} (hf : ae_measurable f μ) {φ : α → 𝕜} (hφ : ae_measurable φ μ)
  (hp0_lt : 0 < p) (hpq : p < q) (hpqr : 1/p = 1/q + 1/r) :
  snorm' (φ • f) p μ ≤ snorm' φ q μ * snorm' f r μ :=
begin
  simp_rw [snorm', pi.smul_apply', nnnorm_smul, ennreal.coe_mul],
  exact ennreal.lintegral_Lp_mul_le_Lq_mul_Lr hp0_lt hpq hpqr μ hφ.ennnorm
    hf.ennnorm,
end

end normed_space

section monotonicity

lemma snorm_le_mul_snorm_aux_of_nonneg {f : α → F} {g : α → G} {c : ℝ}
  (h : ∀ᵐ x ∂μ, ∥f x∥ ≤ c * ∥g x∥) (hc : 0 ≤ c) (p : ℝ≥0∞) :
  snorm f p μ ≤ (ennreal.of_real c) * snorm g p μ :=
begin
  lift c to ℝ≥0 using hc,
  rw [ennreal.of_real_coe_nnreal, ← c.nnnorm_eq, ← snorm_norm g, ← snorm_const_smul (c : ℝ)],
  swap, apply_instance,
  refine snorm_mono_ae _,
  simpa
end

lemma snorm_le_mul_snorm_aux_of_neg {f : α → F} {g : α → G} {c : ℝ}
  (h : ∀ᵐ x ∂μ, ∥f x∥ ≤ c * ∥g x∥) (hc : c < 0) (p : ℝ≥0∞) :
  snorm f p μ = 0 ∧ snorm g p μ = 0 :=
begin
  suffices : f =ᵐ[μ] 0 ∧ g =ᵐ[μ] 0,
    by simp [snorm_congr_ae this.1, snorm_congr_ae this.2],
  refine ⟨h.mono $ λ x hx, _, h.mono $ λ x hx, _⟩,
  { refine norm_le_zero_iff.1 (hx.trans _),
    exact mul_nonpos_of_nonpos_of_nonneg hc.le (norm_nonneg _) },
  { refine norm_le_zero_iff.1 (nonpos_of_mul_nonneg_right _ hc),
    exact (norm_nonneg _).trans hx }
end

lemma snorm_le_mul_snorm_of_ae_le_mul {f : α → F} {g : α → G} {c : ℝ}
  (h : ∀ᵐ x ∂μ, ∥f x∥ ≤ c * ∥g x∥) (p : ℝ≥0∞) :
  snorm f p μ ≤ (ennreal.of_real c) * snorm g p μ :=
begin
  cases le_or_lt 0 c with hc hc,
  { exact snorm_le_mul_snorm_aux_of_nonneg h hc p },
  { simp [snorm_le_mul_snorm_aux_of_neg h hc p] }
end

lemma mem_ℒp.of_le_mul [measurable_space F] {f : α → E} {g : α → F} {c : ℝ}
  (hg : mem_ℒp g p μ) (hf : ae_measurable f μ) (hfg : ∀ᵐ x ∂μ, ∥f x∥ ≤ c * ∥g x∥) :
  mem_ℒp f p μ :=
begin
  simp only [mem_ℒp, hf, true_and],
  apply lt_of_le_of_lt (snorm_le_mul_snorm_of_ae_le_mul hfg p),
  simp [lt_top_iff_ne_top, hg.snorm_ne_top],
end

end monotonicity

end ℒp

/-!
### Lp space

The space of equivalence classes of measurable functions for which `snorm f p μ < ∞`.
-/

@[simp] lemma snorm_ae_eq_fun {α E : Type*} [measurable_space α] {μ : measure α}
  [measurable_space E] [normed_group E] {p : ℝ≥0∞} {f : α → E} (hf : ae_measurable f μ) :
  snorm (ae_eq_fun.mk f hf) p μ = snorm f p μ :=
snorm_congr_ae (ae_eq_fun.coe_fn_mk _ _)

lemma mem_ℒp.snorm_mk_lt_top {α E : Type*} [measurable_space α] {μ : measure α}
  [measurable_space E] [normed_group E] {p : ℝ≥0∞} {f : α → E} (hfp : mem_ℒp f p μ) :
  snorm (ae_eq_fun.mk f hfp.1) p μ < ∞ :=
by simp [hfp.2]

/-- Lp space -/
def Lp {α} (E : Type*) [measurable_space α] [measurable_space E] [normed_group E]
  [borel_space E] [second_countable_topology E]
  (p : ℝ≥0∞) (μ : measure α) : add_subgroup (α →ₘ[μ] E) :=
{ carrier := {f | snorm f p μ < ∞},
  zero_mem' := by simp [snorm_congr_ae ae_eq_fun.coe_fn_zero, snorm_zero],
  add_mem' := λ f g hf hg, by simp [snorm_congr_ae (ae_eq_fun.coe_fn_add _ _),
    snorm_add_lt_top ⟨f.ae_measurable, hf⟩ ⟨g.ae_measurable, hg⟩],
  neg_mem' := λ f hf,
    by rwa [set.mem_set_of_eq, snorm_congr_ae (ae_eq_fun.coe_fn_neg _), snorm_neg] }

localized "notation α ` →₁[`:25 μ `] ` E := measure_theory.Lp E 1 μ" in measure_theory
localized "notation α ` →₂[`:25 μ `] ` E := measure_theory.Lp E 2 μ" in measure_theory

namespace mem_ℒp

variables [borel_space E] [second_countable_topology E]

/-- make an element of Lp from a function verifying `mem_ℒp` -/
def to_Lp (f : α → E) (h_mem_ℒp : mem_ℒp f p μ) : Lp E p μ :=
⟨ae_eq_fun.mk f h_mem_ℒp.1, h_mem_ℒp.snorm_mk_lt_top⟩

lemma coe_fn_to_Lp {f : α → E} (hf : mem_ℒp f p μ) : hf.to_Lp f =ᵐ[μ] f :=
ae_eq_fun.coe_fn_mk _ _

@[simp] lemma to_Lp_eq_to_Lp_iff {f g : α → E} (hf : mem_ℒp f p μ) (hg : mem_ℒp g p μ) :
  hf.to_Lp f = hg.to_Lp g ↔ f =ᵐ[μ] g :=
by simp [to_Lp]

@[simp] lemma to_Lp_zero (h : mem_ℒp (0 : α → E) p μ ) : h.to_Lp 0 = 0 := rfl

lemma to_Lp_add {f g : α → E} (hf : mem_ℒp f p μ) (hg : mem_ℒp g p μ) :
  (hf.add hg).to_Lp (f + g) = hf.to_Lp f + hg.to_Lp g := rfl

lemma to_Lp_neg {f : α → E} (hf : mem_ℒp f p μ) : hf.neg.to_Lp (-f) = - hf.to_Lp f := rfl

lemma to_Lp_sub {f g : α → E} (hf : mem_ℒp f p μ) (hg : mem_ℒp g p μ) :
  (hf.sub hg).to_Lp (f - g) = hf.to_Lp f - hg.to_Lp g := rfl

end mem_ℒp

namespace Lp

variables [borel_space E] [second_countable_topology E]

instance : has_coe_to_fun (Lp E p μ) := ⟨λ _, α → E, λ f, ((f : α →ₘ[μ] E) : α → E)⟩

@[ext] lemma ext {f g : Lp E p μ} (h : f =ᵐ[μ] g) : f = g :=
begin
  cases f,
  cases g,
  simp only [subtype.mk_eq_mk],
  exact ae_eq_fun.ext h
end

lemma ext_iff {f g : Lp E p μ} : f = g ↔ f =ᵐ[μ] g :=
⟨λ h, by rw h, λ h, ext h⟩

lemma mem_Lp_iff_snorm_lt_top {f : α →ₘ[μ] E} : f ∈ Lp E p μ ↔ snorm f p μ < ∞ := iff.refl _

lemma mem_Lp_iff_mem_ℒp {f : α →ₘ[μ] E} : f ∈ Lp E p μ ↔ mem_ℒp f p μ :=
by simp [mem_Lp_iff_snorm_lt_top, mem_ℒp, f.measurable.ae_measurable]

lemma antimono [finite_measure μ] {p q : ℝ≥0∞} (hpq : p ≤ q) : Lp E q μ ≤ Lp E p μ :=
λ f hf, (mem_ℒp.mem_ℒp_of_exponent_le ⟨f.ae_measurable, hf⟩ hpq).2

@[simp] lemma coe_fn_mk {f : α →ₘ[μ] E} (hf : snorm f p μ < ∞) :
  ((⟨f, hf⟩ : Lp E p μ) : α → E) = f := rfl

@[simp] lemma coe_mk {f : α →ₘ[μ] E} (hf : snorm f p μ < ∞) :
  ((⟨f, hf⟩ : Lp E p μ) : α →ₘ[μ] E) = f := rfl

@[simp] lemma to_Lp_coe_fn (f : Lp E p μ) (hf : mem_ℒp f p μ) : hf.to_Lp f = f :=
by { cases f, simp [mem_ℒp.to_Lp] }

lemma snorm_lt_top (f : Lp E p μ) : snorm f p μ < ∞ := f.prop

lemma snorm_ne_top (f : Lp E p μ) : snorm f p μ ≠ ∞ := (snorm_lt_top f).ne

@[measurability]
protected lemma measurable (f : Lp E p μ) : measurable f := f.val.measurable

@[measurability]
protected lemma ae_measurable (f : Lp E p μ) : ae_measurable f μ := f.val.ae_measurable

protected lemma mem_ℒp (f : Lp E p μ) : mem_ℒp f p μ := ⟨Lp.ae_measurable f, f.prop⟩

variables (E p μ)
lemma coe_fn_zero : ⇑(0 : Lp E p μ) =ᵐ[μ] 0 := ae_eq_fun.coe_fn_zero
variables {E p μ}

lemma coe_fn_neg (f : Lp E p μ) : ⇑(-f) =ᵐ[μ] -f := ae_eq_fun.coe_fn_neg _

lemma coe_fn_add (f g : Lp E p μ) : ⇑(f + g) =ᵐ[μ] f + g := ae_eq_fun.coe_fn_add _ _

lemma coe_fn_sub (f g : Lp E p μ) : ⇑(f - g) =ᵐ[μ] f - g := ae_eq_fun.coe_fn_sub _ _

lemma mem_Lp_const (α) [measurable_space α] (μ : measure α) (c : E) [finite_measure μ] :
  @ae_eq_fun.const α _ _ μ _ c ∈ Lp E p μ :=
(mem_ℒp_const c).snorm_mk_lt_top

instance : has_norm (Lp E p μ) := { norm := λ f, ennreal.to_real (snorm f p μ) }

instance : has_dist (Lp E p μ) := { dist := λ f g, ∥f - g∥}

instance : has_edist (Lp E p μ) := { edist := λ f g, ennreal.of_real (dist f g) }

lemma norm_def (f : Lp E p μ) : ∥f∥ = ennreal.to_real (snorm f p μ) := rfl

@[simp] lemma norm_to_Lp (f : α → E) (hf : mem_ℒp f p μ) :
  ∥hf.to_Lp f∥ = ennreal.to_real (snorm f p μ) :=
by rw [norm_def, snorm_congr_ae (mem_ℒp.coe_fn_to_Lp hf)]

lemma dist_def (f g : Lp E p μ) : dist f g = (snorm (f - g) p μ).to_real :=
begin
  simp_rw [dist, norm_def],
  congr' 1,
  apply snorm_congr_ae (coe_fn_sub _ _),
end

lemma edist_def (f g : Lp E p μ) : edist f g = snorm (f - g) p μ :=
begin
  simp_rw [edist, dist, norm_def, ennreal.of_real_to_real (snorm_ne_top _)],
  exact snorm_congr_ae (coe_fn_sub _ _)
end

@[simp] lemma edist_to_Lp_to_Lp (f g : α → E) (hf : mem_ℒp f p μ) (hg : mem_ℒp g p μ) :
  edist (hf.to_Lp f) (hg.to_Lp g) = snorm (f - g) p μ :=
by { rw edist_def, exact snorm_congr_ae (hf.coe_fn_to_Lp.sub hg.coe_fn_to_Lp) }

@[simp] lemma edist_to_Lp_zero (f : α → E) (hf : mem_ℒp f p μ) :
  edist (hf.to_Lp f) 0 = snorm f p μ :=
by { convert edist_to_Lp_to_Lp f 0 hf zero_mem_ℒp, simp }

@[simp] lemma norm_zero : ∥(0 : Lp E p μ)∥ = 0 :=
begin
  change (snorm ⇑(0 : α →ₘ[μ] E) p μ).to_real = 0,
  simp [snorm_congr_ae ae_eq_fun.coe_fn_zero, snorm_zero]
end

lemma norm_eq_zero_iff {f : Lp E p μ} (hp : 0 < p) : ∥f∥ = 0 ↔ f = 0 :=
begin
  refine ⟨λ hf, _, λ hf, by simp [hf]⟩,
  rw [norm_def, ennreal.to_real_eq_zero_iff] at hf,
  cases hf,
  { rw snorm_eq_zero_iff (Lp.ae_measurable f) hp.ne.symm at hf,
    exact subtype.eq (ae_eq_fun.ext (hf.trans ae_eq_fun.coe_fn_zero.symm)), },
  { exact absurd hf (snorm_ne_top f), },
end

lemma eq_zero_iff_ae_eq_zero {f : Lp E p μ} : f = 0 ↔ f =ᵐ[μ] 0 :=
begin
  split,
  { assume h,
    rw h,
    exact ae_eq_fun.coe_fn_const _ _ },
  { assume h,
    ext1,
    filter_upwards [h, ae_eq_fun.coe_fn_const α (0 : E)],
    assume a ha h'a,
    rw ha,
    exact h'a.symm }
end

@[simp] lemma norm_neg {f : Lp E p μ} : ∥-f∥ = ∥f∥ :=
by rw [norm_def, norm_def, snorm_congr_ae (coe_fn_neg _), snorm_neg]

lemma norm_le_mul_norm_of_ae_le_mul
  [second_countable_topology F] [measurable_space F] [borel_space F]
  {c : ℝ} {f : Lp E p μ} {g : Lp F p μ} (h : ∀ᵐ x ∂μ, ∥f x∥ ≤ c * ∥g x∥) : ∥f∥ ≤ c * ∥g∥ :=
begin
  by_cases pzero : p = 0,
  { simp [pzero, norm_def] },
  cases le_or_lt 0 c with hc hc,
  { have := snorm_le_mul_snorm_aux_of_nonneg h hc p,
    rw [← ennreal.to_real_le_to_real, ennreal.to_real_mul, ennreal.to_real_of_real hc] at this,
    { exact this },
    { exact (Lp.mem_ℒp _).snorm_ne_top },
    { simp [(Lp.mem_ℒp _).snorm_ne_top] } },
  { have := snorm_le_mul_snorm_aux_of_neg h hc p,
    simp only [snorm_eq_zero_iff (Lp.ae_measurable _) pzero, ← eq_zero_iff_ae_eq_zero] at this,
    simp [this] }
end

lemma norm_le_norm_of_ae_le [second_countable_topology F] [measurable_space F] [borel_space F]
  {f : Lp E p μ} {g : Lp F p μ} (h : ∀ᵐ x ∂μ, ∥f x∥ ≤ ∥g x∥) : ∥f∥ ≤ ∥g∥ :=
begin
  rw [norm_def, norm_def, ennreal.to_real_le_to_real (snorm_ne_top _) (snorm_ne_top _)],
  exact snorm_mono_ae h
end

lemma mem_Lp_of_ae_le_mul [second_countable_topology F] [measurable_space F] [borel_space F]
  {c : ℝ} {f : α →ₘ[μ] E} {g : Lp F p μ} (h : ∀ᵐ x ∂μ, ∥f x∥ ≤ c * ∥g x∥) : f ∈ Lp E p μ :=
mem_Lp_iff_mem_ℒp.2 $ mem_ℒp.of_le_mul (Lp.mem_ℒp g) f.ae_measurable h

lemma mem_Lp_of_ae_le [second_countable_topology F] [measurable_space F] [borel_space F]
  {f : α →ₘ[μ] E} {g : Lp F p μ} (h : ∀ᵐ x ∂μ, ∥f x∥ ≤ ∥g x∥) : f ∈ Lp E p μ :=
mem_Lp_iff_mem_ℒp.2 $ mem_ℒp.of_le (Lp.mem_ℒp g) f.ae_measurable h

lemma mem_Lp_of_ae_bound [finite_measure μ] {f : α →ₘ[μ] E} (C : ℝ) (hfC : ∀ᵐ x ∂μ, ∥f x∥ ≤ C) :
  f ∈ Lp E p μ :=
mem_Lp_iff_mem_ℒp.2 $ mem_ℒp.of_bound f.ae_measurable _ hfC

lemma norm_le_of_ae_bound [finite_measure μ] {f : Lp E p μ} {C : ℝ} (hC : 0 ≤ C)
  (hfC : ∀ᵐ x ∂μ, ∥f x∥ ≤ C) :
  ∥f∥ ≤ (measure_univ_nnreal μ) ^ (p.to_real)⁻¹ * C :=
begin
  by_cases hμ : μ = 0,
  { by_cases hp : p.to_real⁻¹ = 0,
    { simpa [hp, hμ, norm_def] using hC },
    { simp [hμ, norm_def, real.zero_rpow hp] } },
  let A : ℝ≥0 := (measure_univ_nnreal μ) ^ (p.to_real)⁻¹ * ⟨C, hC⟩,
  suffices : snorm f p μ ≤ A,
  { exact ennreal.to_real_le_coe_of_le_coe this },
  convert snorm_le_of_ae_bound hfC,
  rw [← coe_measure_univ_nnreal μ, ennreal.coe_rpow_of_ne_zero (measure_univ_nnreal_pos hμ).ne',
    ennreal.coe_mul],
  congr,
  rw max_eq_left hC
end

instance [hp : fact (1 ≤ p)] : normed_group (Lp E p μ) :=
normed_group.of_core _
{ norm_eq_zero_iff := λ f, norm_eq_zero_iff (ennreal.zero_lt_one.trans_le hp.1),
  triangle := begin
    assume f g,
    simp only [norm_def],
    rw ← ennreal.to_real_add (snorm_ne_top f) (snorm_ne_top g),
    suffices h_snorm : snorm ⇑(f + g) p μ ≤ snorm ⇑f p μ + snorm ⇑g p μ,
    { rwa ennreal.to_real_le_to_real (snorm_ne_top (f + g)),
      exact ennreal.add_ne_top.mpr ⟨snorm_ne_top f, snorm_ne_top g⟩, },
    rw [snorm_congr_ae (coe_fn_add _ _)],
    exact snorm_add_le (Lp.ae_measurable f) (Lp.ae_measurable g) hp.1,
  end,
  norm_neg := by simp }

instance normed_group_L1 : normed_group (Lp E 1 μ) := by apply_instance
instance normed_group_L2 : normed_group (Lp E 2 μ) := by apply_instance
instance normed_group_Ltop : normed_group (Lp E ∞ μ) := by apply_instance

section normed_space

variables {𝕜 : Type*} [normed_field 𝕜] [normed_space 𝕜 E] [measurable_space 𝕜]
  [opens_measurable_space 𝕜]

lemma mem_Lp_const_smul (c : 𝕜) (f : Lp E p μ) : c • ↑f ∈ Lp E p μ :=
begin
  rw [mem_Lp_iff_snorm_lt_top, snorm_congr_ae (ae_eq_fun.coe_fn_smul _ _), snorm_const_smul,
    ennreal.mul_lt_top_iff],
  exact or.inl ⟨ennreal.coe_lt_top, f.prop⟩,
end

variables (E p μ 𝕜)

/-- The `𝕜`-submodule of elements of `α →ₘ[μ] E` whose `Lp` norm is finite.  This is `Lp E p μ`,
with extra structure. -/
def Lp_submodule : submodule 𝕜 (α →ₘ[μ] E) :=
{ smul_mem' := λ c f hf, by simpa using mem_Lp_const_smul c ⟨f, hf⟩,
  .. Lp E p μ }

variables {E p μ 𝕜}

lemma coe_Lp_submodule : (Lp_submodule E p μ 𝕜).to_add_subgroup = Lp E p μ := rfl

instance : module 𝕜 (Lp E p μ) :=
{ .. (Lp_submodule E p μ 𝕜).module }

lemma coe_fn_smul (c : 𝕜) (f : Lp E p μ) : ⇑(c • f) =ᵐ[μ] c • f := ae_eq_fun.coe_fn_smul _ _

lemma norm_const_smul (c : 𝕜) (f : Lp E p μ) : ∥c • f∥ = ∥c∥ * ∥f∥ :=
by rw [norm_def, snorm_congr_ae (coe_fn_smul _ _), snorm_const_smul c,
  ennreal.to_real_mul, ennreal.coe_to_real, coe_nnnorm, norm_def]

instance [fact (1 ≤ p)] : normed_space 𝕜 (Lp E p μ) :=
{ norm_smul_le := λ _ _, by simp [norm_const_smul] }

instance normed_space_L1 : normed_space 𝕜 (Lp E 1 μ) := by apply_instance
instance normed_space_L2 : normed_space 𝕜 (Lp E 2 μ) := by apply_instance
instance normed_space_Ltop : normed_space 𝕜 (Lp E ∞ μ) := by apply_instance

end normed_space

end Lp

namespace mem_ℒp

variables
  [borel_space E] [second_countable_topology E]
  {𝕜 : Type*} [normed_field 𝕜] [normed_space 𝕜 E] [measurable_space 𝕜] [opens_measurable_space 𝕜]

lemma to_Lp_const_smul {f : α → E} (c : 𝕜) (hf : mem_ℒp f p μ) :
  (hf.const_smul c).to_Lp (c • f) = c • hf.to_Lp f := rfl

end mem_ℒp

/-! ### Indicator of a set as an element of Lᵖ

For a set `s` with `(hs : measurable_set s)` and `(hμs : μ s < ∞)`, we build
`indicator_const_Lp p hs hμs c`, the element of `Lp` corresponding to `s.indicator (λ x, c)`.
-/

section indicator

variables {s : set α} {hs : measurable_set s} {c : E} {f : α → E} {hf : ae_measurable f μ}

lemma snorm_ess_sup_indicator_le (s : set α) (f : α → G) :
  snorm_ess_sup (s.indicator f) μ ≤ snorm_ess_sup f μ :=
begin
  refine ess_sup_mono_ae (eventually_of_forall (λ x, _)),
  rw [ennreal.coe_le_coe, nnnorm_indicator_eq_indicator_nnnorm],
  exact set.indicator_le_self s _ x,
end

lemma snorm_ess_sup_indicator_const_le (s : set α) (c : G) :
  snorm_ess_sup (s.indicator (λ x : α , c)) μ ≤ ∥c∥₊ :=
begin
  by_cases hμ0 : μ = 0,
  { rw [hμ0, snorm_ess_sup_measure_zero, ennreal.coe_nonneg],
    exact zero_le', },
  { exact (snorm_ess_sup_indicator_le s (λ x, c)).trans (snorm_ess_sup_const c hμ0).le, },
end

lemma snorm_ess_sup_indicator_const_eq (s : set α) (c : G) (hμs : μ s ≠ 0) :
  snorm_ess_sup (s.indicator (λ x : α , c)) μ = ∥c∥₊ :=
begin
  refine le_antisymm (snorm_ess_sup_indicator_const_le s c) _,
  by_contra h,
  push_neg at h,
  have h' := ae_iff.mp (ae_lt_of_ess_sup_lt h),
  push_neg at h',
  refine hμs (measure_mono_null (λ x hx_mem, _) h'),
  rw [set.mem_set_of_eq, set.indicator_of_mem hx_mem],
  exact le_rfl,
end

variables (hs)

lemma snorm_indicator_le {E : Type*} [normed_group E] (f : α → E) :
  snorm (s.indicator f) p μ ≤ snorm f p μ :=
begin
  refine snorm_mono_ae (eventually_of_forall (λ x, _)),
  suffices : ∥s.indicator f x∥₊ ≤ ∥f x∥₊,
  { exact nnreal.coe_mono this },
  rw nnnorm_indicator_eq_indicator_nnnorm,
  exact s.indicator_le_self _ x,
end

variables {hs}

lemma snorm_indicator_const {c : G} (hs : measurable_set s) (hp : p ≠ 0) (hp_top : p ≠ ∞) :
  snorm (s.indicator (λ x, c)) p μ = ∥c∥₊ * (μ s) ^ (1 / p.to_real) :=
begin
  have hp_pos : 0 < p.to_real,
    from ennreal.to_real_pos_iff.mpr ⟨lt_of_le_of_ne (zero_le _) hp.symm, hp_top⟩,
  rw snorm_eq_lintegral_rpow_nnnorm hp hp_top,
  simp_rw [nnnorm_indicator_eq_indicator_nnnorm, ennreal.coe_indicator],
  have h_indicator_pow : (λ a : α, s.indicator (λ (x : α), (∥c∥₊ : ℝ≥0∞)) a ^ p.to_real)
    = s.indicator (λ (x : α), ↑∥c∥₊ ^ p.to_real),
  { rw set.comp_indicator_const (∥c∥₊ : ℝ≥0∞) (λ x, x ^ p.to_real) _,
    simp [hp_pos], },
  rw [h_indicator_pow, lintegral_indicator _ hs, set_lintegral_const, ennreal.mul_rpow_of_nonneg],
  { rw [← ennreal.rpow_mul, mul_one_div_cancel hp_pos.ne.symm, ennreal.rpow_one], },
  { simp [hp_pos.le], },
end

lemma snorm_indicator_const' {c : G} (hs : measurable_set s) (hμs : μ s ≠ 0) (hp : p ≠ 0) :
  snorm (s.indicator (λ _, c)) p μ = ∥c∥₊ * (μ s) ^ (1 / p.to_real) :=
begin
  by_cases hp_top : p = ∞,
  { simp [hp_top, snorm_ess_sup_indicator_const_eq s c hμs], },
  { exact snorm_indicator_const hs hp hp_top, },
end

lemma mem_ℒp.indicator (hs : measurable_set s) (hf : mem_ℒp f p μ) :
  mem_ℒp (s.indicator f) p μ :=
⟨hf.ae_measurable.indicator hs, lt_of_le_of_lt (snorm_indicator_le f) hf.snorm_lt_top⟩

lemma mem_ℒp_indicator_const (p : ℝ≥0∞) (hs : measurable_set s) (c : E) (hμsc : c = 0 ∨ μ s ≠ ∞) :
  mem_ℒp (s.indicator (λ _, c)) p μ :=
begin
  cases hμsc with hc hμs,
  { simp only [hc, set.indicator_zero],
    exact zero_mem_ℒp, },
  refine ⟨(ae_measurable_indicator_iff hs).mpr ae_measurable_const, _⟩,
  by_cases hp0 : p = 0,
  { simp only [hp0, snorm_exponent_zero, with_top.zero_lt_top], },
  by_cases hp_top : p = ∞,
  { rw [hp_top, snorm_exponent_top],
    exact (snorm_ess_sup_indicator_const_le s c).trans_lt ennreal.coe_lt_top, },
  have hp_pos : 0 < p.to_real,
    from ennreal.to_real_pos_iff.mpr ⟨lt_of_le_of_ne (zero_le _) (ne.symm hp0), hp_top⟩,
  rw snorm_lt_top_iff_lintegral_rpow_nnnorm_lt_top hp0 hp_top,
  simp_rw [nnnorm_indicator_eq_indicator_nnnorm, ennreal.coe_indicator],
  have h_indicator_pow : (λ a : α, s.indicator (λ _, (∥c∥₊ : ℝ≥0∞)) a ^ p.to_real)
    = s.indicator (λ _, ↑∥c∥₊ ^ p.to_real),
  { rw set.comp_indicator_const (∥c∥₊ : ℝ≥0∞) (λ x, x ^ p.to_real) _, simp [hp_pos], },
  rw [h_indicator_pow, lintegral_indicator _ hs, set_lintegral_const],
  refine ennreal.mul_lt_top _ (lt_top_iff_ne_top.mpr hμs),
  exact ennreal.rpow_lt_top_of_nonneg hp_pos.le ennreal.coe_ne_top,
end

end indicator

section indicator_const_Lp

open set function

variables {s : set α} {hs : measurable_set s} {hμs : μ s ≠ ∞} {c : E}
  [borel_space E] [second_countable_topology E]

/-- Indicator of a set as an element of `Lp`. -/
def indicator_const_Lp (p : ℝ≥0∞) (hs : measurable_set s) (hμs : μ s ≠ ∞) (c : E) : Lp E p μ :=
mem_ℒp.to_Lp (s.indicator (λ _, c)) (mem_ℒp_indicator_const p hs c (or.inr hμs))

lemma indicator_const_Lp_coe_fn : ⇑(indicator_const_Lp p hs hμs c) =ᵐ[μ] s.indicator (λ _, c) :=
mem_ℒp.coe_fn_to_Lp (mem_ℒp_indicator_const p hs c (or.inr hμs))

lemma indicator_const_Lp_coe_fn_mem :
  ∀ᵐ (x : α) ∂μ, x ∈ s → indicator_const_Lp p hs hμs c x = c :=
indicator_const_Lp_coe_fn.mono (λ x hx hxs, hx.trans (set.indicator_of_mem hxs _))

lemma indicator_const_Lp_coe_fn_nmem :
  ∀ᵐ (x : α) ∂μ, x ∉ s → indicator_const_Lp p hs hμs c x = 0 :=
indicator_const_Lp_coe_fn.mono (λ x hx hxs, hx.trans (set.indicator_of_not_mem hxs _))

lemma norm_indicator_const_Lp (hp_ne_zero : p ≠ 0) (hp_ne_top : p ≠ ∞) :
  ∥indicator_const_Lp p hs hμs c∥ = ∥c∥ * (μ s).to_real ^ (1 / p.to_real) :=
by rw [Lp.norm_def, snorm_congr_ae indicator_const_Lp_coe_fn,
    snorm_indicator_const hs hp_ne_zero hp_ne_top, ennreal.to_real_mul, ennreal.to_real_rpow,
    ennreal.coe_to_real, coe_nnnorm]

lemma norm_indicator_const_Lp_top (hμs_ne_zero : μ s ≠ 0) : ∥indicator_const_Lp ∞ hs hμs c∥ = ∥c∥ :=
by rw [Lp.norm_def, snorm_congr_ae indicator_const_Lp_coe_fn,
    snorm_indicator_const' hs hμs_ne_zero ennreal.top_ne_zero, ennreal.top_to_real, div_zero,
    ennreal.rpow_zero, mul_one, ennreal.coe_to_real, coe_nnnorm]

lemma norm_indicator_const_Lp' (hp_pos : p ≠ 0) (hμs_pos : μ s ≠ 0) :
  ∥indicator_const_Lp p hs hμs c∥ = ∥c∥ * (μ s).to_real ^ (1 / p.to_real) :=
begin
  by_cases hp_top : p = ∞,
  { rw [hp_top, ennreal.top_to_real, div_zero, real.rpow_zero, mul_one],
    exact norm_indicator_const_Lp_top hμs_pos, },
  { exact norm_indicator_const_Lp hp_pos hp_top, },
end

<<<<<<< HEAD
=======
@[simp] lemma indicator_const_empty :
  indicator_const_Lp p measurable_set.empty (by simp : μ ∅ ≠ ∞) c = 0 :=
begin
  rw Lp.eq_zero_iff_ae_eq_zero,
  convert indicator_const_Lp_coe_fn,
  simp [set.indicator_empty'],
end

>>>>>>> 24b7290d
lemma mem_ℒp_add_of_disjoint {f g : α → E}
  (h : disjoint (support f) (support g)) (hf : measurable f) (hg : measurable g) :
  mem_ℒp (f + g) p μ ↔ mem_ℒp f p μ ∧ mem_ℒp g p μ :=
begin
  refine ⟨λ hfg, ⟨_, _⟩, λ h, h.1.add h.2⟩,
  { rw ← indicator_add_eq_left h, exact hfg.indicator (measurable_set_support hf) },
  { rw ← indicator_add_eq_right h, exact hfg.indicator (measurable_set_support hg) }
end

/-- The indicator of a disjoint union of two sets is the sum of the indicators of the sets. -/
lemma indicator_const_Lp_disjoint_union {s t : set α} (hs : measurable_set s)
  (ht : measurable_set t) (hμs : μ s ≠ ∞) (hμt : μ t ≠ ∞) (hst : s ∩ t = ∅) (c : E) :
  (indicator_const_Lp p (hs.union ht) ((measure_union_le s t).trans_lt
      (lt_top_iff_ne_top.mpr (ennreal.add_ne_top.mpr ⟨hμs, hμt⟩))).ne c)
    = indicator_const_Lp p hs hμs c + indicator_const_Lp p ht hμt c :=
begin
  ext1,
  refine indicator_const_Lp_coe_fn.trans (eventually_eq.trans _ (Lp.coe_fn_add _ _).symm),
  refine eventually_eq.trans _
    (eventually_eq.add indicator_const_Lp_coe_fn.symm indicator_const_Lp_coe_fn.symm),
  rw set.indicator_union_of_disjoint (set.disjoint_iff_inter_eq_empty.mpr hst) _,
end

end indicator_const_Lp

end measure_theory

open measure_theory

/-!
### Composition on `L^p`

We show that Lipschitz functions vanishing at zero act by composition on `L^p`, and specialize
this to the composition with continuous linear maps, and to the definition of the positive
part of an `L^p` function.
-/

section composition

variables [second_countable_topology E] [borel_space E]
  [second_countable_topology F] [measurable_space F] [borel_space F]
  {g : E → F} {c : ℝ≥0}

namespace lipschitz_with

lemma mem_ℒp_comp_iff_of_antilipschitz {α E F} {K K'} [measurable_space α] {μ : measure α}
  [measurable_space E] [measurable_space F] [normed_group E] [normed_group F] [borel_space E]
  [borel_space F] [complete_space E]
  {f : α → E} {g : E → F} (hg : lipschitz_with K g) (hg' : antilipschitz_with K' g) (g0 : g 0 = 0) :
  mem_ℒp (g ∘ f) p μ ↔ mem_ℒp f p μ :=
begin
  have := ae_measurable_comp_iff_of_closed_embedding g (hg'.closed_embedding hg.uniform_continuous),
  split,
  { assume H,
    have A : ∀ᵐ x ∂μ, ∥f x∥ ≤ K' * ∥g (f x)∥,
    { apply filter.eventually_of_forall (λ x, _),
      rw [← dist_zero_right, ← dist_zero_right, ← g0],
      apply hg'.le_mul_dist },
    exact H.of_le_mul (this.1 H.ae_measurable) A },
  { assume H,
    have A : ∀ᵐ x ∂μ, ∥g (f x)∥ ≤ K * ∥f x∥,
    { apply filter.eventually_of_forall (λ x, _),
      rw [← dist_zero_right, ← dist_zero_right, ← g0],
      apply hg.dist_le_mul },
    exact H.of_le_mul (this.2 H.ae_measurable) A }
end

/-- When `g` is a Lipschitz function sending `0` to `0` and `f` is in `Lp`, then `g ∘ f` is well
defined as an element of `Lp`. -/
def comp_Lp (hg : lipschitz_with c g) (g0 : g 0 = 0) (f : Lp E p μ) : Lp F p μ :=
⟨ae_eq_fun.comp g hg.continuous.measurable (f : α →ₘ[μ] E),
begin
  suffices : ∀ᵐ x ∂μ, ∥ae_eq_fun.comp g hg.continuous.measurable (f : α →ₘ[μ] E) x∥ ≤ c * ∥f x∥,
    { exact Lp.mem_Lp_of_ae_le_mul this },
  filter_upwards [ae_eq_fun.coe_fn_comp g hg.continuous.measurable (f : α →ₘ[μ] E)],
  assume a ha,
  simp only [ha],
  rw [← dist_zero_right, ← dist_zero_right, ← g0],
  exact hg.dist_le_mul (f a) 0,
end⟩

lemma coe_fn_comp_Lp (hg : lipschitz_with c g) (g0 : g 0 = 0) (f : Lp E p μ) :
  hg.comp_Lp g0 f =ᵐ[μ] g ∘ f :=
ae_eq_fun.coe_fn_comp _ _ _

@[simp] lemma comp_Lp_zero (hg : lipschitz_with c g) (g0 : g 0 = 0) :
  hg.comp_Lp g0 (0 : Lp E p μ) = 0 :=
begin
  rw Lp.eq_zero_iff_ae_eq_zero,
  apply (coe_fn_comp_Lp _ _ _).trans,
  filter_upwards [Lp.coe_fn_zero E p μ],
  assume a ha,
  simp [ha, g0]
end

lemma norm_comp_Lp_sub_le (hg : lipschitz_with c g) (g0 : g 0 = 0) (f f' : Lp E p μ) :
  ∥hg.comp_Lp g0 f - hg.comp_Lp g0 f'∥ ≤ c * ∥f - f'∥ :=
begin
  apply Lp.norm_le_mul_norm_of_ae_le_mul,
  filter_upwards [hg.coe_fn_comp_Lp g0 f, hg.coe_fn_comp_Lp g0 f',
    Lp.coe_fn_sub (hg.comp_Lp g0 f) (hg.comp_Lp g0 f'), Lp.coe_fn_sub f f'],
  assume a ha1 ha2 ha3 ha4,
  simp [ha1, ha2, ha3, ha4, ← dist_eq_norm],
  exact hg.dist_le_mul (f a) (f' a)
end

lemma norm_comp_Lp_le (hg : lipschitz_with c g) (g0 : g 0 = 0) (f : Lp E p μ) :
  ∥hg.comp_Lp g0 f∥ ≤ c * ∥f∥ :=
by simpa using hg.norm_comp_Lp_sub_le g0 f 0

lemma lipschitz_with_comp_Lp [fact (1 ≤ p)] (hg : lipschitz_with c g) (g0 : g 0 = 0) :
  lipschitz_with c (hg.comp_Lp g0 : Lp E p μ → Lp F p μ) :=
lipschitz_with.of_dist_le_mul $ λ f g, by simp [dist_eq_norm, norm_comp_Lp_sub_le]

lemma continuous_comp_Lp [fact (1 ≤ p)] (hg : lipschitz_with c g) (g0 : g 0 = 0) :
  continuous (hg.comp_Lp g0 : Lp E p μ → Lp F p μ) :=
(lipschitz_with_comp_Lp hg g0).continuous

end lipschitz_with

namespace continuous_linear_map
variables {𝕜 : Type*} [nondiscrete_normed_field 𝕜] [normed_space 𝕜 E] [normed_space 𝕜 F]

/-- Composing `f : Lp ` with `L : E →L[𝕜] F`. -/
def comp_Lp (L : E →L[𝕜] F) (f : Lp E p μ) : Lp F p μ :=
L.lipschitz.comp_Lp (map_zero L) f

lemma coe_fn_comp_Lp (L : E →L[𝕜] F) (f : Lp E p μ) :
  ∀ᵐ a ∂μ, (L.comp_Lp f) a = L (f a) :=
lipschitz_with.coe_fn_comp_Lp _ _ _

lemma norm_comp_Lp_le (L : E →L[𝕜] F) (f : Lp E p μ)  : ∥L.comp_Lp f∥ ≤ ∥L∥ * ∥f∥ :=
lipschitz_with.norm_comp_Lp_le _ _ _

variables (μ p) [measurable_space 𝕜] [opens_measurable_space 𝕜]

/-- Composing `f : Lp E p μ` with `L : E →L[𝕜] F`, seen as a `𝕜`-linear map on `Lp E p μ`. -/
def comp_Lpₗ (L : E →L[𝕜] F) : (Lp E p μ) →ₗ[𝕜] (Lp F p μ) :=
{ to_fun := λ f, L.comp_Lp f,
  map_add' := begin
    intros f g,
    ext1,
    filter_upwards [Lp.coe_fn_add f g, coe_fn_comp_Lp L (f + g), coe_fn_comp_Lp L f,
      coe_fn_comp_Lp L g, Lp.coe_fn_add (L.comp_Lp f) (L.comp_Lp g)],
    assume a ha1 ha2 ha3 ha4 ha5,
    simp only [ha1, ha2, ha3, ha4, ha5, map_add, pi.add_apply],
  end,
  map_smul' := begin
    intros c f,
    ext1,
    filter_upwards [Lp.coe_fn_smul c f, coe_fn_comp_Lp L (c • f), Lp.coe_fn_smul c (L.comp_Lp f),
      coe_fn_comp_Lp L f],
    assume a ha1 ha2 ha3 ha4,
    simp only [ha1, ha2, ha3, ha4, map_smul, pi.smul_apply],
  end }

/-- Composing `f : Lp E p μ` with `L : E →L[𝕜] F`, seen as a continuous `𝕜`-linear map on
`Lp E p μ`. See also the similar
* `linear_map.comp_left` for functions,
* `continuous_linear_map.comp_left_continuous` for continuous functions,
* `continuous_linear_map.comp_left_continuous_bounded` for bounded continuous functions,
* `continuous_linear_map.comp_left_continuous_compact` for continuous functions on compact spaces.
-/
def comp_LpL [fact (1 ≤ p)] (L : E →L[𝕜] F) : (Lp E p μ) →L[𝕜] (Lp F p μ) :=
linear_map.mk_continuous (L.comp_Lpₗ p μ) ∥L∥ L.norm_comp_Lp_le

lemma norm_compLpL_le [fact (1 ≤ p)] (L : E →L[𝕜] F) :
  ∥L.comp_LpL p μ∥ ≤ ∥L∥ :=
linear_map.mk_continuous_norm_le _ (norm_nonneg _) _

end continuous_linear_map

namespace measure_theory
namespace Lp
section pos_part

lemma lipschitz_with_pos_part : lipschitz_with 1 (λ (x : ℝ), max x 0) :=
lipschitz_with.of_dist_le_mul $ λ x y, by simp [dist, abs_max_sub_max_le_abs]

/-- Positive part of a function in `L^p`. -/
def pos_part (f : Lp ℝ p μ) : Lp ℝ p μ :=
lipschitz_with_pos_part.comp_Lp (max_eq_right (le_refl _)) f

/-- Negative part of a function in `L^p`. -/
def neg_part (f : Lp ℝ p μ) : Lp ℝ p μ := pos_part (-f)

@[norm_cast]
lemma coe_pos_part (f : Lp ℝ p μ) : (pos_part f : α →ₘ[μ] ℝ) = (f : α →ₘ[μ] ℝ).pos_part := rfl

lemma coe_fn_pos_part (f : Lp ℝ p μ) : ⇑(pos_part f) =ᵐ[μ] λ a, max (f a) 0 :=
ae_eq_fun.coe_fn_pos_part _

lemma coe_fn_neg_part_eq_max (f : Lp ℝ p μ) : ∀ᵐ a ∂μ, neg_part f a = max (- f a) 0 :=
begin
  rw neg_part,
  filter_upwards [coe_fn_pos_part (-f), coe_fn_neg f],
  assume a h₁ h₂,
  rw [h₁, h₂, pi.neg_apply]
end

lemma coe_fn_neg_part (f : Lp ℝ p μ) : ∀ᵐ a ∂μ, neg_part f a = - min (f a) 0 :=
(coe_fn_neg_part_eq_max f).mono $ assume a h,
by rw [h, ← max_neg_neg, neg_zero]

lemma continuous_pos_part [fact (1 ≤ p)] : continuous (λf : Lp ℝ p μ, pos_part f) :=
lipschitz_with.continuous_comp_Lp _ _

lemma continuous_neg_part [fact (1 ≤ p)] : continuous (λf : Lp ℝ p μ, neg_part f) :=
have eq : (λf : Lp ℝ p μ, neg_part f) = (λf : Lp ℝ p μ, pos_part (-f)) := rfl,
by { rw eq, exact continuous_pos_part.comp continuous_neg }

end pos_part
end Lp
end measure_theory

end composition



/-!
## `L^p` is a complete space

We show that `L^p` is a complete space for `1 ≤ p`.
-/

section complete_space

variables [borel_space E] [second_countable_topology E]

namespace measure_theory
namespace Lp

lemma snorm'_lim_eq_lintegral_liminf {ι} [nonempty ι] [linear_order ι] {f : ι → α → G} {p : ℝ}
  (hp_nonneg : 0 ≤ p) {f_lim : α → G}
  (h_lim : ∀ᵐ (x : α) ∂μ, tendsto (λ n, f n x) at_top (𝓝 (f_lim x))) :
  snorm' f_lim p μ = (∫⁻ a, at_top.liminf (λ m, (nnnorm (f m a) : ℝ≥0∞)^p) ∂μ) ^ (1/p) :=
begin
  suffices h_no_pow : (∫⁻ a, (nnnorm (f_lim a)) ^ p ∂μ)
    = (∫⁻ a, at_top.liminf (λ m, (nnnorm (f m a) : ℝ≥0∞)^p) ∂μ),
  { rw [snorm', h_no_pow], },
  refine lintegral_congr_ae (h_lim.mono (λ a ha, _)),
  rw tendsto.liminf_eq,
  simp_rw [ennreal.coe_rpow_of_nonneg _ hp_nonneg, ennreal.tendsto_coe],
  refine ((nnreal.continuous_rpow_const hp_nonneg).tendsto (nnnorm (f_lim a))).comp _,
  exact (continuous_nnnorm.tendsto (f_lim a)).comp ha,
end

lemma snorm'_lim_le_liminf_snorm' {E} [measurable_space E]
  [normed_group E] [borel_space E] {f : ℕ → α → E} {p : ℝ} (hp_pos : 0 < p)
  (hf : ∀ n, ae_measurable (f n) μ) {f_lim : α → E}
  (h_lim : ∀ᵐ (x : α) ∂μ, tendsto (λ n, f n x) at_top (𝓝 (f_lim x)))  :
  snorm' f_lim p μ ≤ at_top.liminf (λ n, snorm' (f n) p μ) :=
begin
  rw snorm'_lim_eq_lintegral_liminf hp_pos.le h_lim,
  rw [←@ennreal.le_rpow_one_div_iff _ _ (1/p) (by simp [hp_pos]), one_div_one_div],
  refine (lintegral_liminf_le' (λ m, ((hf m).ennnorm.pow_const _))).trans_eq _,
  have h_pow_liminf : at_top.liminf (λ n, snorm' (f n) p μ) ^ p
    = at_top.liminf (λ n, (snorm' (f n) p μ) ^ p),
  { have h_rpow_mono := ennreal.rpow_left_strict_mono_of_pos hp_pos,
    have h_rpow_surj := (ennreal.rpow_left_bijective hp_pos.ne.symm).2,
    refine (h_rpow_mono.order_iso_of_surjective _ h_rpow_surj).liminf_apply _ _ _ _,
    all_goals { is_bounded_default }, },
  rw h_pow_liminf,
  simp_rw [snorm', ← ennreal.rpow_mul, one_div, inv_mul_cancel hp_pos.ne.symm, ennreal.rpow_one],
end

lemma snorm_exponent_top_lim_eq_ess_sup_liminf {ι} [nonempty ι] [linear_order ι] {f : ι → α → G}
  {f_lim : α → G}
  (h_lim : ∀ᵐ (x : α) ∂μ, tendsto (λ n, f n x) at_top (𝓝 (f_lim x))) :
  snorm f_lim ∞ μ = ess_sup (λ x, at_top.liminf (λ m, (nnnorm (f m x) : ℝ≥0∞))) μ :=
begin
  rw [snorm_exponent_top, snorm_ess_sup],
  refine ess_sup_congr_ae (h_lim.mono (λ x hx, _)),
  rw tendsto.liminf_eq,
  rw ennreal.tendsto_coe,
  exact (continuous_nnnorm.tendsto (f_lim x)).comp hx,
end

lemma snorm_exponent_top_lim_le_liminf_snorm_exponent_top {ι} [nonempty ι] [encodable ι]
  [linear_order ι] {f : ι → α → F} {f_lim : α → F}
  (h_lim : ∀ᵐ (x : α) ∂μ, tendsto (λ n, f n x) at_top (𝓝 (f_lim x))) :
  snorm f_lim ∞ μ ≤ at_top.liminf (λ n, snorm (f n) ∞ μ) :=
begin
  rw snorm_exponent_top_lim_eq_ess_sup_liminf h_lim,
  simp_rw [snorm_exponent_top, snorm_ess_sup],
  exact ennreal.ess_sup_liminf_le (λ n, (λ x, (nnnorm (f n x) : ℝ≥0∞))),
end

lemma snorm_lim_le_liminf_snorm {E} [measurable_space E] [normed_group E] [borel_space E]
  {f : ℕ → α → E} (hf : ∀ n, ae_measurable (f n) μ) (f_lim : α → E)
  (h_lim : ∀ᵐ (x : α) ∂μ, tendsto (λ n, f n x) at_top (𝓝 (f_lim x))) :
  snorm f_lim p μ ≤ at_top.liminf (λ n, snorm (f n) p μ) :=
begin
  by_cases hp0 : p = 0,
  { simp [hp0], },
  rw ← ne.def at hp0,
  by_cases hp_top : p = ∞,
  { simp_rw [hp_top],
    exact snorm_exponent_top_lim_le_liminf_snorm_exponent_top h_lim, },
  simp_rw snorm_eq_snorm' hp0 hp_top,
  have hp_pos : 0 < p.to_real,
    from ennreal.to_real_pos_iff.mpr ⟨lt_of_le_of_ne (zero_le _) hp0.symm, hp_top⟩,
  exact snorm'_lim_le_liminf_snorm' hp_pos hf h_lim,
end

/-! ### `Lp` is complete iff Cauchy sequences of `ℒp` have limits in `ℒp` -/

lemma tendsto_Lp_iff_tendsto_ℒp' {ι} {fi : filter ι} [fact (1 ≤ p)]
  (f : ι → Lp E p μ) (f_lim : Lp E p μ) :
  fi.tendsto f (𝓝 f_lim) ↔ fi.tendsto (λ n, snorm (f n - f_lim) p μ) (𝓝 0) :=
begin
  rw tendsto_iff_dist_tendsto_zero,
  simp_rw dist_def,
  rw [← ennreal.zero_to_real, ennreal.tendsto_to_real_iff (λ n, _) ennreal.zero_ne_top],
  rw snorm_congr_ae (Lp.coe_fn_sub _ _).symm,
  exact Lp.snorm_ne_top _,
end

lemma tendsto_Lp_iff_tendsto_ℒp {ι} {fi : filter ι} [fact (1 ≤ p)]
  (f : ι → Lp E p μ) (f_lim : α → E) (f_lim_ℒp : mem_ℒp f_lim p μ) :
  fi.tendsto f (𝓝 (f_lim_ℒp.to_Lp f_lim)) ↔ fi.tendsto (λ n, snorm (f n - f_lim) p μ) (𝓝 0) :=
begin
  rw tendsto_Lp_iff_tendsto_ℒp',
  suffices h_eq : (λ n, snorm (f n - mem_ℒp.to_Lp f_lim f_lim_ℒp) p μ)
      = (λ n, snorm (f n - f_lim) p μ),
    by rw h_eq,
  exact funext (λ n, snorm_congr_ae (eventually_eq.rfl.sub (mem_ℒp.coe_fn_to_Lp f_lim_ℒp))),
end

lemma tendsto_Lp_iff_tendsto_ℒp'' {ι} {fi : filter ι} [fact (1 ≤ p)]
  (f : ι → α → E) (f_ℒp : ∀ n, mem_ℒp (f n) p μ) (f_lim : α → E) (f_lim_ℒp : mem_ℒp f_lim p μ) :
  fi.tendsto (λ n, (f_ℒp n).to_Lp (f n)) (𝓝 (f_lim_ℒp.to_Lp f_lim))
    ↔ fi.tendsto (λ n, snorm (f n - f_lim) p μ) (𝓝 0) :=
begin
  convert Lp.tendsto_Lp_iff_tendsto_ℒp' _ _,
  ext1 n,
  apply snorm_congr_ae,
  filter_upwards [((f_ℒp n).sub f_lim_ℒp).coe_fn_to_Lp,
    Lp.coe_fn_sub ((f_ℒp n).to_Lp (f n)) (f_lim_ℒp.to_Lp f_lim)],
  intros x hx₁ hx₂,
  rw ← hx₂,
  exact hx₁.symm
end

lemma tendsto_Lp_of_tendsto_ℒp {ι} {fi : filter ι} [hp : fact (1 ≤ p)]
  {f : ι → Lp E p μ} (f_lim : α → E) (f_lim_ℒp : mem_ℒp f_lim p μ)
  (h_tendsto : fi.tendsto (λ n, snorm (f n - f_lim) p μ) (𝓝 0)) :
  fi.tendsto f (𝓝 (f_lim_ℒp.to_Lp f_lim)) :=
(tendsto_Lp_iff_tendsto_ℒp f f_lim f_lim_ℒp).mpr h_tendsto

lemma cauchy_seq_Lp_iff_cauchy_seq_ℒp {ι} [nonempty ι] [semilattice_sup ι] [hp : fact (1 ≤ p)]
  (f : ι → Lp E p μ) :
  cauchy_seq f ↔ tendsto (λ (n : ι × ι), snorm (f n.fst - f n.snd) p μ) at_top (𝓝 0) :=
begin
  simp_rw [cauchy_seq_iff_tendsto_dist_at_top_0, dist_def],
  rw [← ennreal.zero_to_real, ennreal.tendsto_to_real_iff (λ n, _) ennreal.zero_ne_top],
  rw snorm_congr_ae (Lp.coe_fn_sub _ _).symm,
  exact snorm_ne_top _,
end

lemma complete_space_Lp_of_cauchy_complete_ℒp [hp : fact (1 ≤ p)]
  (H : ∀ (f : ℕ → α → E) (hf : ∀ n, mem_ℒp (f n) p μ) (B : ℕ → ℝ≥0∞) (hB : ∑' i, B i < ∞)
      (h_cau : ∀ (N n m : ℕ), N ≤ n → N ≤ m → snorm (f n - f m) p μ < B N),
    ∃ (f_lim : α → E) (hf_lim_meas : mem_ℒp f_lim p μ),
      at_top.tendsto (λ n, snorm (f n - f_lim) p μ) (𝓝 0)) :
  complete_space (Lp E p μ) :=
begin
  let B := λ n : ℕ, ((1:ℝ) / 2) ^ n,
  have hB_pos : ∀ n, 0 < B n, from λ n, pow_pos (div_pos zero_lt_one zero_lt_two) n,
  refine metric.complete_of_convergent_controlled_sequences B hB_pos (λ f hf, _),
  suffices h_limit : ∃ (f_lim : α → E) (hf_lim_meas : mem_ℒp f_lim p μ),
    at_top.tendsto (λ n, snorm (f n - f_lim) p μ) (𝓝 0),
  { rcases h_limit with ⟨f_lim, hf_lim_meas, h_tendsto⟩,
    exact ⟨hf_lim_meas.to_Lp f_lim, tendsto_Lp_of_tendsto_ℒp f_lim hf_lim_meas h_tendsto⟩, },
  have hB : summable B, from summable_geometric_two,
  cases hB with M hB,
  let B1 := λ n, ennreal.of_real (B n),
  have hB1_has : has_sum B1 (ennreal.of_real M),
  { have h_tsum_B1 : ∑' i, B1 i = (ennreal.of_real M),
    { change (∑' (n : ℕ), ennreal.of_real (B n)) = ennreal.of_real M,
      rw ←hB.tsum_eq,
      exact (ennreal.of_real_tsum_of_nonneg (λ n, le_of_lt (hB_pos n)) hB.summable).symm, },
    have h_sum := (@ennreal.summable _ B1).has_sum,
    rwa h_tsum_B1 at h_sum, },
  have hB1 : ∑' i, B1 i < ∞, by {rw hB1_has.tsum_eq, exact ennreal.of_real_lt_top, },
  let f1 : ℕ → α → E := λ n, f n,
  refine H f1 (λ n, Lp.mem_ℒp (f n)) B1 hB1 (λ N n m hn hm, _),
  specialize hf N n m hn hm,
  rw dist_def at hf,
  simp_rw [f1, B1],
  rwa ennreal.lt_of_real_iff_to_real_lt,
  rw snorm_congr_ae (Lp.coe_fn_sub _ _).symm,
  exact Lp.snorm_ne_top _,
end

/-! ### Prove that controlled Cauchy sequences of `ℒp` have limits in `ℒp` -/

private lemma snorm'_sum_norm_sub_le_tsum_of_cauchy_snorm' {f : ℕ → α → E}
  (hf : ∀ n, ae_measurable (f n) μ) {p : ℝ} (hp1 : 1 ≤ p)
  {B : ℕ → ℝ≥0∞} (h_cau : ∀ (N n m : ℕ), N ≤ n → N ≤ m → snorm' (f n - f m) p μ < B N) (n : ℕ) :
  snorm' (λ x, ∑ i in finset.range (n + 1), norm (f (i + 1) x - f i x)) p μ ≤ ∑' i, B i :=
begin
  let f_norm_diff := λ i x, norm (f (i + 1) x - f i x),
  have hgf_norm_diff : ∀ n, (λ x, ∑ i in finset.range (n + 1), norm (f (i + 1) x - f i x))
      = ∑ i in finset.range (n + 1), f_norm_diff i,
    from λ n, funext (λ x, by simp [f_norm_diff]),
  rw hgf_norm_diff,
  refine (snorm'_sum_le (λ i _, ((hf (i+1)).sub (hf i)).norm) hp1).trans _,
  simp_rw [←pi.sub_apply, snorm'_norm],
  refine (finset.sum_le_sum _).trans (sum_le_tsum _ (λ m _, zero_le _) ennreal.summable),
  exact λ m _, (h_cau m (m + 1) m (nat.le_succ m) (le_refl m)).le,
end

private lemma lintegral_rpow_sum_coe_nnnorm_sub_le_rpow_tsum {f : ℕ → α → E}
  (hf : ∀ n, ae_measurable (f n) μ) {p : ℝ} (hp1 : 1 ≤ p) {B : ℕ → ℝ≥0∞} (n : ℕ)
  (hn : snorm' (λ x, ∑ i in finset.range (n + 1), norm (f (i + 1) x - f i x)) p μ ≤ ∑' i, B i) :
  ∫⁻ a, (∑ i in finset.range (n + 1), nnnorm (f (i + 1) a - f i a) : ℝ≥0∞)^p ∂μ
    ≤ (∑' i, B i) ^ p :=
begin
  have hp_pos : 0 < p := zero_lt_one.trans_le hp1,
  rw [←one_div_one_div p, @ennreal.le_rpow_one_div_iff _ _ (1/p) (by simp [hp_pos]),
    one_div_one_div p],
  simp_rw snorm' at hn,
  have h_nnnorm_nonneg :
    (λ a, (nnnorm (∑ i in finset.range (n + 1), ∥f (i + 1) a - f i a∥) : ℝ≥0∞) ^ p)
    = λ a, (∑ i in finset.range (n + 1), (nnnorm(f (i + 1) a - f i a) : ℝ≥0∞)) ^ p,
  { ext1 a,
    congr,
    simp_rw ←of_real_norm_eq_coe_nnnorm,
    rw ←ennreal.of_real_sum_of_nonneg,
    { rw real.norm_of_nonneg _,
      exact finset.sum_nonneg (λ x hx, norm_nonneg _), },
    { exact λ x hx, norm_nonneg _, }, },
  change (∫⁻ a, (λ x, ↑(nnnorm (∑ i in finset.range (n + 1), ∥f (i+1) x - f i x∥))^p) a ∂μ)^(1/p)
    ≤ ∑' i, B i at hn,
  rwa h_nnnorm_nonneg at hn,
end

private lemma lintegral_rpow_tsum_coe_nnnorm_sub_le_tsum {f : ℕ → α → E}
  (hf : ∀ n, ae_measurable (f n) μ) {p : ℝ} (hp1 : 1 ≤ p) {B : ℕ → ℝ≥0∞}
  (h : ∀ n, ∫⁻ a, (∑ i in finset.range (n + 1), nnnorm (f (i + 1) a - f i a) : ℝ≥0∞)^p ∂μ
    ≤ (∑' i, B i) ^ p) :
  (∫⁻ a, (∑' i, nnnorm (f (i + 1) a - f i a) : ℝ≥0∞)^p ∂μ) ^ (1/p) ≤ ∑' i, B i :=
begin
  have hp_pos : 0 < p := zero_lt_one.trans_le hp1,
  suffices h_pow : ∫⁻ a, (∑' i, nnnorm (f (i + 1) a - f i a) : ℝ≥0∞)^p ∂μ ≤ (∑' i, B i) ^ p,
    by rwa [←@ennreal.le_rpow_one_div_iff _ _ (1/p) (by simp [hp_pos]), one_div_one_div],
  have h_tsum_1 : ∀ g : ℕ → ℝ≥0∞,
      ∑' i, g i = at_top.liminf (λ n, ∑ i in finset.range (n + 1), g i),
    by { intro g, rw [ennreal.tsum_eq_liminf_sum_nat, ← liminf_nat_add _ 1], },
  simp_rw h_tsum_1 _,
  rw ← h_tsum_1,
  have h_liminf_pow : ∫⁻ a, at_top.liminf (λ n, ∑ i in finset.range (n + 1),
      (nnnorm (f (i + 1) a - f i a)))^p ∂μ
    = ∫⁻ a, at_top.liminf (λ n, (∑ i in finset.range (n + 1), (nnnorm (f (i + 1) a - f i a)))^p) ∂μ,
  { refine lintegral_congr (λ x, _),
    have h_rpow_mono := ennreal.rpow_left_strict_mono_of_pos (zero_lt_one.trans_le hp1),
    have h_rpow_surj := (ennreal.rpow_left_bijective hp_pos.ne.symm).2,
    refine (h_rpow_mono.order_iso_of_surjective _ h_rpow_surj).liminf_apply _ _ _ _,
    all_goals { is_bounded_default }, },
  rw h_liminf_pow,
  refine (lintegral_liminf_le' _).trans _,
  { exact λ n, (finset.ae_measurable_sum (finset.range (n+1))
      (λ i _, ((hf (i+1)).sub (hf i)).ennnorm)).pow_const _, },
  { exact liminf_le_of_frequently_le' (frequently_of_forall h), },
end

private lemma tsum_nnnorm_sub_ae_lt_top
  {f : ℕ → α → E} (hf : ∀ n, ae_measurable (f n) μ) {p : ℝ} (hp1 : 1 ≤ p) {B : ℕ → ℝ≥0∞}
  (hB : ∑' i, B i < ∞)
  (h : (∫⁻ a, (∑' i, nnnorm (f (i + 1) a - f i a) : ℝ≥0∞)^p ∂μ) ^ (1/p) ≤ ∑' i, B i) :
  ∀ᵐ x ∂μ, (∑' i, nnnorm (f (i + 1) x - f i x) : ℝ≥0∞) < ∞ :=
begin
  have hp_pos : 0 < p := zero_lt_one.trans_le hp1,
  have h_integral : ∫⁻ a, (∑' i, nnnorm (f (i + 1) a - f i a) : ℝ≥0∞)^p ∂μ < ∞,
  { have h_tsum_lt_top : (∑' i, B i) ^ p < ∞,
      from ennreal.rpow_lt_top_of_nonneg hp_pos.le (lt_top_iff_ne_top.mp hB),
    refine lt_of_le_of_lt _ h_tsum_lt_top,
    rwa [←@ennreal.le_rpow_one_div_iff _ _ (1/p) (by simp [hp_pos]), one_div_one_div] at h, },
  have rpow_ae_lt_top : ∀ᵐ x ∂μ, (∑' i, nnnorm (f (i + 1) x - f i x) : ℝ≥0∞)^p < ∞,
  { refine ae_lt_top' (ae_measurable.pow_const _ _) h_integral,
    exact ae_measurable.ennreal_tsum (λ n, ((hf (n+1)).sub (hf n)).ennnorm), },
  refine rpow_ae_lt_top.mono (λ x hx, _),
  rwa [←ennreal.lt_rpow_one_div_iff hp_pos,
    @ennreal.top_rpow_of_pos (1/p) (by simp [hp_pos])] at hx,
end

lemma ae_tendsto_of_cauchy_snorm' [complete_space E] {f : ℕ → α → E} {p : ℝ}
  (hf : ∀ n, ae_measurable (f n) μ) (hp1 : 1 ≤ p) {B : ℕ → ℝ≥0∞} (hB : ∑' i, B i < ∞)
  (h_cau : ∀ (N n m : ℕ), N ≤ n → N ≤ m → snorm' (f n - f m) p μ < B N) :
  ∀ᵐ x ∂μ, ∃ l : E, at_top.tendsto (λ n, f n x) (𝓝 l) :=
begin
  have h_summable : ∀ᵐ x ∂μ, summable (λ (i : ℕ), f (i + 1) x - f i x),
  { have h1 : ∀ n, snorm' (λ x, ∑ i in finset.range (n + 1), norm (f (i + 1) x - f i x)) p μ
        ≤ ∑' i, B i,
      from snorm'_sum_norm_sub_le_tsum_of_cauchy_snorm' hf hp1 h_cau,
    have h2 : ∀ n, ∫⁻ a, (∑ i in finset.range (n + 1), nnnorm (f (i + 1) a - f i a) : ℝ≥0∞)^p ∂μ
        ≤ (∑' i, B i) ^ p,
      from λ n, lintegral_rpow_sum_coe_nnnorm_sub_le_rpow_tsum hf hp1 n (h1 n),
    have h3 : (∫⁻ a, (∑' i, nnnorm (f (i + 1) a - f i a) : ℝ≥0∞)^p ∂μ) ^ (1/p) ≤ ∑' i, B i,
      from lintegral_rpow_tsum_coe_nnnorm_sub_le_tsum hf hp1 h2,
    have h4 : ∀ᵐ x ∂μ, (∑' i, nnnorm (f (i + 1) x - f i x) : ℝ≥0∞) < ∞,
      from tsum_nnnorm_sub_ae_lt_top hf hp1 hB h3,
    exact h4.mono (λ x hx, summable_of_summable_nnnorm
      (ennreal.tsum_coe_ne_top_iff_summable.mp (lt_top_iff_ne_top.mp hx))), },
  have h : ∀ᵐ x ∂μ, ∃ l : E,
    at_top.tendsto (λ n, ∑ i in finset.range n, (f (i + 1) x - f i x)) (𝓝 l),
  { refine h_summable.mono (λ x hx, _),
    let hx_sum := hx.has_sum.tendsto_sum_nat,
    exact ⟨∑' i, (f (i + 1) x - f i x), hx_sum⟩, },
  refine h.mono (λ x hx, _),
  cases hx with l hx,
  have h_rw_sum : (λ n, ∑ i in finset.range n, (f (i + 1) x - f i x)) = λ n, f n x - f 0 x,
  { ext1 n,
    change ∑ (i : ℕ) in finset.range n, ((λ m, f m x) (i + 1) - (λ m, f m x) i) = f n x - f 0 x,
    rw finset.sum_range_sub, },
  rw h_rw_sum at hx,
  have hf_rw : (λ n, f n x) = λ n, f n x - f 0 x + f 0 x, by { ext1 n, abel, },
  rw hf_rw,
  exact ⟨l + f 0 x, tendsto.add_const _ hx⟩,
end

lemma ae_tendsto_of_cauchy_snorm [complete_space E] {f : ℕ → α → E}
  (hf : ∀ n, ae_measurable (f n) μ) (hp : 1 ≤ p) {B : ℕ → ℝ≥0∞} (hB : ∑' i, B i < ∞)
  (h_cau : ∀ (N n m : ℕ), N ≤ n → N ≤ m → snorm (f n - f m) p μ < B N) :
  ∀ᵐ x ∂μ, ∃ l : E, at_top.tendsto (λ n, f n x) (𝓝 l) :=
begin
  by_cases hp_top : p = ∞,
  { simp_rw [hp_top] at *,
    have h_cau_ae : ∀ᵐ x ∂μ, ∀ N n m, N ≤ n → N ≤ m → (nnnorm ((f n - f m) x) : ℝ≥0∞) < B N,
    { simp_rw [ae_all_iff, ae_imp_iff],
      exact λ N n m hnN hmN, ae_lt_of_ess_sup_lt (h_cau N n m hnN hmN), },
    simp_rw [snorm_exponent_top, snorm_ess_sup] at h_cau,
    refine h_cau_ae.mono (λ x hx, cauchy_seq_tendsto_of_complete _),
    refine cauchy_seq_of_le_tendsto_0 (λ n, (B n).to_real) _ _,
    { intros n m N hnN hmN,
      specialize hx N n m hnN hmN,
      rw [dist_eq_norm, ←ennreal.to_real_of_real (norm_nonneg _),
        ennreal.to_real_le_to_real ennreal.of_real_ne_top
        ((ennreal.ne_top_of_tsum_ne_top (lt_top_iff_ne_top.mp hB)) N)],
      rw ←of_real_norm_eq_coe_nnnorm at hx,
      exact hx.le, },
    { rw ← ennreal.zero_to_real,
      exact tendsto.comp (ennreal.tendsto_to_real ennreal.zero_ne_top)
        (ennreal.tendsto_at_top_zero_of_tsum_lt_top hB), }, },
  have hp1 : 1 ≤ p.to_real,
  { rw [← ennreal.of_real_le_iff_le_to_real hp_top, ennreal.of_real_one],
    exact hp, },
  have h_cau' : ∀ (N n m : ℕ), N ≤ n → N ≤ m → snorm' (f n - f m) (p.to_real) μ < B N,
  { intros N n m hn hm,
    specialize h_cau N n m hn hm,
    rwa snorm_eq_snorm' (ennreal.zero_lt_one.trans_le hp).ne.symm hp_top at h_cau, },
  exact ae_tendsto_of_cauchy_snorm' hf hp1 hB h_cau',
end

lemma cauchy_tendsto_of_tendsto {f : ℕ → α → E} (hf : ∀ n, ae_measurable (f n) μ)
  (f_lim : α → E) {B : ℕ → ℝ≥0∞}
  (hB : ∑' i, B i < ∞) (h_cau : ∀ (N n m : ℕ), N ≤ n → N ≤ m → snorm (f n - f m) p μ < B N)
  (h_lim : ∀ᵐ (x : α) ∂μ, tendsto (λ n, f n x) at_top (𝓝 (f_lim x))) :
  at_top.tendsto (λ n, snorm (f n - f_lim) p μ) (𝓝 0) :=
begin
  rw ennreal.tendsto_at_top_zero,
  intros ε hε,
  have h_B : ∃ (N : ℕ), B N ≤ ε,
  { suffices h_tendsto_zero : ∃ (N : ℕ), ∀ n : ℕ, N ≤ n → B n ≤ ε,
      from ⟨h_tendsto_zero.some, h_tendsto_zero.some_spec _ (le_refl _)⟩,
    exact (ennreal.tendsto_at_top_zero.mp (ennreal.tendsto_at_top_zero_of_tsum_lt_top hB))
      ε hε, },
  cases h_B with N h_B,
  refine ⟨N, λ n hn, _⟩,
  have h_sub : snorm (f n - f_lim) p μ ≤ at_top.liminf (λ m, snorm (f n - f m) p μ),
  { refine snorm_lim_le_liminf_snorm (λ m, (hf n).sub (hf m)) (f n - f_lim) _,
    refine h_lim.mono (λ x hx, _),
    simp_rw sub_eq_add_neg,
    exact tendsto.add tendsto_const_nhds (tendsto.neg hx), },
  refine h_sub.trans _,
  refine liminf_le_of_frequently_le' (frequently_at_top.mpr _),
  refine λ N1, ⟨max N N1, le_max_right _ _, _⟩,
  exact (h_cau N n (max N N1) hn (le_max_left _ _)).le.trans h_B,
end

lemma mem_ℒp_of_cauchy_tendsto (hp : 1 ≤ p) {f : ℕ → α → E} (hf : ∀ n, mem_ℒp (f n) p μ)
  (f_lim : α → E) (h_lim_meas : ae_measurable f_lim μ)
  (h_tendsto : at_top.tendsto (λ n, snorm (f n - f_lim) p μ) (𝓝 0)) :
  mem_ℒp f_lim p μ :=
begin
  refine ⟨h_lim_meas, _⟩,
  rw ennreal.tendsto_at_top_zero at h_tendsto,
  cases (h_tendsto 1 ennreal.zero_lt_one) with N h_tendsto_1,
  specialize h_tendsto_1 N (le_refl N),
  have h_add : f_lim = f_lim - f N + f N, by abel,
  rw h_add,
  refine lt_of_le_of_lt (snorm_add_le (h_lim_meas.sub (hf N).1) (hf N).1 hp) _,
  rw ennreal.add_lt_top,
  split,
  { refine lt_of_le_of_lt _ ennreal.one_lt_top,
    have h_neg : f_lim - f N = -(f N - f_lim), by simp,
    rwa [h_neg, snorm_neg], },
  { exact (hf N).2, },
end

lemma cauchy_complete_ℒp [complete_space E] (hp : 1 ≤ p)
  {f : ℕ → α → E} (hf : ∀ n, mem_ℒp (f n) p μ) {B : ℕ → ℝ≥0∞} (hB : ∑' i, B i < ∞)
  (h_cau : ∀ (N n m : ℕ), N ≤ n → N ≤ m → snorm (f n - f m) p μ < B N) :
  ∃ (f_lim : α → E) (hf_lim_meas : mem_ℒp f_lim p μ),
    at_top.tendsto (λ n, snorm (f n - f_lim) p μ) (𝓝 0) :=
begin
  obtain ⟨f_lim, h_f_lim_meas, h_lim⟩ : ∃ (f_lim : α → E) (hf_lim_meas : measurable f_lim),
      ∀ᵐ x ∂μ, tendsto (λ n, f n x) at_top (nhds (f_lim x)),
    from measurable_limit_of_tendsto_metric_ae (λ n, (hf n).1)
      (ae_tendsto_of_cauchy_snorm (λ n, (hf n).1) hp hB h_cau),
  have h_tendsto' : at_top.tendsto (λ n, snorm (f n - f_lim) p μ) (𝓝 0),
    from cauchy_tendsto_of_tendsto (λ m, (hf m).1) f_lim hB h_cau h_lim,
  have h_ℒp_lim : mem_ℒp f_lim p μ,
    from mem_ℒp_of_cauchy_tendsto hp hf f_lim h_f_lim_meas.ae_measurable h_tendsto',
  exact ⟨f_lim, h_ℒp_lim, h_tendsto'⟩,
end

/-! ### `Lp` is complete for `1 ≤ p` -/

instance [complete_space E] [hp : fact (1 ≤ p)] : complete_space (Lp E p μ) :=
complete_space_Lp_of_cauchy_complete_ℒp (λ f hf B hB h_cau, cauchy_complete_ℒp hp.elim hf hB h_cau)

end Lp
end measure_theory

end complete_space

namespace bounded_continuous_function

open_locale bounded_continuous_function
variables [borel_space E] [second_countable_topology E]
  [topological_space α] [borel_space α]
  [finite_measure μ]

/-- A bounded continuous function is in `Lp`. -/
lemma mem_Lp (f : α →ᵇ E) :
  f.to_continuous_map.to_ae_eq_fun μ ∈ Lp E p μ :=
begin
  refine Lp.mem_Lp_of_ae_bound (∥f∥) _,
  filter_upwards [f.to_continuous_map.coe_fn_to_ae_eq_fun μ],
  intros x hx,
  convert f.norm_coe_le_norm x
end

/-- The `Lp`-norm of a bounded continuous function is at most a constant (depending on the measure
of the whole space) times its sup-norm. -/
lemma Lp_norm_le (f : α →ᵇ E) :
  ∥(⟨f.to_continuous_map.to_ae_eq_fun μ, mem_Lp f⟩ : Lp E p μ)∥
  ≤ (measure_univ_nnreal μ) ^ (p.to_real)⁻¹ * ∥f∥ :=
begin
  apply Lp.norm_le_of_ae_bound (norm_nonneg f),
  { refine (f.to_continuous_map.coe_fn_to_ae_eq_fun μ).mono _,
    intros x hx,
    convert f.norm_coe_le_norm x },
  { apply_instance }
end

variables (p μ)

/-- The normed group homomorphism of considering a bounded continuous function on a finite-measure
space as an element of `Lp`. -/
def to_Lp_hom [fact (1 ≤ p)] : normed_group_hom (α →ᵇ E) (Lp E p μ) :=
{ bound' := ⟨_, Lp_norm_le⟩,
  .. add_monoid_hom.cod_restrict
      ((continuous_map.to_ae_eq_fun_add_hom μ).comp (forget_boundedness_add_hom α E))
      (Lp E p μ)
      mem_Lp }

variables (𝕜 : Type*) [measurable_space 𝕜]

/-- The bounded linear map of considering a bounded continuous function on a finite-measure space
as an element of `Lp`. -/
def to_Lp [normed_field 𝕜] [opens_measurable_space 𝕜] [normed_space 𝕜 E] [fact (1 ≤ p)] :
  (α →ᵇ E) →L[𝕜] (Lp E p μ) :=
linear_map.mk_continuous
  (linear_map.cod_restrict
    (Lp.Lp_submodule E p μ 𝕜)
    ((continuous_map.to_ae_eq_fun_linear_map μ).comp (forget_boundedness_linear_map α E 𝕜))
    mem_Lp)
  _
  Lp_norm_le

variables {p 𝕜}

lemma coe_fn_to_Lp [normed_field 𝕜] [opens_measurable_space 𝕜] [normed_space 𝕜 E] [fact (1 ≤ p)]
  (f : α →ᵇ E) :
  to_Lp p μ 𝕜 f =ᵐ[μ] f :=
ae_eq_fun.coe_fn_mk f _

lemma to_Lp_norm_le [nondiscrete_normed_field 𝕜] [opens_measurable_space 𝕜] [normed_space 𝕜 E]
  [fact (1 ≤ p)] :
  ∥@to_Lp _ E _ p μ _ _ _ _ _ _ _ 𝕜 _ _ _ _ _∥ ≤ (measure_univ_nnreal μ) ^ (p.to_real)⁻¹ :=
linear_map.mk_continuous_norm_le _ ((measure_univ_nnreal μ) ^ (p.to_real)⁻¹).coe_nonneg _

end bounded_continuous_function

namespace continuous_map

open_locale bounded_continuous_function

variables [borel_space E] [second_countable_topology E]
variables [topological_space α] [compact_space α] [borel_space α]
variables [finite_measure μ]

variables (𝕜 : Type*) [measurable_space 𝕜] (p μ) [fact (1 ≤ p)]

/-- The bounded linear map of considering a continuous function on a compact finite-measure
space `α` as an element of `Lp`.  By definition, the norm on `C(α, E)` is the sup-norm, transferred
from the space `α →ᵇ E` of bounded continuous functions, so this construction is just a matter of
transferring the structure from `bounded_continuous_function.to_Lp` along the isometry. -/
def to_Lp [normed_field 𝕜] [opens_measurable_space 𝕜] [normed_space 𝕜 E] :
  C(α, E) →L[𝕜] (Lp E p μ) :=
(bounded_continuous_function.to_Lp p μ 𝕜).comp
  (linear_isometry_bounded_of_compact α E 𝕜).to_linear_isometry.to_continuous_linear_map

variables {p 𝕜}

lemma coe_fn_to_Lp [normed_field 𝕜] [opens_measurable_space 𝕜] [normed_space 𝕜 E] (f : C(α,  E)) :
  to_Lp p μ 𝕜 f =ᵐ[μ] f :=
ae_eq_fun.coe_fn_mk f _

lemma to_Lp_def [normed_field 𝕜] [opens_measurable_space 𝕜] [normed_space 𝕜 E] (f : C(α, E)) :
  to_Lp p μ 𝕜 f
  = bounded_continuous_function.to_Lp p μ 𝕜 (linear_isometry_bounded_of_compact α E 𝕜 f) :=
rfl

@[simp] lemma to_Lp_comp_forget_boundedness [normed_field 𝕜] [opens_measurable_space 𝕜]
  [normed_space 𝕜 E] (f : α →ᵇ E) :
  to_Lp p μ 𝕜 (bounded_continuous_function.forget_boundedness α E f)
  = bounded_continuous_function.to_Lp p μ 𝕜 f :=
rfl

@[simp] lemma coe_to_Lp [normed_field 𝕜] [opens_measurable_space 𝕜] [normed_space 𝕜 E]
  (f : C(α, E)) :
  (to_Lp p μ 𝕜 f : α →ₘ[μ] E) = f.to_ae_eq_fun μ :=
rfl

variables [nondiscrete_normed_field 𝕜] [opens_measurable_space 𝕜] [normed_space 𝕜 E]

lemma to_Lp_norm_eq_to_Lp_norm_coe :
  ∥@to_Lp _ E _ p μ _ _ _ _ _ _ _ _ 𝕜 _ _ _ _ _∥
  = ∥@bounded_continuous_function.to_Lp _ E _ p μ _ _ _ _ _ _ _ 𝕜 _ _ _ _ _∥ :=
continuous_linear_map.op_norm_comp_linear_isometry_equiv _ _

/-- Bound for the operator norm of `continuous_map.to_Lp`. -/
lemma to_Lp_norm_le :
  ∥@to_Lp _ E _ p μ _ _ _ _ _ _ _ _ 𝕜 _ _ _ _ _∥ ≤ (measure_univ_nnreal μ) ^ (p.to_real)⁻¹ :=
by { rw to_Lp_norm_eq_to_Lp_norm_coe, exact bounded_continuous_function.to_Lp_norm_le μ }

end continuous_map<|MERGE_RESOLUTION|>--- conflicted
+++ resolved
@@ -1449,8 +1449,6 @@
   { exact norm_indicator_const_Lp hp_pos hp_top, },
 end
 
-<<<<<<< HEAD
-=======
 @[simp] lemma indicator_const_empty :
   indicator_const_Lp p measurable_set.empty (by simp : μ ∅ ≠ ∞) c = 0 :=
 begin
@@ -1459,7 +1457,6 @@
   simp [set.indicator_empty'],
 end
 
->>>>>>> 24b7290d
 lemma mem_ℒp_add_of_disjoint {f g : α → E}
   (h : disjoint (support f) (support g)) (hf : measurable f) (hg : measurable g) :
   mem_ℒp (f + g) p μ ↔ mem_ℒp f p μ ∧ mem_ℒp g p μ :=
