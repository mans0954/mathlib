/-
Copyright (c) 2021 Rémy Degenne. All rights reserved.
Released under Apache 2.0 license as described in the file LICENSE.
Authors: Rémy Degenne
-/
import measure_theory.measure_space
import order.filter.ennreal

/-!
# Essential supremum and infimum
We define the essential supremum and infimum of a function `f : α → β` with respect to a measure
`μ` on `α`. The essential supremum is the infimum of the constants `c : β` such that `f x ≤ c`
almost everywhere.

TODO: The essential supremum of functions `α → ℝ≥0∞` is used in particular to define the norm in
the `L∞` space (see measure_theory/lp_space.lean).

There is a different quantity which is sometimes also called essential supremum: the least
upper-bound among measurable functions of a family of measurable functions (in an almost-everywhere
sense). We do not define that quantity here, which is simply the supremum of a map with values in
`α →ₘ[μ] β` (see measure_theory/ae_eq_fun.lean).

## Main definitions

* `ess_sup f μ := μ.ae.limsup f`
* `ess_inf f μ := μ.ae.liminf f`
-/

open measure_theory filter
open_locale ennreal

variables {α β : Type*} [measurable_space α] {μ : measure α}

section conditionally_complete_lattice
variable [conditionally_complete_lattice β]

/-- Essential supremum of `f` with respect to measure `μ`: the smallest `c : β` such that
`f x ≤ c` a.e. -/
def ess_sup (f : α → β) (μ : measure α) := μ.ae.limsup f

/-- Essential infimum of `f` with respect to measure `μ`: the greatest `c : β` such that
`c ≤ f x` a.e. -/
def ess_inf (f : α → β) (μ : measure α) := μ.ae.liminf f

lemma ess_sup_congr_ae {f g : α → β} (hfg : f =ᵐ[μ] g) : ess_sup f μ = ess_sup g μ :=
limsup_congr hfg

lemma ess_inf_congr_ae {f g : α → β} (hfg : f =ᵐ[μ] g) :  ess_inf f μ = ess_inf g μ :=
@ess_sup_congr_ae α (order_dual β) _ _ _ _ _ hfg

end conditionally_complete_lattice

section complete_lattice
variable [complete_lattice β]

@[simp] lemma ess_sup_measure_zero {f : α → β} : ess_sup f 0 = ⊥ :=
le_bot_iff.mp (Inf_le (by simp [set.mem_set_of_eq, eventually_le, ae_iff]))

@[simp] lemma ess_inf_measure_zero {f : α → β} : ess_inf f 0 = ⊤ :=
@ess_sup_measure_zero α (order_dual β) _ _ _

lemma ess_sup_mono_ae {f g : α → β} (hfg : f ≤ᵐ[μ] g) : ess_sup f μ ≤ ess_sup g μ :=
limsup_le_limsup hfg

lemma ess_inf_mono_ae {f g : α → β} (hfg : f ≤ᵐ[μ] g) : ess_inf f μ ≤ ess_inf g μ :=
liminf_le_liminf hfg

lemma ess_sup_const (c : β) (hμ : μ ≠ 0) : ess_sup (λ x : α, c) μ = c :=
begin
  haveI hμ_ne_bot : μ.ae.ne_bot := by rwa [ne_bot_iff, ne.def, ae_eq_bot],
  exact limsup_const c,
end

lemma ess_sup_le_of_ae_le {f : α → β} (c : β) (hf : f ≤ᵐ[μ] (λ _, c)) : ess_sup f μ ≤ c :=
begin
  refine (ess_sup_mono_ae hf).trans _,
  by_cases hμ : μ = 0,
  { simp [hμ], },
  { rwa ess_sup_const, },
end

lemma ess_inf_const (c : β) (hμ : μ ≠ 0) : ess_inf (λ x : α, c) μ = c :=
@ess_sup_const α (order_dual β) _ _ _ _ hμ

lemma le_ess_inf_of_ae_le {f : α → β} (c : β) (hf : (λ _, c) ≤ᵐ[μ] f) : c ≤ ess_inf f μ :=
@ess_sup_le_of_ae_le α (order_dual β) _ _ _ _ c hf

lemma ess_sup_const_bot : ess_sup (λ x : α, (⊥ : β)) μ = (⊥ : β) :=
limsup_const_bot

lemma ess_inf_const_top : ess_inf (λ x : α, (⊤ : β)) μ = (⊤ : β) :=
liminf_const_top

lemma order_iso.ess_sup_apply {γ} [complete_lattice γ] (f : α → β) (μ : measure α)
  (g : β ≃o γ) :
  g (ess_sup f μ) = ess_sup (λ x, g (f x)) μ :=
begin
  refine order_iso.limsup_apply g _ _ _ _,
<<<<<<< HEAD
  all_goals { by is_bounded_default},
=======
  all_goals { is_bounded_default, },
>>>>>>> 6aed9a77
end

lemma order_iso.ess_inf_apply {γ} [complete_lattice γ] (f : α → β) (μ : measure α)
  (g : β ≃o γ) :
  g (ess_inf f μ) = ess_inf (λ x, g (f x)) μ :=
@order_iso.ess_sup_apply α (order_dual β) _ _  (order_dual γ) _ _ _ g.dual

lemma ess_sup_mono_measure {f : α → β} {μ ν : measure α} (hμν : ν ≪ μ) :
  ess_sup f ν ≤ ess_sup f μ :=
begin
  refine limsup_le_limsup_of_le (measure.ae_le_iff_absolutely_continuous.mpr hμν) _ _,
<<<<<<< HEAD
  all_goals {is_bounded_default, },
=======
  all_goals { is_bounded_default, },
>>>>>>> 6aed9a77
end

lemma ess_inf_antimono_measure {f : α → β} {μ ν : measure α} (hμν : μ ≪ ν) :
  ess_inf f ν ≤ ess_inf f μ :=
begin
  refine liminf_le_liminf_of_le (measure.ae_le_iff_absolutely_continuous.mpr hμν) _ _,
<<<<<<< HEAD
  all_goals {is_bounded_default, },
=======
  all_goals { is_bounded_default, },
>>>>>>> 6aed9a77
end

end complete_lattice

section complete_linear_order
variable [complete_linear_order β]

lemma ae_lt_of_ess_sup_lt {f : α → β} {x : β} (hf : ess_sup f μ < x) : ∀ᵐ y ∂μ, f y < x :=
filter.eventually_lt_of_limsup_lt hf

lemma ae_lt_of_lt_ess_inf {f : α → β} {x : β} (hf : x < ess_inf f μ) : ∀ᵐ y ∂μ, x < f y :=
@ae_lt_of_ess_sup_lt α (order_dual β) _ _ _ _ _ hf

end complete_linear_order

namespace ennreal

variables {f : α → ℝ≥0∞}

lemma ae_le_ess_sup (f : α → ℝ≥0∞) : ∀ᵐ y ∂μ, f y ≤ ess_sup f μ :=
eventually_le_limsup f

@[simp] lemma ess_sup_eq_zero_iff : ess_sup f μ = 0 ↔ f =ᵐ[μ] 0 :=
limsup_eq_zero_iff

<<<<<<< HEAD
lemma ess_sup_const_mul {a : ℝ≥0∞} :
  ess_sup (λ (x : α), a * (f x)) μ = a * ess_sup f μ :=
=======
lemma ess_sup_const_mul {a : ℝ≥0∞} : ess_sup (λ (x : α), a * (f x)) μ = a * ess_sup f μ :=
>>>>>>> 6aed9a77
limsup_const_mul

lemma ess_sup_add_le (f g : α → ℝ≥0∞) : ess_sup (f + g) μ ≤ ess_sup f μ + ess_sup g μ :=
limsup_add_le f g

lemma ess_sup_liminf_le {ι} [encodable ι] [linear_order ι] (f : ι → α → ℝ≥0∞) :
  ess_sup (λ x, at_top.liminf (λ n, f n x)) μ ≤ at_top.liminf (λ n, ess_sup (λ x, f n x) μ) :=
by { simp_rw ess_sup, exact ennreal.limsup_liminf_le_liminf_limsup (λ a b, f b a), }

end ennreal<|MERGE_RESOLUTION|>--- conflicted
+++ resolved
@@ -96,11 +96,7 @@
   g (ess_sup f μ) = ess_sup (λ x, g (f x)) μ :=
 begin
   refine order_iso.limsup_apply g _ _ _ _,
-<<<<<<< HEAD
-  all_goals { by is_bounded_default},
-=======
   all_goals { is_bounded_default, },
->>>>>>> 6aed9a77
 end
 
 lemma order_iso.ess_inf_apply {γ} [complete_lattice γ] (f : α → β) (μ : measure α)
@@ -112,22 +108,14 @@
   ess_sup f ν ≤ ess_sup f μ :=
 begin
   refine limsup_le_limsup_of_le (measure.ae_le_iff_absolutely_continuous.mpr hμν) _ _,
-<<<<<<< HEAD
-  all_goals {is_bounded_default, },
-=======
   all_goals { is_bounded_default, },
->>>>>>> 6aed9a77
 end
 
 lemma ess_inf_antimono_measure {f : α → β} {μ ν : measure α} (hμν : μ ≪ ν) :
   ess_inf f ν ≤ ess_inf f μ :=
 begin
   refine liminf_le_liminf_of_le (measure.ae_le_iff_absolutely_continuous.mpr hμν) _ _,
-<<<<<<< HEAD
-  all_goals {is_bounded_default, },
-=======
   all_goals { is_bounded_default, },
->>>>>>> 6aed9a77
 end
 
 end complete_lattice
@@ -153,12 +141,7 @@
 @[simp] lemma ess_sup_eq_zero_iff : ess_sup f μ = 0 ↔ f =ᵐ[μ] 0 :=
 limsup_eq_zero_iff
 
-<<<<<<< HEAD
-lemma ess_sup_const_mul {a : ℝ≥0∞} :
-  ess_sup (λ (x : α), a * (f x)) μ = a * ess_sup f μ :=
-=======
 lemma ess_sup_const_mul {a : ℝ≥0∞} : ess_sup (λ (x : α), a * (f x)) μ = a * ess_sup f μ :=
->>>>>>> 6aed9a77
 limsup_const_mul
 
 lemma ess_sup_add_le (f g : α → ℝ≥0∞) : ess_sup (f + g) μ ≤ ess_sup f μ + ess_sup g μ :=
