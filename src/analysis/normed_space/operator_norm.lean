--- conflicted
+++ resolved
@@ -159,24 +159,6 @@
 
 end normed_field
 
-<<<<<<< HEAD
-namespace add_monoid_hom
-
-/-- An additive group homomorphism between two normed groupsis an isometry if and only if it
-preserves the norm. -/
-lemma isometry_iff_norm (f : E →+ F) : isometry f ↔ ∀ x, ∥f x∥ = ∥x∥ :=
-begin
-  simp only [isometry_emetric_iff_metric, dist_eq_norm, ← f.map_sub],
-  exact ⟨λ h x, by simpa only [sub_zero] using h x 0, λ h x y, h _⟩,
-end
-
-lemma isometry_of_norm (f : E →+ F) (hf : ∀ x, ∥f x∥ = ∥x∥) : isometry f :=
-f.isometry_iff_norm.2 hf
-
-end add_monoid_hom
-
-=======
->>>>>>> 016de51e
 variables [nondiscrete_normed_field 𝕜] [normed_space 𝕜 E] [normed_space 𝕜 F] [normed_space 𝕜 G]
 (c : 𝕜) (f g : E →L[𝕜] F) (h : F →L[𝕜] G) (x y z : E)
 include 𝕜
@@ -434,35 +416,20 @@
 protected theorem uniform_continuous : uniform_continuous f :=
 f.lipschitz.uniform_continuous
 
-<<<<<<< HEAD
-variable {f}
-
-/-- A continuous linear map is an isometry if and only if it preserves the norm. -/
-lemma isometry_iff_norm :
-  isometry f ↔ ∀x, ∥f x∥ = ∥x∥ :=
-f.to_linear_map.to_add_monoid_hom.isometry_iff_norm
-=======
 /-- A continuous linear map is an isometry if and only if it preserves the norm. -/
 lemma isometry_iff_norm : isometry f ↔ ∀x, ∥f x∥ = ∥x∥ :=
 f.to_linear_map.to_add_monoid_hom.isometry_iff_norm
 
 variable {f}
->>>>>>> 016de51e
 
 lemma homothety_norm [nontrivial E] (f : E →L[𝕜] F) {a : ℝ} (hf : ∀x, ∥f x∥ = a * ∥x∥) :
   ∥f∥ = a :=
 begin
   obtain ⟨x, hx⟩ : ∃ (x : E), x ≠ 0 := exists_ne 0,
   rw ← norm_pos_iff at hx,
-<<<<<<< HEAD
-  have ha : 0 ≤ a, by simpa [hf, hx] using norm_nonneg (f x),
-  apply le_antisymm (f.op_norm_le_bound ha (λ y, le_of_eq (hf y))),
-  simpa [hf, hx] using f.le_op_norm x,
-=======
   have ha : 0 ≤ a, by simpa only [hf, hx, zero_le_mul_right] using norm_nonneg (f x),
   apply le_antisymm (f.op_norm_le_bound ha (λ y, le_of_eq (hf y))),
   simpa only [hf, hx, mul_le_mul_right] using f.le_op_norm x,
->>>>>>> 016de51e
 end
 
 lemma to_span_singleton_norm (x : E) : ∥to_span_singleton 𝕜 x∥ = ∥x∥ :=
@@ -664,7 +631,6 @@
 
 end continuous_linear_map
 
-<<<<<<< HEAD
 namespace linear_map
 
 /-- If a continuous linear map is constructed from a linear map via the constructor `mk_continuous`,
@@ -673,11 +639,6 @@
   ∥f.mk_continuous C h∥ ≤ max C 0 :=
 continuous_linear_map.op_norm_le_bound _ (le_max_iff.2 $ or.inr le_rfl) $
   λ x, (h x).trans $ mul_le_mul_of_nonneg_right (le_max_left _ _) (norm_nonneg x)
-=======
-lemma linear_isometry.norm_to_continuous_linear_map [nontrivial E] (f : E →ₗᵢ[𝕜] F) :
-  ∥f.to_continuous_linear_map∥ = 1 :=
-f.to_continuous_linear_map.homothety_norm $ by simp
->>>>>>> 016de51e
 
 /-- If a continuous linear map is constructed from a linear map via the constructor `mk_continuous`,
 then its norm is bounded by the bound given to the constructor if it is nonnegative. -/
@@ -714,6 +675,10 @@
 (f.mk_continuous₂_norm_le' hC).trans_eq $ max_eq_left h0
 
 end linear_map
+
+lemma linear_isometry.norm_to_continuous_linear_map [nontrivial E] (f : E →ₗᵢ[𝕜] F) :
+  ∥f.to_continuous_linear_map∥ = 1 :=
+f.to_continuous_linear_map.homothety_norm $ by simp
 
 namespace continuous_linear_map
 
