/-
Copyright (c) 2021 Julian Kuelshammer. All rights reserved.
Released under Apache 2.0 license as described in the file LICENSE.
Authors: Julian Kuelshammer
-/
import algebra.category.Mon.basic
import algebra.category.Semigroup.basic
import algebra.group.with_one
import algebra.free_monoid
<<<<<<< HEAD
import category_theory.concrete_category.representable
=======
>>>>>>> 5021c1f9

/-!
# Adjunctions regarding the category of monoids

This file proves the adjunction between adjoining a unit to a semigroup and the forgetful functor
from monoids to semigroups.

## TODO

* free-forgetful adjunction for monoids
* adjunctions related to commutative monoids
-/

universe u

open category_theory

/-- The functor of adjoining a neutral element `one` to a semigroup.
 -/
@[to_additive "The functor of adjoining a neutral element `zero` to a semigroup", simps]
def adjoin_one : Semigroup.{u} ⥤ Mon.{u} :=
{ obj := λ S, Mon.of (with_one S),
  map := λ X Y, with_one.map,
  map_id' := λ X, with_one.map_id,
  map_comp' := λ X Y Z, with_one.map_comp }

@[to_additive has_forget_to_AddSemigroup]
instance has_forget_to_Semigroup : has_forget₂ Mon Semigroup :=
{ forget₂ :=
  { obj := λ M, Semigroup.of M,
    map := λ M N, monoid_hom.to_mul_hom },
}

/-- The adjoin_one-forgetful adjunction from `Semigroup` to `Mon`.-/
@[to_additive "The adjoin_one-forgetful adjunction from `AddSemigroup` to `AddMon`"]
def adjoin_one_adj : adjoin_one ⊣ forget₂ Mon.{u} Semigroup.{u} :=
adjunction.mk_of_hom_equiv
{ hom_equiv := λ S M, with_one.lift.symm,
  hom_equiv_naturality_left_symm' :=
  begin
    intros S T M f g,
    ext,
    simp only [equiv.symm_symm, adjoin_one_map, coe_comp],
    simp_rw with_one.map,
    apply with_one.cases_on x,
    { refl },
    { simp }
<<<<<<< HEAD
  end
}
=======
  end }
>>>>>>> 5021c1f9


/-- The free functor `Type u ⥤ Mon` sending a type `X` to the free monoid on `X`. -/
def free : Type u ⥤ Mon.{u} :=
{ obj := λ α, Mon.of (free_monoid α),
  map := λ X Y, free_monoid.map,
  map_id' := by { intros, ext1, refl },
  map_comp' := by { intros, ext1, refl } }

/-- The free-forgetful adjunction for monoids. -/
def adj : free ⊣ forget Mon.{u} :=
adjunction.mk_of_hom_equiv
{ hom_equiv := λ X G, free_monoid.lift.symm,
  hom_equiv_naturality_left_symm' := λ X Y G f g, begin ext1, refl end  }

<<<<<<< HEAD
instance : is_right_adjoint (forget Mon.{u}) := ⟨_, adj⟩

instance : representably_concrete Mon.{u} :=
{ out := corepresentable_of_right_adjoint _ _ }
=======
instance : is_right_adjoint (forget Mon.{u}) := ⟨_, adj⟩
>>>>>>> 5021c1f9
<|MERGE_RESOLUTION|>--- conflicted
+++ resolved
@@ -7,10 +7,7 @@
 import algebra.category.Semigroup.basic
 import algebra.group.with_one
 import algebra.free_monoid
-<<<<<<< HEAD
 import category_theory.concrete_category.representable
-=======
->>>>>>> 5021c1f9
 
 /-!
 # Adjunctions regarding the category of monoids
@@ -58,12 +55,7 @@
     apply with_one.cases_on x,
     { refl },
     { simp }
-<<<<<<< HEAD
-  end
-}
-=======
   end }
->>>>>>> 5021c1f9
 
 
 /-- The free functor `Type u ⥤ Mon` sending a type `X` to the free monoid on `X`. -/
@@ -79,11 +71,7 @@
 { hom_equiv := λ X G, free_monoid.lift.symm,
   hom_equiv_naturality_left_symm' := λ X Y G f g, begin ext1, refl end  }
 
-<<<<<<< HEAD
 instance : is_right_adjoint (forget Mon.{u}) := ⟨_, adj⟩
 
 instance : representably_concrete Mon.{u} :=
-{ out := corepresentable_of_right_adjoint _ _ }
-=======
-instance : is_right_adjoint (forget Mon.{u}) := ⟨_, adj⟩
->>>>>>> 5021c1f9
+{ out := corepresentable_of_right_adjoint _ _ }