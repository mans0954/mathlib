--- conflicted
+++ resolved
@@ -134,84 +134,6 @@
 
 namespace monoidal_category
 
-<<<<<<< HEAD
--- FIXME as far as I can see, the type ascription around the `(λ_ M).hom` in the statement
--- of the next lemma is exactly its usual type. But without it, the coercion to a function fails?
-@[simp]
-lemma left_unitor_hom {M : Module.{u} R} (r : R) (m : M) : ((λ_ M).hom : 𝟙_ (Module R) ⊗ M ⟶ M) (r ⊗ₜ[R] m) = r • m :=
-begin
-  -- This is just weird and messed up.
-  dunfold Module.monoidal_category,
-  dsimp,
-  dunfold left_unitor,
-  erw [iso.trans_hom],
-  erw [Module.coe_comp],
-  -- dsimp, -- FIXME Inserting this dsimp causes a timeout. That's not good.
-  change ((of_self_iso M).hom) (((linear_equiv.to_Module_iso (tensor_product.lid.{u} R M)).hom) (r ⊗ₜ[R] m)) = _,
-  erw linear_equiv.to_Module_iso_hom,
-  erw tensor_product.lid_tmul,
-end
-@[simp]
-lemma right_unitor_hom {M : Module R} (r : R) (m : M) :
-  ((ρ_ M).hom : M ⊗ 𝟙_ (Module R) ⟶ M) (m ⊗ₜ r) = r • m :=
-begin
-  show (linear_equiv.to_linear_map (tensor_product.rid R ↥M)) (m ⊗ₜ[R] r) = r • m,
-  dunfold tensor_product.rid,
-  dunfold tensor_product.comm,
-  unfold_coes,
-  unfold linear_map.flip,
-  unfold_coes,
-  unfold linear_map.mk₂,
-  unfold tensor_product.mk,
-  dsimp,
-  unfold_coes,
-  unfold linear_equiv.of_linear,
-  unfold linear_equiv.trans,
-  dunfold linear_equiv.to_linear_map,
-  dsimp,
-  unfold tensor_product.lid,
-  unfold linear_equiv.of_linear,
-  dsimp,
-  unfold_coes,
-  unfold linear_map.lsmul,
-  unfold linear_map.mk₂,
-  dsimp,
-  squeeze_simp, -- tensor_product.lift.tmul used here
-  show (tensor_product.lift
-       {to_fun := λ (a : R), {to_fun := λ (m : ↥M), a • m, add := _, smul := _}, add := _, smul := _}).to_fun
-      (r ⊗ₜ[R] m) =
-    r • m,
-  squeeze_simp, -- tensor_product.lift.tmul'
-  refl,
-end
-
--- alternative proof with added weird metavariable goals
-@[simp]
-lemma right_unitor_hom' {M : Module R} (r : R) (m : M) :
-  ((ρ_ M).hom : M ⊗ 𝟙_ (Module R) ⟶ M) (m ⊗ₜ r) = r • m :=
-begin
-  show (tensor_product.lift
-       {to_fun := λ (a : R), {to_fun := λ (m : ↥M), a • m, add := _, smul := _}, add := _, smul := _}).to_fun
-      ((tensor_product.lift
-          {to_fun := λ (m : ↥M), {to_fun := λ (m_1 : R), m_1 ⊗ₜ[R] m, add := _, smul := _},
-           add := _,
-           smul := _}).to_fun
-         (m ⊗ₜ[R] r)) =
-    r • m,
-  rw tensor_product.lift.tmul',
-  show (tensor_product.lift
-       {to_fun := λ (a : R), {to_fun := λ (m : ↥M), a • m, add := _, smul := _}, add := _, smul := _}).to_fun
-      (r ⊗ₜ[R] m) =
-    r • m,
-  rw tensor_product.lift.tmul',
-  refl, -- no goals!
-  recover, -- four goals!
-  { simp},
-  { intros, congr', intros, ext, squeeze_simp, apply tensor_product.tmul_add},
-  recover, -- two goals!
-  intros, rw tensor_product.smul_tmul c x m_1, simp, intros, apply tensor_product.add_tmul,
-end
-=======
 @[simp]
 lemma left_unitor_hom {M : Module.{u} R} (r : R) (m : M) :
   ((λ_ M).hom : 𝟙_ (Module R) ⊗ M ⟶ M) (r ⊗ₜ[R] m) = r • m :=
@@ -221,7 +143,6 @@
 lemma right_unitor_hom {M : Module R} (m : M) (r : R) :
   ((ρ_ M).hom : M ⊗ 𝟙_ (Module R) ⟶ M) (m ⊗ₜ r) = r • m :=
 tensor_product.rid_tmul m r
->>>>>>> af0cf30e
 
 @[simp]
 lemma associator_hom {M N K : Module R} (m : M) (n : N) (k : K) :
