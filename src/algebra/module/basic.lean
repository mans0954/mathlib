--- conflicted
+++ resolved
@@ -414,15 +414,6 @@
   f (c • x) = c • f x :=
 rat.cast_id c ▸ f.map_rat_cast_smul c x
 
-<<<<<<< HEAD
-@[simp] lemma nat_smul_apply [add_monoid M] [add_comm_monoid M₂]
-  (n : ℕ) (f : M →+ M₂) (a : M) : (n • f) a = n • (f a) := rfl
-
-=======
->>>>>>> 89c16a79
-@[simp] lemma int_smul_apply [add_monoid M] [add_comm_group M₂]
-  (n : ℤ) (f : M →+ M₂) (a : M) : (n • f) a = n • (f a) := rfl
-
 end add_monoid_hom
 
 section no_zero_smul_divisors
