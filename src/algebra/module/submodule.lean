--- conflicted
+++ resolved
@@ -200,11 +200,8 @@
 
 @[simp] lemma coe_to_add_subgroup : (p.to_add_subgroup : set M) = p := rfl
 
-<<<<<<< HEAD
-=======
 @[simp] lemma mem_to_add_subgroup : x ∈ p.to_add_subgroup ↔ x ∈ p := iff.rfl
 
->>>>>>> de3fff81
 include module_M
 
 theorem to_add_subgroup_injective : injective (to_add_subgroup : submodule R M → add_subgroup M)
