/-
Copyright (c) 2014 Jeremy Avigad. All rights reserved.
Released under Apache 2.0 license as described in the file LICENSE.
Authors: Jeremy Avigad, Leonardo de Moura, Simon Hudon, Mario Carneiro
-/
import algebra.group.to_additive
import tactic.basic

/-!
# Typeclasses for (semi)groups and monoid

In this file we define typeclasses for algebraic structures with one binary operation.
The classes are named `(add_)?(comm_)?(semigroup|monoid|group)`, where `add_` means that
the class uses additive notation and `comm_` means that the class assumes that the binary
operation is commutative.

The file does not contain any lemmas except for

* axioms of typeclasses restated in the root namespace;
* lemmas required for instances.

For basic lemmas about these classes see `algebra.group.basic`.
-/

set_option default_priority 100
set_option old_structure_cmd true

universe u

/- Additive "sister" structures.
   Example, add_semigroup mirrors semigroup.
   These structures exist just to help automation.
   In an alternative design, we could have the binary operation as an
   extra argument for semigroup, monoid, group, etc. However, the lemmas
   would be hard to index since they would not contain any constant.
   For example, mul_assoc would be

   lemma mul_assoc {α : Type u} {op : α → α → α} [semigroup α op] :
                   ∀ a b c : α, op (op a b) c = op a (op b c) :=
    semigroup.mul_assoc

   The simplifier cannot effectively use this lemma since the pattern for
   the left-hand-side would be

        ?op (?op ?a ?b) ?c

   Remark: we use a tactic for transporting theorems from the multiplicative fragment
   to the additive one.
-/

section has_mul

variables {G : Type u} [has_mul G]

/-- `left_mul g` denotes left multiplication by `g` -/
@[to_additive "`left_add g` denotes left addition by `g`"]
def left_mul : G → G → G := λ g : G, λ x : G, g * x

/-- `right_mul g` denotes right multiplication by `g` -/
@[to_additive "`right_add g` denotes right addition by `g`"]
def right_mul : G → G → G := λ g : G, λ x : G, x * g

end has_mul

/-- A semigroup is a type with an associative `(*)`. -/
@[protect_proj, ancestor has_mul] class semigroup (G : Type u) extends has_mul G :=
(mul_assoc : ∀ a b c : G, a * b * c = a * (b * c))
/-- An additive semigroup is a type with an associative `(+)`. -/
@[protect_proj, ancestor has_add] class add_semigroup (G : Type u) extends has_add G :=
(add_assoc : ∀ a b c : G, a + b + c = a + (b + c))
attribute [to_additive] semigroup

section semigroup
variables {G : Type u} [semigroup G]

@[no_rsimp, to_additive]
lemma mul_assoc : ∀ a b c : G, a * b * c = a * (b * c) :=
semigroup.mul_assoc

attribute [no_rsimp] add_assoc -- TODO(Mario): find out why this isn't copying

@[to_additive]
instance semigroup.to_is_associative : is_associative G (*) :=
⟨mul_assoc⟩

end semigroup

/-- A commutative semigroup is a type with an associative commutative `(*)`. -/
@[protect_proj, ancestor semigroup]
class comm_semigroup (G : Type u) extends semigroup G :=
(mul_comm : ∀ a b : G, a * b = b * a)

/-- A commutative additive semigroup is a type with an associative commutative `(+)`. -/
@[protect_proj, ancestor add_semigroup]
class add_comm_semigroup (G : Type u) extends add_semigroup G :=
(add_comm : ∀ a b : G, a + b = b + a)
attribute [to_additive] comm_semigroup

section comm_semigroup
variables {G : Type u} [comm_semigroup G]

@[no_rsimp, to_additive]
lemma mul_comm : ∀ a b : G, a * b = b * a :=
comm_semigroup.mul_comm
attribute [no_rsimp] add_comm

@[to_additive]
instance comm_semigroup.to_is_commutative : is_commutative G (*) :=
⟨mul_comm⟩

end comm_semigroup

/-- A `left_cancel_semigroup` is a semigroup such that `a * b = a * c` implies `b = c`. -/
@[protect_proj, ancestor semigroup]
class left_cancel_semigroup (G : Type u) extends semigroup G :=
(mul_left_cancel : ∀ a b c : G, a * b = a * c → b = c)
/-- An `add_left_cancel_semigroup` is an additive semigroup such that
`a + b = a + c` implies `b = c`. -/
@[protect_proj, ancestor add_semigroup]
class add_left_cancel_semigroup (G : Type u) extends add_semigroup G :=
(add_left_cancel : ∀ a b c : G, a + b = a + c → b = c)
attribute [to_additive add_left_cancel_semigroup] left_cancel_semigroup

section left_cancel_semigroup
variables {G : Type u} [left_cancel_semigroup G] {a b c : G}

@[to_additive]
lemma mul_left_cancel : a * b = a * c → b = c :=
left_cancel_semigroup.mul_left_cancel a b c

@[to_additive]
lemma mul_left_cancel_iff : a * b = a * c ↔ b = c :=
⟨mul_left_cancel, congr_arg _⟩

@[to_additive]
theorem mul_right_injective (a : G) : function.injective ((*) a) :=
λ b c, mul_left_cancel

@[simp, to_additive]
theorem mul_right_inj (a : G) {b c : G} : a * b = a * c ↔ b = c :=
⟨mul_left_cancel, congr_arg _⟩

end left_cancel_semigroup

/-- A `right_cancel_semigroup` is a semigroup such that `a * b = c * b` implies `a = c`. -/
@[protect_proj, ancestor semigroup]
class right_cancel_semigroup (G : Type u) extends semigroup G :=
(mul_right_cancel : ∀ a b c : G, a * b = c * b → a = c)

/-- An `add_right_cancel_semigroup` is an additive semigroup such that
`a + b = c + b` implies `a = c`. -/
@[protect_proj, ancestor add_semigroup]
class add_right_cancel_semigroup (G : Type u) extends add_semigroup G :=
(add_right_cancel : ∀ a b c : G, a + b = c + b → a = c)
attribute [to_additive add_right_cancel_semigroup] right_cancel_semigroup

section right_cancel_semigroup
variables {G : Type u} [right_cancel_semigroup G] {a b c : G}

@[to_additive]
lemma mul_right_cancel : a * b = c * b → a = c :=
right_cancel_semigroup.mul_right_cancel a b c

@[to_additive]
lemma mul_right_cancel_iff : b * a = c * a ↔ b = c :=
⟨mul_right_cancel, congr_arg _⟩

@[to_additive]
theorem mul_left_injective (a : G) : function.injective (λ x, x * a) :=
λ b c, mul_right_cancel

@[simp, to_additive]
theorem mul_left_inj (a : G) {b c : G} : b * a = c * a ↔ b = c :=
⟨mul_right_cancel, congr_arg _⟩

end right_cancel_semigroup

/-- A `monoid` is a `semigroup` with an element `1` such that `1 * a = a * 1 = a`. -/
@[ancestor semigroup has_one]
class monoid (M : Type u) extends semigroup M, has_one M :=
(one_mul : ∀ a : M, 1 * a = a) (mul_one : ∀ a : M, a * 1 = a)
/-- An `add_monoid` is an `add_semigroup` with an element `0` such that `0 + a = a + 0 = a`. -/
@[ancestor add_semigroup has_zero]
class add_monoid (M : Type u) extends add_semigroup M, has_zero M :=
(zero_add : ∀ a : M, 0 + a = a) (add_zero : ∀ a : M, a + 0 = a)
attribute [to_additive] monoid

section monoid
variables {M : Type u} [monoid M]

@[ematch, simp, to_additive]
lemma one_mul : ∀ a : M, 1 * a = a :=
monoid.one_mul

@[ematch, simp, to_additive]
lemma mul_one : ∀ a : M, a * 1 = a :=
monoid.mul_one

attribute [ematch] add_zero zero_add -- TODO(Mario): Make to_additive transfer this

@[to_additive]
instance monoid_to_is_left_id : is_left_id M (*) 1 :=
⟨ monoid.one_mul ⟩

@[to_additive]
instance monoid_to_is_right_id : is_right_id M (*) 1 :=
⟨ monoid.mul_one ⟩

@[to_additive]
lemma left_inv_eq_right_inv {a b c : M} (hba : b * a = 1) (hac : a * c = 1) : b = c :=
by rw [←one_mul c, ←hba, mul_assoc, hac, mul_one b]

end monoid

/-- A commutative monoid is a monoid with commutative `(*)`. -/
@[protect_proj, ancestor monoid comm_semigroup]
class comm_monoid (M : Type u) extends monoid M, comm_semigroup M

/-- An additive commutative monoid is an additive monoid with commutative `(+)`. -/
@[protect_proj, ancestor add_monoid add_comm_semigroup]
class add_comm_monoid (M : Type u) extends add_monoid M, add_comm_semigroup M
attribute [to_additive] comm_monoid

section left_cancel_monoid

/-- An additive monoid in which addition is left-cancellative.
Main examples are `ℕ` and groups. This is the right typeclass for many sum lemmas, as having a zero
is useful to define the sum over the empty set, so `add_left_cancel_semigroup` is not enough. -/
@[protect_proj, ancestor add_left_cancel_semigroup add_monoid]
class add_left_cancel_monoid (M : Type u) extends add_left_cancel_semigroup M, add_monoid M
-- TODO: I found 1 (one) lemma assuming `[add_left_cancel_monoid]`.
-- Should we port more lemmas to this typeclass?

/-- A monoid in which multiplication is left-cancellative. -/
@[protect_proj, ancestor left_cancel_semigroup monoid, to_additive add_left_cancel_monoid]
class left_cancel_monoid (M : Type u) extends left_cancel_semigroup M, monoid M

/-- Commutative version of add_left_cancel_monoid. -/
@[protect_proj, ancestor add_left_cancel_monoid add_comm_monoid]
class add_left_cancel_comm_monoid (M : Type u) extends add_left_cancel_monoid M, add_comm_monoid M

/-- Commutative version of left_cancel_monoid. -/
@[protect_proj, ancestor left_cancel_monoid comm_monoid, to_additive add_left_cancel_comm_monoid]
class left_cancel_comm_monoid (M : Type u) extends left_cancel_monoid M, comm_monoid M

end left_cancel_monoid

section right_cancel_monoid

/-- An additive monoid in which addition is right-cancellative.
Main examples are `ℕ` and groups. This is the right typeclass for many sum lemmas, as having a zero
is useful to define the sum over the empty set, so `add_right_cancel_semigroup` is not enough. -/
@[protect_proj, ancestor add_right_cancel_semigroup add_monoid]
class add_right_cancel_monoid (M : Type u) extends add_right_cancel_semigroup M, add_monoid M

/-- A monoid in which multiplication is right-cancellative. -/
@[protect_proj, ancestor right_cancel_semigroup monoid, to_additive add_right_cancel_monoid]
class right_cancel_monoid (M : Type u) extends right_cancel_semigroup M, monoid M

/-- Commutative version of add_right_cancel_monoid. -/
@[protect_proj, ancestor add_right_cancel_monoid add_comm_monoid]
class add_right_cancel_comm_monoid (M : Type u) extends add_right_cancel_monoid M, add_comm_monoid M

/-- Commutative version of right_cancel_monoid. -/
@[protect_proj, ancestor right_cancel_monoid comm_monoid, to_additive add_right_cancel_comm_monoid]
class right_cancel_comm_monoid (M : Type u) extends right_cancel_monoid M, comm_monoid M

end right_cancel_monoid

section cancel_monoid

/-- An additive monoid in which addition is cancellative on both sides.
Main examples are `ℕ` and groups. This is the right typeclass for many sum lemmas, as having a zero
is useful to define the sum over the empty set, so `add_right_cancel_semigroup` is not enough. -/
@[protect_proj, ancestor add_left_cancel_monoid add_right_cancel_monoid]
class add_cancel_monoid (M : Type u)
  extends add_left_cancel_monoid M, add_right_cancel_monoid M

/-- A monoid in which multiplication is cancellative. -/
@[protect_proj, ancestor left_cancel_monoid right_cancel_monoid, to_additive add_cancel_monoid]
class cancel_monoid (M : Type u) extends left_cancel_monoid M, right_cancel_monoid M

/-- Commutative version of add_cancel_monoid. -/
@[protect_proj, ancestor add_left_cancel_comm_monoid add_right_cancel_comm_monoid]
class add_cancel_comm_monoid (M : Type u)
  extends add_left_cancel_comm_monoid M, add_right_cancel_comm_monoid M

/-- Commutative version of cancel_monoid. -/
@[protect_proj, ancestor right_cancel_comm_monoid left_cancel_comm_monoid, to_additive add_cancel_comm_monoid]
class cancel_comm_monoid (M : Type u) extends left_cancel_comm_monoid M, right_cancel_comm_monoid M

end cancel_monoid

/-- A `group` is a `monoid` with an operation `⁻¹` satisfying `a⁻¹ * a = 1`. -/
@[protect_proj, ancestor monoid has_inv]
class group (α : Type u) extends monoid α, has_inv α :=
(mul_left_inv : ∀ a : α, a⁻¹ * a = 1)
/-- An `add_group` is an `add_monoid` with a unary `-` satisfying `-a + a = 0`. -/
@[protect_proj, ancestor add_monoid has_neg]
class add_group (α : Type u) extends add_monoid α, has_neg α :=
(add_left_neg : ∀ a : α, -a + a = 0)
attribute [to_additive] group

section group
variables {G : Type u} [group G] {a b c : G}

@[simp, to_additive]
lemma mul_left_inv : ∀ a : G, a⁻¹ * a = 1 :=
group.mul_left_inv

@[to_additive] lemma inv_mul_self (a : G) : a⁻¹ * a = 1 := mul_left_inv a

@[simp, to_additive]
lemma inv_mul_cancel_left (a b : G) : a⁻¹ * (a * b) = b :=
by rw [← mul_assoc, mul_left_inv, one_mul]

@[simp, to_additive]
lemma inv_eq_of_mul_eq_one (h : a * b = 1) : a⁻¹ = b :=
left_inv_eq_right_inv (inv_mul_self a) h

@[simp, to_additive]
lemma inv_inv (a : G) : (a⁻¹)⁻¹ = a :=
inv_eq_of_mul_eq_one (mul_left_inv a)

@[simp, to_additive]
lemma mul_right_inv (a : G) : a * a⁻¹ = 1 :=
have a⁻¹⁻¹ * a⁻¹ = 1 := mul_left_inv a⁻¹,
by rwa [inv_inv] at this

@[to_additive] lemma mul_inv_self (a : G) : a * a⁻¹ = 1 := mul_right_inv a

@[simp, to_additive]
lemma mul_inv_cancel_right (a b : G) : a * b * b⁻¹ = a :=
by rw [mul_assoc, mul_right_inv, mul_one]

@[to_additive]
instance group.to_left_cancel_semigroup : left_cancel_semigroup G :=
{ mul_left_cancel := λ a b c h, by rw [← inv_mul_cancel_left a b, h, inv_mul_cancel_left],
  ..‹group G› }

@[to_additive]
instance group.to_right_cancel_semigroup : right_cancel_semigroup G :=
{ mul_right_cancel := λ a b c h, by rw [← mul_inv_cancel_right a b, h, mul_inv_cancel_right],
  ..‹group G› }

@[to_additive]
instance group.to_cancel_monoid : cancel_monoid G :=
{ ..‹group G›, .. group.to_left_cancel_semigroup,
  ..group.to_right_cancel_semigroup }

end group

section add_group

variables {G : Type u} [add_group G]

/-- Subtraction -/
@[reducible] protected def algebra.sub (a b : G) : G :=
a + -b

instance add_group_has_sub : has_sub G :=
⟨algebra.sub⟩

lemma sub_eq_add_neg (a b : G) : a - b = a + -b :=
rfl

end add_group

/-- A commutative group is a group with commutative `(*)`. -/
@[protect_proj, ancestor group comm_monoid]
class comm_group (G : Type u) extends group G, comm_monoid G
/-- An additive commutative group is an additive group with commutative `(+)`. -/
@[protect_proj, ancestor add_group add_comm_monoid]
class add_comm_group (G : Type u) extends add_group G, add_comm_monoid G
attribute [to_additive] comm_group
attribute [instance, priority 300] add_comm_group.to_add_comm_monoid

section comm_group

variables {G : Type u} [comm_group G]

@[to_additive]
instance comm_group.to_cancel_comm_monoid : cancel_comm_monoid G :=
<<<<<<< HEAD
{ ..‹comm_group G›, .. group.to_left_cancel_semigroup,
=======
{ ..‹comm_group G›,
  ..group.to_left_cancel_semigroup,
>>>>>>> fbadde28
  ..group.to_right_cancel_semigroup }

end comm_group<|MERGE_RESOLUTION|>--- conflicted
+++ resolved
@@ -381,12 +381,8 @@
 
 @[to_additive]
 instance comm_group.to_cancel_comm_monoid : cancel_comm_monoid G :=
-<<<<<<< HEAD
-{ ..‹comm_group G›, .. group.to_left_cancel_semigroup,
-=======
 { ..‹comm_group G›,
   ..group.to_left_cancel_semigroup,
->>>>>>> fbadde28
   ..group.to_right_cancel_semigroup }
 
 end comm_group