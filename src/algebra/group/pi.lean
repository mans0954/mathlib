--- conflicted
+++ resolved
@@ -196,36 +196,21 @@
 section piecewise
 
 @[to_additive]
-<<<<<<< HEAD
-lemma pi.piecewise_mul [Π i, has_mul (f i)] (s : set I) [Π i, decidable (i ∈ s)]
-  (f₁ f₂ g₁ g₂ : Π i, f i) :
-  s.piecewise (f₁ * f₂) (g₁ * g₂) = s.piecewise f₁ g₁ * s.piecewise f₂ g₂ :=
-by { ext i, by_cases hi : i ∈ s; simp [*, set.piecewise] }
-=======
 lemma set.piecewise_mul [Π i, has_mul (f i)] (s : set I) [Π i, decidable (i ∈ s)]
   (f₁ f₂ g₁ g₂ : Π i, f i) :
   s.piecewise (f₁ * f₂) (g₁ * g₂) = s.piecewise f₁ g₁ * s.piecewise f₂ g₂ :=
 s.piecewise_op₂ _ _ _ _ (λ _, (*))
->>>>>>> d1044139
 
 @[to_additive]
 lemma pi.piecewise_inv [Π i, has_inv (f i)] (s : set I) [Π i, decidable (i ∈ s)]
   (f₁ g₁ : Π i, f i) :
   s.piecewise (f₁⁻¹) (g₁⁻¹) = (s.piecewise f₁ g₁)⁻¹ :=
-<<<<<<< HEAD
-by { ext i, by_cases hi : i ∈ s; simp [*, set.piecewise] }
-=======
 s.piecewise_op f₁ g₁ (λ _ x, x⁻¹)
->>>>>>> d1044139
 
 @[to_additive]
 lemma pi.piecewise_div [Π i, has_div (f i)] (s : set I) [Π i, decidable (i ∈ s)]
   (f₁ f₂ g₁ g₂ : Π i, f i) :
   s.piecewise (f₁ / f₂) (g₁ / g₂) = s.piecewise f₁ g₁ / s.piecewise f₂ g₂ :=
-<<<<<<< HEAD
-by { ext i, by_cases hi : i ∈ s; simp [*, set.piecewise] }
-=======
 s.piecewise_op₂ _ _ _ _ (λ _, (/))
->>>>>>> d1044139
 
 end piecewise