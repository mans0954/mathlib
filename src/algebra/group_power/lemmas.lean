/-
Copyright (c) 2015 Jeremy Avigad. All rights reserved.
Released under Apache 2.0 license as described in the file LICENSE.
Authors: Jeremy Avigad, Robert Y. Lewis
-/
import algebra.group_power.basic
import algebra.invertible
import algebra.opposites
import data.list.basic
import data.int.cast
import data.equiv.basic
import data.equiv.mul_add
import deprecated.group

/-!
# Lemmas about power operations on monoids and groups

This file contains lemmas about `monoid.pow`, `group.pow`, `nsmul`, `gsmul`
which require additional imports besides those available in `.basic`.
-/

universes u v w x y z u₁ u₂

variables {M : Type u} {N : Type v} {G : Type w} {H : Type x} {A : Type y} {B : Type z}
  {R : Type u₁} {S : Type u₂}

/-!
### (Additive) monoid
-/
section monoid
variables [monoid M] [monoid N] [add_monoid A] [add_monoid B]

@[simp] theorem nsmul_one [has_one A] : ∀ n : ℕ, n • (1 : A) = n :=
add_monoid_hom.eq_nat_cast
  ⟨λ n, n • (1 : A), zero_nsmul _, λ _ _, add_nsmul _ _ _⟩
  (one_nsmul _)

@[simp, norm_cast] lemma units.coe_pow (u : units M) (n : ℕ) : ((u ^ n : units M) : M) = u ^ n :=
(units.coe_hom M).map_pow u n

instance invertible_pow (m : M) [invertible m] (n : ℕ) : invertible (m ^ n) :=
{ inv_of := ⅟ m ^ n,
  inv_of_mul_self := by rw [← (commute_inv_of m).symm.mul_pow, inv_of_mul_self, one_pow],
  mul_inv_of_self := by rw [← (commute_inv_of m).mul_pow, mul_inv_of_self, one_pow] }

lemma inv_of_pow (m : M) [invertible m] (n : ℕ) [invertible (m ^ n)] :
  ⅟(m ^ n) = ⅟m ^ n :=
@invertible_unique M _ (m ^ n) (m ^ n) rfl ‹_› (invertible_pow m n)

lemma is_unit.pow {m : M} (n : ℕ) : is_unit m → is_unit (m ^ n) :=
λ ⟨u, hu⟩, ⟨u ^ n, by simp *⟩

/-- If `x ^ n.succ = 1` then `x` has an inverse, `x^n`. -/
def invertible_of_pow_succ_eq_one (x : M) (n : ℕ) (hx : x ^ n.succ = 1) :
  invertible x :=
⟨x ^ n, (pow_succ' x n).symm.trans hx, (pow_succ x n).symm.trans hx⟩

/-- If `x ^ n = 1` then `x` has an inverse, `x^(n - 1)`. -/
def invertible_of_pow_eq_one (x : M) (n : ℕ) (hx : x ^ n = 1) (hn : 0 < n) :
  invertible x :=
begin
  apply invertible_of_pow_succ_eq_one x (n - 1),
  convert hx,
  exact nat.sub_add_cancel (nat.succ_le_of_lt hn),
end

lemma is_unit_of_pow_eq_one (x : M) (n : ℕ) (hx : x ^ n = 1) (hn : 0 < n) :
  is_unit x :=
begin
  haveI := invertible_of_pow_eq_one x n hx hn,
  exact is_unit_of_invertible x
end

end monoid

section group
variables [group G] [group H] [add_group A] [add_group B]

open int

local attribute [ematch] le_of_lt
open nat

theorem gsmul_one [has_one A] (n : ℤ) : n • (1 : A) = n :=
by cases n; simp

lemma gpow_add_one (a : G) : ∀ n : ℤ, a ^ (n + 1) = a ^ n * a
| (of_nat n) := by simp [← int.coe_nat_succ, pow_succ']
| -[1+0]     := by simp [int.neg_succ_of_nat_eq]
| -[1+(n+1)] := by rw [int.neg_succ_of_nat_eq, gpow_neg, neg_add, neg_add_cancel_right, gpow_neg,
  ← int.coe_nat_succ, gpow_coe_nat, gpow_coe_nat, pow_succ _ (n + 1), mul_inv_rev,
  inv_mul_cancel_right]

theorem add_one_gsmul : ∀ (a : A) (i : ℤ), (i + 1) • a = i • a + a :=
@gpow_add_one (multiplicative A) _

lemma gpow_sub_one (a : G) (n : ℤ) : a ^ (n - 1) = a ^ n * a⁻¹ :=
calc a ^ (n - 1) = a ^ (n - 1) * a * a⁻¹ : (mul_inv_cancel_right _ _).symm
             ... = a^n * a⁻¹             : by rw [← gpow_add_one, sub_add_cancel]

lemma gpow_add (a : G) (m n : ℤ) : a ^ (m + n) = a ^ m * a ^ n :=
begin
  induction n using int.induction_on with n ihn n ihn,
  case hz : { simp },
  { simp only [← add_assoc, gpow_add_one, ihn, mul_assoc] },
  { rw [gpow_sub_one, ← mul_assoc, ← ihn, ← gpow_sub_one, add_sub_assoc] }
end

lemma mul_self_gpow (b : G) (m : ℤ) : b*b^m = b^(m+1) :=
by { conv_lhs {congr, rw ← gpow_one b }, rw [← gpow_add, add_comm] }

lemma mul_gpow_self (b : G) (m : ℤ) : b^m*b = b^(m+1) :=
by { conv_lhs {congr, skip, rw ← gpow_one b }, rw [← gpow_add, add_comm] }

theorem add_gsmul : ∀ (a : A) (i j : ℤ), (i + j) • a = i • a + j • a :=
@gpow_add (multiplicative A) _

lemma gpow_sub (a : G) (m n : ℤ) : a ^ (m - n) = a ^ m * (a ^ n)⁻¹ :=
by rw [sub_eq_add_neg, gpow_add, gpow_neg]

lemma sub_gsmul (m n : ℤ) (a : A) : (m - n) • a = m • a - n • a :=
by simpa only [sub_eq_add_neg] using @gpow_sub (multiplicative A) _ _ _ _

theorem gpow_one_add (a : G) (i : ℤ) : a ^ (1 + i) = a * a ^ i :=
by rw [gpow_add, gpow_one]

theorem one_add_gsmul : ∀ (a : A) (i : ℤ), (1 + i) • a = a + i • a :=
@gpow_one_add (multiplicative A) _

theorem gpow_mul_comm (a : G) (i j : ℤ) : a ^ i * a ^ j = a ^ j * a ^ i :=
by rw [← gpow_add, ← gpow_add, add_comm]

theorem gsmul_add_comm : ∀ (a : A) (i j : ℤ), i • a + j • a = j • a + i • a :=
@gpow_mul_comm (multiplicative A) _

theorem gpow_mul (a : G) (m n : ℤ) : a ^ (m * n) = (a ^ m) ^ n :=
int.induction_on n (by simp) (λ n ihn, by simp [mul_add, gpow_add, ihn])
  (λ n ihn, by simp only [mul_sub, gpow_sub, ihn, mul_one, gpow_one])

theorem gsmul_mul' : ∀ (a : A) (m n : ℤ), (m * n) • a = n • (m • a) :=
@gpow_mul (multiplicative A) _

theorem gpow_mul' (a : G) (m n : ℤ) : a ^ (m * n) = (a ^ n) ^ m :=
by rw [mul_comm, gpow_mul]

theorem mul_gsmul (a : A) (m n : ℤ) : (m * n) • a = m • (n • a) :=
by rw [mul_comm, gsmul_mul']

theorem gpow_bit0 (a : G) (n : ℤ) : a ^ bit0 n = a ^ n * a ^ n := gpow_add _ _ _

theorem bit0_gsmul (a : A) (n : ℤ) : bit0 n • a = n • a + n • a :=
@gpow_bit0 (multiplicative A) _ _ _

theorem gpow_bit1 (a : G) (n : ℤ) : a ^ bit1 n = a ^ n * a ^ n * a :=
by rw [bit1, gpow_add, gpow_bit0, gpow_one]

theorem bit1_gsmul : ∀ (a : A) (n : ℤ), bit1 n • a = n • a + n • a + a :=
@gpow_bit1 (multiplicative A) _

@[simp] theorem monoid_hom.map_gpow (f : G →* H) (a : G) (n : ℤ) : f (a ^ n) = f a ^ n :=
by cases n; simp

@[simp] theorem add_monoid_hom.map_gsmul (f : A →+ B) (a : A) (n : ℤ) : f (n • a) = n • f a :=
f.to_multiplicative.map_gpow a n

@[simp, norm_cast] lemma units.coe_gpow (u : units G) (n : ℤ) : ((u ^ n : units G) : G) = u ^ n :=
(units.coe_hom G).map_gpow u n

end group

section ordered_add_comm_group

variables [ordered_add_comm_group A]
/-! Lemmas about `gsmul` under ordering,  placed here (rather than in `algebra.group_power.order`
with their friends) because they require facts from `data.int.basic`-/
open int

lemma gsmul_pos {a : A} (ha : 0 < a) {k : ℤ} (hk : (0:ℤ) < k) : 0 < k • a :=
begin
  lift k to ℕ using int.le_of_lt hk,
  rw gsmul_coe_nat,
  apply nsmul_pos ha,
  exact coe_nat_pos.mp hk,
end

theorem gsmul_le_gsmul {a : A} {n m : ℤ} (ha : 0 ≤ a) (h : n ≤ m) : n • a ≤ m • a :=
calc n • a = n • a + 0 : (add_zero _).symm
  ... ≤ n • a + (m - n) • a : add_le_add_left (gsmul_nonneg ha (sub_nonneg.mpr h)) _
  ... = m • a : by { rw [← add_gsmul], simp }

theorem gsmul_lt_gsmul {a : A} {n m : ℤ} (ha : 0 < a) (h : n < m) : n • a < m • a :=
calc n • a = n • a + 0 : (add_zero _).symm
  ... < n • a + (m - n) • a : add_lt_add_left (gsmul_pos ha (sub_pos.mpr h)) _
  ... = m • a : by { rw [← add_gsmul], simp }

lemma gsmul_lt_gsmul_of_lt_right_of_pos {a b : A} {m : ℤ} (hab : a < b) (hm : 0 < m) :
  m • a < m • b :=
begin
  rw ← sub_pos at hab,
  rw [← sub_pos, ← gsmul_sub],
  exact gsmul_pos hab hm,
end

lemma abs_nsmul {α : Type*} [linear_ordered_add_comm_group α] (n : ℕ) (a : α) :
  abs (n • a) = n • abs a :=
begin
  cases le_total a 0 with hneg hpos,
  { rw [abs_of_nonpos hneg, ← abs_neg, ← neg_nsmul, abs_of_nonneg],
    exact nsmul_nonneg (neg_nonneg.mpr hneg) n },
  { rw [abs_of_nonneg hpos, abs_of_nonneg],
    exact nsmul_nonneg hpos n }
end

lemma abs_gsmul {α : Type*} [linear_ordered_add_comm_group α] (n : ℤ) (a : α) :
  abs (n • a) = (abs n) • abs a :=
begin
  by_cases n0 : 0 ≤ n,
  { lift n to ℕ using n0,
    simp only [abs_nsmul, coe_nat_abs, gsmul_coe_nat] },
  { lift (- n) to ℕ using int.le_of_lt (neg_pos.mpr (not_le.mp n0)) with m h,
    rw [← abs_neg (n • a), ← neg_gsmul, ← abs_neg n, ← h, gsmul_coe_nat, coe_nat_abs,
      gsmul_coe_nat],
    exact abs_nsmul m _ },
end

lemma abs_add_eq_add_abs_le {α : Type*} [linear_ordered_add_comm_group α] {a b : α} (hle : a ≤ b) :
  abs (a + b) = abs a + abs b ↔ (0 ≤ a ∧ 0 ≤ b ∨ a ≤ 0 ∧ b ≤ 0) :=
begin
  by_cases a0 : 0 ≤ a; by_cases b0 : 0 ≤ b,
  { simp [a0, b0, abs_of_nonneg, add_nonneg a0 b0] },
  { exact (lt_irrefl (0 : α) (a0.trans_lt (hle.trans_lt (not_le.mp b0)))).elim },
  any_goals { simp [(not_le.mp a0).le, (not_le.mp b0).le, abs_of_nonpos, add_nonpos, add_comm] },
  obtain F := (not_le.mp a0),
  have : (abs (a + b) = -a + b ↔ b ≤ 0) ↔ (abs (a + b) =
    abs a + abs b ↔ 0 ≤ a ∧ 0 ≤ b ∨ a ≤ 0 ∧ b ≤ 0),
  { simp [a0, b0, abs_of_neg, abs_of_nonneg, F, F.le] },
  refine this.mp ⟨λ h, _, λ h, by simp only [le_antisymm h b0, abs_of_neg F, add_zero]⟩,
  by_cases ba : a + b ≤ 0,
  { refine le_of_eq (eq_zero_of_neg_eq _),
    rwa [abs_of_nonpos ba, neg_add_rev, add_comm, add_right_inj] at h },
  { refine (lt_irrefl (0 : α) _).elim,
    rw [abs_of_pos (not_le.mp ba), add_left_inj] at h,
    rwa eq_zero_of_neg_eq h.symm at F }
end

lemma abs_add_eq_add_abs_iff {α : Type*} [linear_ordered_add_comm_group α] (a b : α) :
  abs (a + b) = abs a + abs b ↔ (0 ≤ a ∧ 0 ≤ b ∨ a ≤ 0 ∧ b ≤ 0) :=
begin
  by_cases ab : a ≤ b,
  { exact abs_add_eq_add_abs_le ab },
  { rw [add_comm a, add_comm (abs _), abs_add_eq_add_abs_le ((not_le.mp ab).le), and.comm,
    @and.comm (b ≤ 0 ) _] }
end

end ordered_add_comm_group

section linear_ordered_add_comm_group
variable [linear_ordered_add_comm_group A]

theorem gsmul_le_gsmul_iff {a : A} {n m : ℤ} (ha : 0 < a) : n • a ≤ m • a ↔ n ≤ m :=
begin
  refine ⟨λ h, _, gsmul_le_gsmul $ le_of_lt ha⟩,
  by_contra H,
  exact lt_irrefl _ (lt_of_lt_of_le (gsmul_lt_gsmul ha (not_le.mp H)) h)
end

theorem gsmul_lt_gsmul_iff {a : A} {n m : ℤ} (ha : 0 < a) : n • a < m • a ↔ n < m :=
begin
  refine ⟨λ h, _, gsmul_lt_gsmul ha⟩,
  by_contra H,
  exact lt_irrefl _ (lt_of_le_of_lt (gsmul_le_gsmul (le_of_lt ha) $ not_lt.mp H) h)
end

theorem nsmul_le_nsmul_iff {a : A} {n m : ℕ} (ha : 0 < a) : n • a ≤ m • a ↔ n ≤ m :=
begin
  refine ⟨λ h, _, nsmul_le_nsmul $ le_of_lt ha⟩,
  by_contra H,
  exact lt_irrefl _ (lt_of_lt_of_le (nsmul_lt_nsmul ha (not_le.mp H)) h)
end

theorem nsmul_lt_nsmul_iff {a : A} {n m : ℕ} (ha : 0 < a) : n • a < m • a ↔ n < m :=
begin
  refine ⟨λ h, _, nsmul_lt_nsmul ha⟩,
  by_contra H,
  exact lt_irrefl _ (lt_of_le_of_lt (nsmul_le_nsmul (le_of_lt ha) $ not_lt.mp H) h)
end

lemma gsmul_eq_gsmul_iff {a b : A} {m : ℤ} (hm : 0 < m) : m • a = m • b ↔ a = b :=
begin
  refine ⟨λ hab, _, congr_arg _⟩,
  contrapose hab,
  obtain hab' | hab' := ne_iff_lt_or_gt.mp hab,
  { apply ne_of_lt,
    exact gsmul_lt_gsmul_of_lt_right_of_pos hab' hm },
  { apply ne_of_gt,
    exact gsmul_lt_gsmul_of_lt_right_of_pos hab' hm }
end

end linear_ordered_add_comm_group

@[simp] lemma with_bot.coe_nsmul [add_monoid A] (a : A) (n : ℕ) :
  ((n • a : A) : with_bot A) = n • a :=
add_monoid_hom.map_nsmul ⟨(coe : A → with_bot A), with_bot.coe_zero, with_bot.coe_add⟩ a n

theorem nsmul_eq_mul' [semiring R] (a : R) (n : ℕ) : n • a = a * n :=
by induction n with n ih; [rw [zero_nsmul, nat.cast_zero, mul_zero],
  rw [succ_nsmul', ih, nat.cast_succ, mul_add, mul_one]]

@[simp] theorem nsmul_eq_mul [semiring R] (n : ℕ) (a : R) : n • a = n * a :=
by rw [nsmul_eq_mul', (n.cast_commute a).eq]

theorem mul_nsmul_left [semiring R] (a b : R) (n : ℕ) : n • (a * b) = a * (n • b) :=
by rw [nsmul_eq_mul', nsmul_eq_mul', mul_assoc]

theorem mul_nsmul_assoc [semiring R] (a b : R) (n : ℕ) : n • (a * b) = n • a * b :=
by rw [nsmul_eq_mul, nsmul_eq_mul, mul_assoc]

@[simp, norm_cast] theorem nat.cast_pow [semiring R] (n m : ℕ) : (↑(n ^ m) : R) = ↑n ^ m :=
begin
  induction m with m ih,
  { rw [pow_zero, pow_zero], exact nat.cast_one },
  { rw [pow_succ', pow_succ', nat.cast_mul, ih] }
end

@[simp, norm_cast] theorem int.coe_nat_pow (n m : ℕ) : ((n ^ m : ℕ) : ℤ) = n ^ m :=
by induction m with m ih; [exact int.coe_nat_one, rw [pow_succ', pow_succ', int.coe_nat_mul, ih]]

theorem int.nat_abs_pow (n : ℤ) (k : ℕ) : int.nat_abs (n ^ k) = (int.nat_abs n) ^ k :=
by induction k with k ih; [refl, rw [pow_succ', int.nat_abs_mul, pow_succ', ih]]

-- The next four lemmas allow us to replace multiplication by a numeral with a `gsmul` expression.
-- They are used by the `noncomm_ring` tactic, to normalise expressions before passing to `abel`.

lemma bit0_mul [ring R] {n r : R} : bit0 n * r = (2 : ℤ) • (n * r) :=
by { dsimp [bit0], rw [add_mul, add_gsmul, one_gsmul], }

lemma mul_bit0 [ring R] {n r : R} : r * bit0 n = (2 : ℤ) • (r * n) :=
by { dsimp [bit0], rw [mul_add, add_gsmul, one_gsmul], }

lemma bit1_mul [ring R] {n r : R} : bit1 n * r = (2 : ℤ) • (n * r) + r :=
by { dsimp [bit1], rw [add_mul, bit0_mul, one_mul], }

lemma mul_bit1 [ring R] {n r : R} : r * bit1 n = (2 : ℤ) • (r * n) + r :=
by { dsimp [bit1], rw [mul_add, mul_bit0, mul_one], }

@[simp] theorem gsmul_eq_mul [ring R] (a : R) : ∀ (n : ℤ), n • a = n * a
| (n : ℕ) := by { rw [gsmul_coe_nat, nsmul_eq_mul], refl }
| -[1+ n] := by simp [nat.cast_succ, neg_add_rev, int.cast_neg_succ_of_nat, add_mul]

theorem gsmul_eq_mul' [ring R] (a : R) (n : ℤ) : n • a = a * n :=
by rw [gsmul_eq_mul, (n.cast_commute a).eq]

theorem mul_gsmul_left [ring R] (a b : R) (n : ℤ) : n • (a * b) = a * (n • b) :=
by rw [gsmul_eq_mul', gsmul_eq_mul', mul_assoc]

theorem mul_gsmul_assoc [ring R] (a b : R) (n : ℤ) : n • (a * b) = n • a * b :=
by rw [gsmul_eq_mul, gsmul_eq_mul, mul_assoc]

lemma gsmul_int_int (a b : ℤ) : a • b = a * b := by simp

lemma gsmul_int_one (n : ℤ) : n • 1 = n := by simp

@[simp, norm_cast] theorem int.cast_pow [ring R] (n : ℤ) (m : ℕ) : (↑(n ^ m) : R) = ↑n ^ m :=
begin
  induction m with m ih,
  { rw [pow_zero, pow_zero, int.cast_one] },
  { rw [pow_succ, pow_succ, int.cast_mul, ih] }
end

lemma neg_one_pow_eq_pow_mod_two [ring R] {n : ℕ} : (-1 : R) ^ n = (-1) ^ (n % 2) :=
by rw [← nat.mod_add_div n 2, pow_add, pow_mul]; simp [sq]

section ordered_semiring
variable [ordered_semiring R]

/-- Bernoulli's inequality. This version works for semirings but requires
additional hypotheses `0 ≤ a * a` and `0 ≤ (1 + a) * (1 + a)`. -/
theorem one_add_mul_le_pow' {a : R} (Hsq : 0 ≤ a * a) (Hsq' : 0 ≤ (1 + a) * (1 + a))
  (H : 0 ≤ 2 + a) :
  ∀ (n : ℕ), 1 + (n : R) * a ≤ (1 + a) ^ n
| 0     := by simp
| 1     := by simp
| (n+2) :=
have 0 ≤ (n : R) * (a * a * (2 + a)) + a * a,
  from add_nonneg (mul_nonneg n.cast_nonneg (mul_nonneg Hsq H)) Hsq,
calc 1 + (↑(n + 2) : R) * a ≤ 1 + ↑(n + 2) * a + (n * (a * a * (2 + a)) + a * a) :
  (le_add_iff_nonneg_right _).2 this
... = (1 + a) * (1 + a) * (1 + n * a) :
  by { simp [add_mul, mul_add, bit0, mul_assoc, (n.cast_commute (_ : R)).left_comm],
       ac_refl }
... ≤ (1 + a) * (1 + a) * (1 + a)^n :
  mul_le_mul_of_nonneg_left (one_add_mul_le_pow' n) Hsq'
... = (1 + a)^(n + 2) : by simp only [pow_succ, mul_assoc]

private lemma pow_lt_pow_of_lt_one_aux {a : R} (h : 0 < a) (ha : a < 1) (i : ℕ) :
  ∀ k : ℕ, a ^ (i + k + 1) < a ^ i
| 0 :=
  begin
    rw [←one_mul (a^i), add_zero, pow_succ],
    exact mul_lt_mul ha (le_refl _) (pow_pos h _) zero_le_one
  end
| (k+1) :=
  begin
    rw [←one_mul (a^i), pow_succ],
    apply mul_lt_mul ha _ _ zero_le_one,
    { apply le_of_lt, apply pow_lt_pow_of_lt_one_aux },
    { show 0 < a ^ (i + (k + 1) + 0), apply pow_pos h }
  end

private lemma pow_le_pow_of_le_one_aux {a : R}  (h : 0 ≤ a) (ha : a ≤ 1) (i : ℕ) :
  ∀ k : ℕ, a ^ (i + k) ≤ a ^ i
| 0 := by simp
| (k+1) := by { rw [←add_assoc, ←one_mul (a^i), pow_succ],
                exact mul_le_mul ha (pow_le_pow_of_le_one_aux _) (pow_nonneg h _) zero_le_one }

lemma pow_lt_pow_of_lt_one  {a : R} (h : 0 < a) (ha : a < 1)
  {i j : ℕ} (hij : i < j) : a ^ j < a ^ i :=
let ⟨k, hk⟩ := nat.exists_eq_add_of_lt hij in
by rw hk; exact pow_lt_pow_of_lt_one_aux h ha _ _

lemma pow_lt_pow_iff_of_lt_one {a : R} {n m : ℕ} (hpos : 0 < a) (h : a < 1) :
  a ^ m < a ^ n ↔ n < m :=
begin
  have : strict_mono (λ (n : order_dual ℕ), a ^ (id n : ℕ)) := λ m n, pow_lt_pow_of_lt_one hpos h,
  exact this.lt_iff_lt
end

lemma pow_le_pow_of_le_one  {a : R} (h : 0 ≤ a) (ha : a ≤ 1)
  {i j : ℕ} (hij : i ≤ j) : a ^ j ≤ a ^ i :=
let ⟨k, hk⟩ := nat.exists_eq_add_of_le hij in
by rw hk; exact pow_le_pow_of_le_one_aux h ha _ _

lemma pow_le_one {x : R} : ∀ (n : ℕ) (h0 : 0 ≤ x) (h1 : x ≤ 1), x ^ n ≤ 1
| 0     h0 h1 := by rw [pow_zero]
| (n+1) h0 h1 := by { rw [pow_succ], exact mul_le_one h1 (pow_nonneg h0 _) (pow_le_one n h0 h1) }

end ordered_semiring

section linear_ordered_semiring

variables [linear_ordered_semiring R]

lemma sign_cases_of_C_mul_pow_nonneg {C r : R} (h : ∀ n : ℕ, 0 ≤ C * r ^ n) :
  C = 0 ∨ (0 < C ∧ 0 ≤ r) :=
begin
  have : 0 ≤ C, by simpa only [pow_zero, mul_one] using h 0,
  refine this.eq_or_lt.elim (λ h, or.inl h.symm) (λ hC, or.inr ⟨hC, _⟩),
  refine nonneg_of_mul_nonneg_left _ hC,
  simpa only [pow_one] using h 1
end

end linear_ordered_semiring

section linear_ordered_ring

variables [linear_ordered_ring R] {a : R} {n : ℕ}

@[simp] lemma abs_pow (a : R) (n : ℕ) : abs (a ^ n) = abs a ^ n :=
(pow_abs a n).symm

@[simp] theorem pow_bit1_neg_iff : a ^ bit1 n < 0 ↔ a < 0 :=
⟨λ h, not_le.1 $ λ h', not_le.2 h $ pow_nonneg h' _,
  λ h, by { rw [bit1, pow_succ], exact mul_neg_of_neg_of_pos h (pow_bit0_pos h.ne _)}⟩

@[simp] theorem pow_bit1_nonneg_iff : 0 ≤ a ^ bit1 n ↔ 0 ≤ a :=
le_iff_le_iff_lt_iff_lt.2 pow_bit1_neg_iff

@[simp] theorem pow_bit1_nonpos_iff : a ^ bit1 n ≤ 0 ↔ a ≤ 0 :=
by simp only [le_iff_lt_or_eq, pow_bit1_neg_iff, pow_eq_zero_iff (bit1_pos (zero_le n))]

@[simp] theorem pow_bit1_pos_iff : 0 < a ^ bit1 n ↔ 0 < a :=
lt_iff_lt_of_le_iff_le pow_bit1_nonpos_iff

theorem pow_even_nonneg (a : R) (hn : even n) : 0 ≤ a ^ n :=
by cases hn with k hk; simpa only [hk, two_mul] using pow_bit0_nonneg a k

theorem pow_even_pos (ha : a ≠ 0) (hn : even n) : 0 < a ^ n :=
by cases hn with k hk; simpa only [hk, two_mul] using pow_bit0_pos ha k

theorem pow_odd_nonneg (ha : 0 ≤ a) (hn : odd n) : 0 ≤ a ^ n :=
by cases hn with k hk; simpa only [hk, two_mul] using pow_bit1_nonneg_iff.mpr ha

theorem pow_odd_pos (ha : 0 < a) (hn : odd n) : 0 < a ^ n :=
by cases hn with k hk; simpa only [hk, two_mul] using pow_bit1_pos_iff.mpr ha

theorem pow_odd_nonpos (ha : a ≤ 0) (hn : odd n) : a ^ n ≤ 0:=
by cases hn with k hk; simpa only [hk, two_mul] using pow_bit1_nonpos_iff.mpr ha

theorem pow_odd_neg (ha : a < 0) (hn : odd n) : a ^ n < 0:=
by cases hn with k hk; simpa only [hk, two_mul] using pow_bit1_neg_iff.mpr ha

lemma pow_even_abs (a : R) {p : ℕ} (hp : even p) :
  abs a ^ p = a ^ p :=
begin
  rw [←abs_pow, abs_eq_self],
  exact pow_even_nonneg _ hp
end

@[simp] lemma pow_bit0_abs (a : R) (p : ℕ) :
  abs a ^ bit0 p = a ^ bit0 p :=
pow_even_abs _ (even_bit0 _)

lemma strict_mono_pow_bit1 (n : ℕ) : strict_mono (λ a : R, a ^ bit1 n) :=
begin
  intros a b hab,
  cases le_total a 0 with ha ha,
  { cases le_or_lt b 0 with hb hb,
    { rw [← neg_lt_neg_iff, ← neg_pow_bit1, ← neg_pow_bit1],
      exact pow_lt_pow_of_lt_left (neg_lt_neg hab) (neg_nonneg.2 hb) (bit1_pos (zero_le n)) },
    { exact (pow_bit1_nonpos_iff.2 ha).trans_lt (pow_bit1_pos_iff.2 hb) } },
  { exact pow_lt_pow_of_lt_left hab ha (bit1_pos (zero_le n)) }
end

/-- Bernoulli's inequality for `n : ℕ`, `-2 ≤ a`. -/
theorem one_add_mul_le_pow (H : -2 ≤ a) (n : ℕ) : 1 + (n : R) * a ≤ (1 + a) ^ n :=
one_add_mul_le_pow' (mul_self_nonneg _) (mul_self_nonneg _) (neg_le_iff_add_nonneg'.1 H) _

/-- Bernoulli's inequality reformulated to estimate `a^n`. -/
theorem one_add_mul_sub_le_pow (H : -1 ≤ a) (n : ℕ) : 1 + (n : R) * (a - 1) ≤ a ^ n :=
have -2 ≤ a - 1, by rwa [bit0, neg_add, ← sub_eq_add_neg, sub_le_sub_iff_right],
by simpa only [add_sub_cancel'_right] using one_add_mul_le_pow this n

end linear_ordered_ring

/-- Bernoulli's inequality reformulated to estimate `(n : K)`. -/
theorem nat.cast_le_pow_sub_div_sub {K : Type*} [linear_ordered_field K] {a : K} (H : 1 < a)
  (n : ℕ) :
  (n : K) ≤ (a ^ n - 1) / (a - 1) :=
(le_div_iff (sub_pos.2 H)).2 $ le_sub_left_of_add_le $
  one_add_mul_sub_le_pow ((neg_le_self $ @zero_le_one K _).trans H.le) _

/-- For any `a > 1` and a natural `n` we have `n ≤ a ^ n / (a - 1)`. See also
`nat.cast_le_pow_sub_div_sub` for a stronger inequality with `a ^ n - 1` in the numerator. -/
theorem nat.cast_le_pow_div_sub {K : Type*} [linear_ordered_field K] {a : K} (H : 1 < a) (n : ℕ) :
  (n : K) ≤ a ^ n / (a - 1) :=
(n.cast_le_pow_sub_div_sub H).trans $ div_le_div_of_le (sub_nonneg.2 H.le)
  (sub_le_self _ zero_le_one)

namespace int

lemma units_sq (u : units ℤ) : u ^ 2 = 1 :=
(sq u).symm ▸ units_mul_self u

alias int.units_sq ← int.units_pow_two

lemma units_pow_eq_pow_mod_two (u : units ℤ) (n : ℕ) : u ^ n = u ^ (n % 2) :=
by conv {to_lhs, rw ← nat.mod_add_div n 2}; rw [pow_add, pow_mul, units_sq, one_pow, mul_one]

@[simp] lemma nat_abs_sq (x : ℤ) : (x.nat_abs ^ 2 : ℤ) = x ^ 2 :=
by rw [sq, int.nat_abs_mul_self', sq]

alias int.nat_abs_sq ← int.nat_abs_pow_two

lemma abs_le_self_sq (a : ℤ) : (int.nat_abs a : ℤ) ≤ a ^ 2 :=
by { rw [← int.nat_abs_sq a, sq], norm_cast, apply nat.le_mul_self }

alias int.abs_le_self_sq ← int.abs_le_self_pow_two

lemma le_self_sq (b : ℤ) : b ≤ b ^ 2 := le_trans (le_nat_abs) (abs_le_self_sq _)

alias int.le_self_sq ← int.le_self_pow_two

<<<<<<< HEAD
lemma pow_right_injective {x : ℤ} (h : 2 ≤ x.nat_abs) : function.injective (λ (n : ℕ), x ^ n) :=
λ n m hnm, begin
  obtain pos | neg := int.nat_abs_eq x,
  { lift x to ℕ using (pos.symm ▸ int.coe_nat_nonneg _),
  norm_cast at h hnm,
  exact nat.pow_right_injective h hnm },
  dsimp only at hnm,
  rw [←neg_neg x, neg_pow, neg_pow (-x)] at hnm,
  replace neg := neg_eq_iff_neg_eq.mp neg.symm,
  generalize' hy : -x = y,
  rw [←neg_neg x, int.nat_abs_neg] at h,
  rw [hy] at *,
  lift y to ℕ using (neg.symm ▸ int.coe_nat_nonneg _),
  obtain h₁ | h₁ := neg_one_pow_eq_or ℤ n;
  obtain h₂ | h₂ := neg_one_pow_eq_or ℤ m;
  all_goals { simp only [h₁, h₂, neg_mul_eq_neg_mul_symm, one_mul, neg_inj] at hnm,
              norm_cast at h hnm,
              exact nat.pow_right_injective h hnm <|> exfalso },
  swap,
  replace hnm := hnm.symm,
  all_goals { apply int.ne_neg_of_pos _ _ hnm;
              norm_cast;
              apply nat.pos_of_ne_zero;
              apply pow_ne_zero;
              apply ne_bot_of_gt;
              exact nat.succ_le_iff.mp h }
=======
lemma pow_right_injective {x : ℤ} (h : 1 < x.nat_abs) : function.injective ((^) x : ℕ → ℤ) :=
begin
  suffices : function.injective (nat_abs ∘ ((^) x : ℕ → ℤ)),
  { exact function.injective.of_comp this },
  convert nat.pow_right_injective h,
  ext n,
  rw [function.comp_app, nat_abs_pow]
>>>>>>> 93a37647
end

end int

variables (M G A)

/-- Monoid homomorphisms from `multiplicative ℕ` are defined by the image
of `multiplicative.of_add 1`. -/
def powers_hom [monoid M] : M ≃ (multiplicative ℕ →* M) :=
{ to_fun := λ x, ⟨λ n, x ^ n.to_add, by { convert pow_zero x, exact to_add_one },
    λ m n, pow_add x m n⟩,
  inv_fun := λ f, f (multiplicative.of_add 1),
  left_inv := pow_one,
  right_inv := λ f, monoid_hom.ext $ λ n, by { simp [← f.map_pow, ← of_add_nsmul] } }

/-- Monoid homomorphisms from `multiplicative ℤ` are defined by the image
of `multiplicative.of_add 1`. -/
def gpowers_hom [group G] : G ≃ (multiplicative ℤ →* G) :=
{ to_fun := λ x, ⟨λ n, x ^ n.to_add, gpow_zero x, λ m n, gpow_add x m n⟩,
  inv_fun := λ f, f (multiplicative.of_add 1),
  left_inv := gpow_one,
  right_inv := λ f, monoid_hom.ext $ λ n, by { simp [← f.map_gpow, ← of_add_gsmul ] } }

/-- Additive homomorphisms from `ℕ` are defined by the image of `1`. -/
def multiples_hom [add_monoid A] : A ≃ (ℕ →+ A) :=
{ to_fun := λ x, ⟨λ n, n • x, zero_nsmul x, λ m n, add_nsmul _ _ _⟩,
  inv_fun := λ f, f 1,
  left_inv := one_nsmul,
  right_inv := λ f, add_monoid_hom.ext_nat $ one_nsmul (f 1) }

/-- Additive homomorphisms from `ℤ` are defined by the image of `1`. -/
def gmultiples_hom [add_group A] : A ≃ (ℤ →+ A) :=
{ to_fun := λ x, ⟨λ n, n • x, zero_gsmul x, λ m n, add_gsmul _ _ _⟩,
  inv_fun := λ f, f 1,
  left_inv := one_gsmul,
  right_inv := λ f, add_monoid_hom.ext_int $ one_gsmul (f 1) }

variables {M G A}

@[simp] lemma powers_hom_apply [monoid M] (x : M) (n : multiplicative ℕ) :
  powers_hom M x n = x ^ n.to_add := rfl

@[simp] lemma powers_hom_symm_apply [monoid M] (f : multiplicative ℕ →* M) :
  (powers_hom M).symm f = f (multiplicative.of_add 1) := rfl

@[simp] lemma gpowers_hom_apply [group G] (x : G) (n : multiplicative ℤ) :
  gpowers_hom G x n = x ^ n.to_add := rfl

@[simp] lemma gpowers_hom_symm_apply [group G] (f : multiplicative ℤ →* G) :
  (gpowers_hom G).symm f = f (multiplicative.of_add 1) := rfl

@[simp] lemma multiples_hom_apply [add_monoid A] (x : A) (n : ℕ) :
  multiples_hom A x n = n • x := rfl

@[simp] lemma multiples_hom_symm_apply [add_monoid A] (f : ℕ →+ A) :
  (multiples_hom A).symm f = f 1 := rfl

@[simp] lemma gmultiples_hom_apply [add_group A] (x : A) (n : ℤ) :
  gmultiples_hom A x n = n • x := rfl

@[simp] lemma gmultiples_hom_symm_apply [add_group A] (f : ℤ →+ A) :
  (gmultiples_hom A).symm f = f 1 := rfl

lemma monoid_hom.apply_mnat [monoid M] (f : multiplicative ℕ →* M) (n : multiplicative ℕ) :
  f n = (f (multiplicative.of_add 1)) ^ n.to_add :=
by rw [← powers_hom_symm_apply, ← powers_hom_apply, equiv.apply_symm_apply]

@[ext] lemma monoid_hom.ext_mnat [monoid M] ⦃f g : multiplicative ℕ →* M⦄
  (h : f (multiplicative.of_add 1) = g (multiplicative.of_add 1)) : f = g :=
monoid_hom.ext $ λ n, by rw [f.apply_mnat, g.apply_mnat, h]

lemma monoid_hom.apply_mint [group M] (f : multiplicative ℤ →* M) (n : multiplicative ℤ) :
  f n = (f (multiplicative.of_add 1)) ^ n.to_add :=
by rw [← gpowers_hom_symm_apply, ← gpowers_hom_apply, equiv.apply_symm_apply]

/-! `monoid_hom.ext_mint` is defined in `data.int.cast` -/

lemma add_monoid_hom.apply_nat [add_monoid M] (f : ℕ →+ M) (n : ℕ) :
  f n = n • (f 1) :=
by rw [← multiples_hom_symm_apply, ← multiples_hom_apply, equiv.apply_symm_apply]

/-! `add_monoid_hom.ext_nat` is defined in `data.nat.cast` -/

lemma add_monoid_hom.apply_int [add_group M] (f : ℤ →+ M) (n : ℤ) :
  f n = n • (f 1) :=
by rw [← gmultiples_hom_symm_apply, ← gmultiples_hom_apply, equiv.apply_symm_apply]

/-! `add_monoid_hom.ext_int` is defined in `data.int.cast` -/

variables (M G A)

/-- If `M` is commutative, `powers_hom` is a multiplicative equivalence. -/
def powers_mul_hom [comm_monoid M] : M ≃* (multiplicative ℕ →* M) :=
{ map_mul' := λ a b, monoid_hom.ext $ by simp [mul_pow],
  ..powers_hom M}

/-- If `M` is commutative, `gpowers_hom` is a multiplicative equivalence. -/
def gpowers_mul_hom [comm_group G] : G ≃* (multiplicative ℤ →* G) :=
{ map_mul' := λ a b, monoid_hom.ext $ by simp [mul_gpow],
  ..gpowers_hom G}

/-- If `M` is commutative, `multiples_hom` is an additive equivalence. -/
def multiples_add_hom [add_comm_monoid A] : A ≃+ (ℕ →+ A) :=
{ map_add' := λ a b, add_monoid_hom.ext $ by simp [nsmul_add],
  ..multiples_hom A}

/-- If `M` is commutative, `gmultiples_hom` is an additive equivalence. -/
def gmultiples_add_hom [add_comm_group A] : A ≃+ (ℤ →+ A) :=
{ map_add' := λ a b, add_monoid_hom.ext $ by simp [gsmul_add],
  ..gmultiples_hom A}

variables {M G A}

@[simp] lemma powers_mul_hom_apply [comm_monoid M] (x : M) (n : multiplicative ℕ) :
  powers_mul_hom M x n = x ^ n.to_add := rfl

@[simp] lemma powers_mul_hom_symm_apply [comm_monoid M] (f : multiplicative ℕ →* M) :
  (powers_mul_hom M).symm f = f (multiplicative.of_add 1) := rfl

@[simp] lemma gpowers_mul_hom_apply [comm_group G] (x : G) (n : multiplicative ℤ) :
  gpowers_mul_hom G x n = x ^ n.to_add := rfl

@[simp] lemma gpowers_mul_hom_symm_apply [comm_group G] (f : multiplicative ℤ →* G) :
  (gpowers_mul_hom G).symm f = f (multiplicative.of_add 1) := rfl

@[simp] lemma multiples_add_hom_apply [add_comm_monoid A] (x : A) (n : ℕ) :
  multiples_add_hom A x n = n • x := rfl

@[simp] lemma multiples_add_hom_symm_apply [add_comm_monoid A] (f : ℕ →+ A) :
  (multiples_add_hom A).symm f = f 1 := rfl

@[simp] lemma gmultiples_add_hom_apply [add_comm_group A] (x : A) (n : ℤ) :
  gmultiples_add_hom A x n = n • x := rfl

@[simp] lemma gmultiples_add_hom_symm_apply [add_comm_group A] (f : ℤ →+ A) :
  (gmultiples_add_hom A).symm f = f 1 := rfl

/-!
### Commutativity (again)

Facts about `semiconj_by` and `commute` that require `gpow` or `gsmul`, or the fact that integer
multiplication equals semiring multiplication.
-/

namespace semiconj_by

section

variables [semiring R] {a x y : R}

@[simp] lemma cast_nat_mul_right (h : semiconj_by a x y) (n : ℕ) :
  semiconj_by a ((n : R) * x) (n * y) :=
semiconj_by.mul_right (nat.commute_cast _ _) h

@[simp] lemma cast_nat_mul_left (h : semiconj_by a x y) (n : ℕ) : semiconj_by ((n : R) * a) x y :=
semiconj_by.mul_left (nat.cast_commute _ _) h

@[simp] lemma cast_nat_mul_cast_nat_mul (h : semiconj_by a x y) (m n : ℕ) :
  semiconj_by ((m : R) * a) (n * x) (n * y) :=
(h.cast_nat_mul_left m).cast_nat_mul_right n

end

variables [monoid M] [group G] [ring R]

@[simp] lemma units_gpow_right {a : M} {x y : units M} (h : semiconj_by a x y) :
  ∀ m : ℤ, semiconj_by a (↑(x^m)) (↑(y^m))
| (n : ℕ) := by simp only [gpow_coe_nat, units.coe_pow, h, pow_right]
| -[1+n] := by simp only [gpow_neg_succ_of_nat, units.coe_pow, units_inv_right, h, pow_right]

variables {a b x y x' y' : R}

@[simp] lemma cast_int_mul_right (h : semiconj_by a x y) (m : ℤ) :
  semiconj_by a ((m : ℤ) * x) (m * y) :=
semiconj_by.mul_right (int.commute_cast _ _) h

@[simp] lemma cast_int_mul_left (h : semiconj_by a x y) (m : ℤ) : semiconj_by ((m : R) * a) x y :=
semiconj_by.mul_left (int.cast_commute _ _) h

@[simp] lemma cast_int_mul_cast_int_mul (h : semiconj_by a x y) (m n : ℤ) :
  semiconj_by ((m : R) * a) (n * x) (n * y) :=
(h.cast_int_mul_left m).cast_int_mul_right n

end semiconj_by

namespace commute

section

variables [semiring R] {a b : R}

@[simp] theorem cast_nat_mul_right (h : commute a b) (n : ℕ) : commute a ((n : R) * b) :=
h.cast_nat_mul_right n

@[simp] theorem cast_nat_mul_left (h : commute a b) (n : ℕ) : commute ((n : R) * a) b :=
h.cast_nat_mul_left n

@[simp] theorem cast_nat_mul_cast_nat_mul (h : commute a b) (m n : ℕ) :
  commute ((m : R) * a) (n * b) :=
h.cast_nat_mul_cast_nat_mul m n

@[simp] theorem self_cast_nat_mul (n : ℕ) : commute a (n * a) :=
(commute.refl a).cast_nat_mul_right n

@[simp] theorem cast_nat_mul_self (n : ℕ) : commute ((n : R) * a) a :=
(commute.refl a).cast_nat_mul_left n

@[simp] theorem self_cast_nat_mul_cast_nat_mul (m n : ℕ) : commute ((m : R) * a) (n * a) :=
(commute.refl a).cast_nat_mul_cast_nat_mul m n

end

variables [monoid M] [group G] [ring R]

@[simp] lemma units_gpow_right {a : M} {u : units M} (h : commute a u) (m : ℤ) :
  commute a (↑(u^m)) :=
h.units_gpow_right m

@[simp] lemma units_gpow_left {u : units M} {a : M} (h : commute ↑u a) (m : ℤ) :
  commute (↑(u^m)) a :=
(h.symm.units_gpow_right m).symm

variables {a b : R}

@[simp] lemma cast_int_mul_right (h : commute a b) (m : ℤ) : commute a (m * b) :=
h.cast_int_mul_right m

@[simp] lemma cast_int_mul_left (h : commute a b) (m : ℤ) : commute ((m : R) * a) b :=
h.cast_int_mul_left m

lemma cast_int_mul_cast_int_mul (h : commute a b) (m n : ℤ) : commute ((m : R) * a) (n * b) :=
h.cast_int_mul_cast_int_mul m n

variables (a) (m n : ℤ)

@[simp] theorem self_cast_int_mul : commute a (n * a) := (commute.refl a).cast_int_mul_right n

@[simp] theorem cast_int_mul_self : commute ((n : R) * a) a := (commute.refl a).cast_int_mul_left n

theorem self_cast_int_mul_cast_int_mul : commute ((m : R) * a) (n * a) :=
(commute.refl a).cast_int_mul_cast_int_mul m n

end commute

section multiplicative

open multiplicative

@[simp] lemma nat.to_add_pow (a : multiplicative ℕ) (b : ℕ) : to_add (a ^ b) = to_add a * b :=
begin
  induction b with b ih,
  { erw [pow_zero, to_add_one, mul_zero] },
  { simp [*, pow_succ, add_comm, nat.mul_succ] }
end

@[simp] lemma nat.of_add_mul (a b : ℕ) : of_add (a * b) = of_add a ^ b :=
(nat.to_add_pow _ _).symm

@[simp] lemma int.to_add_pow (a : multiplicative ℤ) (b : ℕ) : to_add (a ^ b) = to_add a * b :=
by induction b; simp [*, mul_add, pow_succ, add_comm]

@[simp] lemma int.to_add_gpow (a : multiplicative ℤ) (b : ℤ) : to_add (a ^ b) = to_add a * b :=
int.induction_on b (by simp)
  (by simp [gpow_add, mul_add] {contextual := tt})
  (by simp [gpow_add, mul_add, sub_eq_add_neg, -int.add_neg_one] {contextual := tt})

@[simp] lemma int.of_add_mul (a b : ℤ) : of_add (a * b) = of_add a ^ b :=
(int.to_add_gpow _ _).symm

end multiplicative

namespace units

variables [monoid M]

lemma conj_pow (u : units M) (x : M) (n : ℕ) : (↑u * x * ↑(u⁻¹))^n = u * x^n * ↑(u⁻¹) :=
(divp_eq_iff_mul_eq.2 ((u.mk_semiconj_by x).pow_right n).eq.symm).symm

lemma conj_pow' (u : units M) (x : M) (n : ℕ) : (↑(u⁻¹) * x * u)^n = ↑(u⁻¹) * x^n * u:=
(u⁻¹).conj_pow x n

end units

namespace opposite
variables [monoid M]
/-- Moving to the opposite monoid commutes with taking powers. -/
@[simp] lemma op_pow (x : M) (n : ℕ) : op (x ^ n) = (op x) ^ n :=
begin
  induction n with n h,
  { simp },
  { rw [pow_succ', op_mul, h, pow_succ] }
end

@[simp] lemma unop_pow (x : Mᵒᵖ) (n : ℕ) : unop (x ^ n) = (unop x) ^ n :=
begin
  induction n with n h,
  { simp },
  { rw [pow_succ', unop_mul, h, pow_succ] }
end

end opposite<|MERGE_RESOLUTION|>--- conflicted
+++ resolved
@@ -560,34 +560,6 @@
 
 alias int.le_self_sq ← int.le_self_pow_two
 
-<<<<<<< HEAD
-lemma pow_right_injective {x : ℤ} (h : 2 ≤ x.nat_abs) : function.injective (λ (n : ℕ), x ^ n) :=
-λ n m hnm, begin
-  obtain pos | neg := int.nat_abs_eq x,
-  { lift x to ℕ using (pos.symm ▸ int.coe_nat_nonneg _),
-  norm_cast at h hnm,
-  exact nat.pow_right_injective h hnm },
-  dsimp only at hnm,
-  rw [←neg_neg x, neg_pow, neg_pow (-x)] at hnm,
-  replace neg := neg_eq_iff_neg_eq.mp neg.symm,
-  generalize' hy : -x = y,
-  rw [←neg_neg x, int.nat_abs_neg] at h,
-  rw [hy] at *,
-  lift y to ℕ using (neg.symm ▸ int.coe_nat_nonneg _),
-  obtain h₁ | h₁ := neg_one_pow_eq_or ℤ n;
-  obtain h₂ | h₂ := neg_one_pow_eq_or ℤ m;
-  all_goals { simp only [h₁, h₂, neg_mul_eq_neg_mul_symm, one_mul, neg_inj] at hnm,
-              norm_cast at h hnm,
-              exact nat.pow_right_injective h hnm <|> exfalso },
-  swap,
-  replace hnm := hnm.symm,
-  all_goals { apply int.ne_neg_of_pos _ _ hnm;
-              norm_cast;
-              apply nat.pos_of_ne_zero;
-              apply pow_ne_zero;
-              apply ne_bot_of_gt;
-              exact nat.succ_le_iff.mp h }
-=======
 lemma pow_right_injective {x : ℤ} (h : 1 < x.nat_abs) : function.injective ((^) x : ℕ → ℤ) :=
 begin
   suffices : function.injective (nat_abs ∘ ((^) x : ℕ → ℤ)),
@@ -595,7 +567,6 @@
   convert nat.pow_right_injective h,
   ext n,
   rw [function.comp_app, nat_abs_pow]
->>>>>>> 93a37647
 end
 
 end int
