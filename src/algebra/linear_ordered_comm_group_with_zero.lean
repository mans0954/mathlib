--- conflicted
+++ resolved
@@ -56,54 +56,13 @@
 
 variables [monoid α] [preorder α]
 
-<<<<<<< HEAD
-lemma left.pow_le_one_of_le [covariant_class α α (*) (≤)] {x : α} (H : x ≤ 1) :
-=======
 section left
 variable [covariant_class α α (*) (≤)]
 lemma left.pow_le_one_of_le {x : α} (H : x ≤ 1) :
->>>>>>> 39c4dd9e
   ∀  {n : ℕ}, x^n ≤ 1
 | 0       := (pow_zero x).le.trans rfl.le
 | (n + 1) := calc x ^ n.succ = x * x ^ n : pow_succ x n
                          ... ≤ x * 1     : mul_le_mul_left' left.pow_le_one_of_le x
-<<<<<<< HEAD
-                         ... = x : mul_one x
-                         ... ≤ 1 : H
-
-lemma left.one_le_pow_of_le [covariant_class α α (*) (≤)] {x : α} (H : 1 ≤ x) :
-  ∀ {n : ℕ}, 1 ≤ x^n
-| 0 := rfl.le.trans (pow_zero x).symm.le
-| (n + 1) := calc 1 ≤ x : H
-                ... = x * 1 : (mul_one x).symm
-                ... ≤ x * x ^ n : mul_le_mul_left' left.one_le_pow_of_le x
-                ... = x ^ n.succ : (pow_succ x n).symm
-
-lemma right.one_le_pow_of_le [covariant_class α α (function.swap (*)) (≤)]
-  {n : ℕ} {x : α} (H : 1 ≤ x) :
-  1 ≤ x^n :=
-begin
-  induction n with n hn,
-  { rw pow_zero },
-  { rw pow_succ,
-    exact right.one_le_mul H hn }
-end
-
-lemma right.pow_le_one_of_le [covariant_class α α (function.swap (*)) (≤)]
-  {n : ℕ} {x : α} (H : x ≤ 1) :
-  x^n ≤ 1 :=
-begin
-  induction n with n hn,
-  { rw pow_zero },
-  { rw pow_succ,
-    exact mul_le_of_le_one_of_le H hn }
-end
-
-lemma pow_le_pow_of_le [covariant_class α α (*) (≤)] [covariant_class α α (function.swap (*)) (≤)]
-  {x y : α} (H : x ≤ y) :
-  ∀ {n : ℕ} , x^n ≤ y^n
-| 0 := (pow_zero _).le.trans (rfl.le.trans (pow_zero _).symm.le)
-=======
                          ... = x         : mul_one x
                          ... ≤ 1         : H
 
@@ -164,7 +123,6 @@
   {x y : α} (H : x ≤ y) :
   ∀ {n : ℕ} , x^n ≤ y^n
 | 0       := (pow_zero _).le.trans (rfl.le.trans (pow_zero _).symm.le)
->>>>>>> 39c4dd9e
 | (n + 1) := calc  x ^ n.succ = x * x ^ n  : pow_succ x n
                  ... ≤ y * x ^ n  : mul_le_mul_right' H (x ^ n)
                  ... ≤ y * y ^ n  : mul_le_mul_left' pow_le_pow_of_le y
@@ -175,28 +133,16 @@
   (p1 : p 1) (pind : ∀ {n}, 0 < n → p n → p n.succ) :
   p n :=
 begin
-<<<<<<< HEAD
-  cases n,
-  { exact (lt_irrefl _ n0).elim },
-  { induction n with n ih,
-    { exact p1 },
-    { exact pind n.succ_pos (ih n.succ_pos) } }
-=======
   rcases nat.exists_eq_succ_of_ne_zero n0.ne' with ⟨n, rfl⟩,
   induction n with n hn,
   { exact p1 },
   { exact pind n.succ_pos (hn n.succ_pos) }
->>>>>>> 39c4dd9e
 end
 
 lemma left.pow_lt_one_of_lt [covariant_class α α (*) (<)] {n : ℕ} {x : α} (n0 : 0 < n) (H : x < 1) :
   x^n < 1 :=
 begin
-<<<<<<< HEAD
-  refine induction_from_zero_lt n0 (by simp [H]) (λ n n0 hn, lt_trans _ H),
-=======
   refine induction_from_zero_lt n0 ((pow_one _).le.trans_lt H) (λ n n0 hn, lt_trans _ H),
->>>>>>> 39c4dd9e
   convert mul_lt_mul_left' hn x,
   { exact pow_succ x n },
   { exact (mul_one _).symm }
@@ -206,11 +152,7 @@
   (n0 : 0 < n) (H : x < 1) :
   x^n < 1 :=
 begin
-<<<<<<< HEAD
-  refine induction_from_zero_lt n0 (by simp [H]) (λ n n0 hn, lt_trans _ H),
-=======
   refine induction_from_zero_lt n0 ((pow_one _).le.trans_lt H) (λ n n0 hn, lt_trans _ H),
->>>>>>> 39c4dd9e
   convert mul_lt_mul_right' hn x,
   { exact pow_succ' x n },
   { exact (one_mul _).symm }
@@ -239,31 +181,6 @@
   ..hf.ordered_comm_monoid f one mul,
   ..hf.comm_monoid_with_zero f zero one mul }
 
-<<<<<<< HEAD
-lemma one_le_pow_of_one_le' {n : ℕ} (H : 1 ≤ x) : 1 ≤ x^n :=
-left.one_le_pow_of_le H
-
-lemma pow_le_one_of_le_one {n : ℕ} (H : x ≤ 1) : x^n ≤ 1 :=
-left.pow_le_one_of_le H
-
-lemma eq_one_of_pow_eq_one {n : ℕ} (hn : n ≠ 0) (H : x ^ n = 1) : x = 1 :=
-begin
-  rcases nat.exists_eq_succ_of_ne_zero hn with ⟨n, rfl⟩, clear hn,
-  induction n with n ih,
-  { simpa using H },
-  { cases le_total x 1 with h,
-    all_goals
-    { have h1 := mul_le_mul_right' h (x ^ (n + 1)),
-      rw pow_succ at H,
-      rw [H, one_mul] at h1 },
-    { have h2 := pow_le_one_of_le_one h,
-      exact ih (le_antisymm h2 h1) },
-    { have h2 := one_le_pow_of_one_le' h,
-      exact ih (le_antisymm h1 h2) } }
-end
-
-=======
->>>>>>> 39c4dd9e
 lemma pow_eq_one_iff {n : ℕ} (hn : n ≠ 0) : x ^ n = 1 ↔ x = 1 :=
 ⟨eq_one_of_pow_eq_one hn, by { rintro rfl, exact one_pow _ }⟩
 
