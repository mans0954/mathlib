--- conflicted
+++ resolved
@@ -834,14 +834,8 @@
 by { convert prod_multiset_map_count s id, rw map_id }
 
 lemma sum_multiset_count [decidable_eq α] [add_comm_monoid α] (s : multiset α) :
-<<<<<<< HEAD
-  s.sum = ∑ m in s.to_finset, s.count m •ℕ m :=
-@prod_multiset_count (multiplicative α) _ _ s
-
-=======
   s.sum = ∑ m in s.to_finset, s.count m • m :=
 @prod_multiset_count (multiplicative α) _ _ s
->>>>>>> 3ef52f37
 attribute [to_additive] prod_multiset_count
 
 /--
