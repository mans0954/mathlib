/-
Copyright (c) 2021 Damiano Testa. All rights reserved.
Released under Apache 2.0 license as described in the file LICENSE.
Authors: Damiano Testa
-/

import algebra.group.defs

/-!
# Covariants and contravariants

This file contains general lemmas and instances to work with the interactions between a relation and
an action on a Type.

The intended application is the splitting of the ordering from the algebraic assumptions on the
operations in the `ordered_[...]` hierarchy.

The strategy is to introduce two more flexible typeclasses, `covariant_class` and
`contravariant_class`.

* `covariant_class` models the implication `a ≤ b → c * a ≤ c * b` (multiplication is monotone),
* `contravariant_class` models the implication `a * b < a * c → b < c`.

Since `co(ntra)variant_class` takes as input the operation (typically `(+)` or `(*)`) and the order
relation (typically `(≤)` or `(<)`), these are the only two typeclasses that I have used.

The general approach is to formulate the lemma that you are interested and prove it, with the
`ordered_[...]` typeclass of your liking.  After that, you convert the single typeclass,
say `[ordered_cancel_monoid M]`, with three typeclasses, e.g.
`[partial_order M] [left_cancel_semigroup M] [covariant_class M M (function.swap (*)) (≤)]`
and have a go at seeing if the proof still works!

Note that it is possible to combine several co(ntra)variant_class assumptions together.
Indeed, the usual ordered typeclasses arise from assuming the pair
`[covariant_class M M (*) (≤)] [contravariant_class M M (*) (<)]`
on top of order/algebraic assumptions.

A formal remark is that normally covariant_class uses the `(≤)`-relation, while contravariant_class
uses the `(<)`-relation. This need not be the case in general, but seems to be the most common
usage. In the opposite direction, the implication
```lean
[semigroup α] [partial_order α] [contravariant_class α α (*) (≤)] => left_cancel_semigroup α
```
holds (note the `co*ntra*` assumption and the `(≤)`-relation).

# Formalization notes

We stick to the convention of using `function.swap (*)` (or `function.swap (+)`), for the
typeclass assumptions, since `function.swap` is slightly better behaved than `flip`.
However, sometimes as a **non-typeclass** assumption, we prefer `flip (*)` (or `flip (+)`),
as it is easier to use. -/

-- TODO: convert `has_exists_mul_of_le`, `has_exists_add_of_le`?
-- TODO: relationship with `add_con`
-- include equivalence of `left_cancel_semigroup` with
-- `semigroup partial_order contravariant_class α α (*) (≤)`?
-- use ⇒, as per Eric's suggestion?

section variants
variables {M N : Type*} (μ : M → N → N) (r : N → N → Prop)

variables (M N)
/-- `covariant` is useful to formulate succintly statements about the interactions between an
action of a Type on another one and a relation on the acted-upon Type.

See the `covariant_class` doc-string for its meaning. -/
def covariant     : Prop := ∀ (m) {n₁ n₂}, r n₁ n₂ → r (μ m n₁) (μ m n₂)

/-- `contravariant` is useful to formulate succintly statements about the interactions between an
action of a Type on another one and a relation on the acted-upon Type.

See the `contravariant_class` doc-string for its meaning. -/
def contravariant : Prop := ∀ (m) {n₁ n₂}, r (μ m n₁) (μ m n₂) → r n₁ n₂

/--  Given an action `μ` of a Type `M` on a Type `N` and a relation `r` on `N`, informally, the
`covariant_class` says that "the action `μ` preserves the relation `r`.
More precisely, the `covariant_class` is a class taking two Types `M N`, together with an "action"
`μ : M → N → N` and a relation `r : N → N`.  Its unique field `elim` is the assertion that
for all `m ∈ M` and all elements `n₁, n₂ ∈ N`, if the relation `r` holds for the pair
`(n₁, n₂)`, then, the relation `r` also holds for the pair `(μ m n₁, μ m n₂)`,
obtained from `(n₁, n₂)` by "acting upon it by `m`".

If `m : M` and `h : r n₁ n₂`, then `covariant_class.elim m h : r (μ m n₁) (μ m n₂)`.
-/
<<<<<<< HEAD
class covariant_class : Prop :=
(covc :  covariant M N μ r)
=======
@[protect_proj] class covariant_class : Prop :=
(elim :  covariant M N μ r)
>>>>>>> 6d2a0512

/--  Given an action `μ` of a Type `M` on a Type `N` and a relation `r` on `N`, informally, the
`contravariant_class` says that "if the result of the action `μ` on a pair satisfies the
relation `r`, then the initial pair satisfied the relation `r`.

More precisely, the `contravariant_class` is a class taking two Types `M N`, together with an
"action" `μ : M → N → N` and a relation `r : N → N`.  Its unique field `elim` is the assertion that
for all `m ∈ M` and all elements `n₁, n₂ ∈ N`, if the relation `r` holds for the pair
`(μ m n₁, μ m n₂)` obtained from `(n₁, n₂)` by "acting upon it by `m`"", then, the relation `r`
also holds for the pair `(n₁, n₂)`.

<<<<<<< HEAD
If `m : M` and `h : r (μ m n₁) (μ m n₂)`, then `contravariant_class.covtc m h : r n₁ n₂`.
-/
class contravariant_class : Prop :=
(covtc : contravariant M N μ r)

lemma rel_iff_cov [covariant_class M N μ r] [contravariant_class M N μ r] (m : M) {a b : N} :
  r (μ m a) (μ m b) ↔ r a b :=
⟨contravariant_class.covtc _, covariant_class.covc _⟩
=======
If `m : M` and `h : r (μ m n₁) (μ m n₂)`, then `contravariant_class.elim m h : r n₁ n₂`.
-/
@[protect_proj] class contravariant_class : Prop :=
(elim : contravariant M N μ r)

lemma rel_iff_cov [covariant_class M N μ r] [contravariant_class M N μ r] (m : M) {a b : N} :
  r (μ m a) (μ m b) ↔ r a b :=
⟨contravariant_class.elim _, covariant_class.elim _⟩
>>>>>>> 6d2a0512

section covariant
variables {M N μ r} [covariant_class M N μ r]

lemma act_rel_act_of_rel (m : M) {a b : N} (ab : r a b) :
  r (μ m a) (μ m b) :=
<<<<<<< HEAD
covariant_class.covc _ ab
=======
covariant_class.elim _ ab
>>>>>>> 6d2a0512

lemma group.covariant_iff_contravariant [group N] :
  covariant N N (*) r ↔ contravariant N N (*) r :=
begin
  refine ⟨λ h a b c bc, _, λ h a b c bc, _⟩,
  { rw [← inv_mul_cancel_left a b, ← inv_mul_cancel_left a c],
    exact h a⁻¹ bc },
  { rw [← inv_mul_cancel_left a b, ← inv_mul_cancel_left a c] at bc,
    exact h a⁻¹ bc }
end

lemma covconv [group N] [cov : covariant_class N N (*) r] : contravariant_class N N (*) r :=
<<<<<<< HEAD
{ covtc := λ a b c bc, group.covariant_iff_contravariant.mp cov.covc _ bc }
=======
{ elim := λ a b c bc, group.covariant_iff_contravariant.mp cov.elim _ bc }
>>>>>>> 6d2a0512


section is_trans
variables [is_trans N r] (m n : M) {a b c d : N}

/-  Lemmas with 3 elements. -/
lemma act_rel_of_rel_of_act_rel (ab : r a b) (rl : r (μ m b) c) :
  r (μ m a) c :=
trans (act_rel_act_of_rel m ab) rl

lemma rel_act_of_rel_of_rel_act (ab : r a b) (rr : r c (μ m a)) :
  r c (μ m b) :=
trans rr (act_rel_act_of_rel _ ab)

end is_trans

end covariant

/-  Lemma with 4 elements. -/
section M_eq_N
variables {M N μ r} {mu : N → N → N} [is_trans N r]
  [covariant_class N N mu r] [covariant_class N N (function.swap mu) r] {a b c d : N}

lemma act_rel_act_of_rel_of_rel (ab : r a b) (cd : r c d) :
  r (mu a c) (mu b d) :=
trans (act_rel_act_of_rel c ab : _) (act_rel_act_of_rel b cd)

end M_eq_N

section contravariant
variables {M N μ r} [contravariant_class M N μ r]

lemma rel_of_act_rel_act (m : M) {a b : N} (ab : r (μ m a) (μ m b)) :
  r a b :=
<<<<<<< HEAD
contravariant_class.covtc _ ab
=======
contravariant_class.elim _ ab
>>>>>>> 6d2a0512

section is_trans
variables [is_trans N r] (m n : M) {a b c d : N}

/-  Lemmas with 3 elements. -/
lemma act_rel_of_act_rel_of_rel_act_rel (ab : r (μ m a) b) (rl : r (μ m b) (μ m c)) :
  r (μ m a) c :=
trans ab (rel_of_act_rel_act m rl)

lemma rel_act_of_act_rel_act_of_rel_act (ab : r (μ m a) (μ m b)) (rr : r b (μ m c)) :
  r a (μ m c) :=
trans (rel_of_act_rel_act m ab) rr

end is_trans

end contravariant

lemma covariant_le_of_covariant_lt [partial_order N] :
  covariant M N μ (<) → covariant M N μ (≤) :=
begin
  refine λ h a b c bc, _,
  rcases le_iff_eq_or_lt.mp bc with rfl | bc,
  { exact rfl.le },
  { exact (h _ bc).le }
end

lemma contravariant_lt_of_contravariant_le [partial_order N] :
  contravariant M N μ (≤) → contravariant M N μ (<) :=
begin
  refine λ h a b c bc, lt_iff_le_and_ne.mpr ⟨h a bc.le, _⟩,
  rintro rfl,
  exact lt_irrefl _ bc,
end

lemma covariant_le_iff_contravariant_lt [linear_order N] :
  covariant M N μ (≤) ↔ contravariant M N μ (<) :=
⟨ λ h a b c bc, not_le.mp (λ k, not_le.mpr bc (h _ k)),
  λ h a b c bc, not_lt.mp (λ k, not_lt.mpr bc (h _ k))⟩

lemma covariant_lt_iff_contravariant_le [linear_order N] :
  covariant M N μ (<) ↔ contravariant M N μ (≤) :=
⟨ λ h a b c bc, not_lt.mp (λ k, not_lt.mpr bc (h _ k)),
  λ h a b c bc, not_le.mp (λ k, not_le.mpr bc (h _ k))⟩

@[to_additive]
<<<<<<< HEAD
lemma covariant_iff_covariant_mul [comm_semigroup N] :
  covariant N N (*) (r) ↔ covariant N N (flip (*)) (r) :=
by rw is_symm_op.flip_eq

@[to_additive]
lemma contravariant_mul_iff_flip [comm_semigroup N] :
  contravariant N N (*) (r) ↔ contravariant N N (flip (*)) (r) :=
by rw is_symm_op.flip_eq

@[to_additive]
instance covariant_mul_le.to_contravariant_lt_mul [has_mul N] [linear_order N]
  [covariant_class N N (*) (≤)] : contravariant_class N N (*) (<) :=
{ covtc := (covariant_le_iff_contravariant_lt N N (*)).mp covariant_class.covc }

@[to_additive]
instance covariant_mul_le_left.to_covariant_mul_le_right [comm_semigroup N] [has_le N]
  [covariant_class N N (*) (≤)] : covariant_class N N (function.swap (*)) (≤) :=
{ covc := (covariant_iff_covariant_mul N (≤)).mp covariant_class.covc }

@[to_additive]
instance covariant_mul_lt_left.to_covariant_mul_lt_right [comm_semigroup N] [has_lt N]
  [covariant_class N N (*) (<)] : covariant_class N N (function.swap (*)) (<) :=
{ covc := (covariant_iff_covariant_mul N (<)).mp covariant_class.covc }

@[to_additive]
instance left_cancel_semigroup.to_covariant_mul_le_left [left_cancel_semigroup N] [partial_order N]
  [covariant_class N N (*) (≤)] :
  covariant_class N N (*) (<) :=
{ covc := λ a b c bc, by { cases lt_iff_le_and_ne.mp bc with bc cb,
    exact lt_iff_le_and_ne.mpr ⟨covariant_class.covc a bc, (mul_ne_mul_right a).mpr cb⟩ } }

@[to_additive]
instance right_cancel_semigroup.to_covariant_mul_le_right [right_cancel_semigroup N]
  [partial_order N] [covariant_class N N (function.swap (*)) (≤)] :
  covariant_class N N (function.swap (*)) (<) :=
{ covc := λ a b c bc, by { cases lt_iff_le_and_ne.mp bc with bc cb,
    exact lt_iff_le_and_ne.mpr ⟨covariant_class.covc a bc, (mul_ne_mul_left a).mpr cb⟩ } }

@[to_additive]
instance left_cancel_semigroup.to_contravariant_mul_lt [left_cancel_semigroup N] [partial_order N]
  [contravariant_class N N (*) (<)] :
  contravariant_class N N (*) (≤) :=
{ covtc :=  λ  a b c bc, by { cases le_iff_eq_or_lt.mp bc with h h,
      { exact ((mul_right_inj a).mp h).le },
      { exact (contravariant_class.covtc _ h).le } } }

@[to_additive]
instance right_cancel_semigroup.to_contravariant_mul_lt {α : Type*} [right_cancel_semigroup α]
  [partial_order α] [contravariant_class α α (function.swap (*)) (<)] :
  contravariant_class α α (function.swap (*)) (≤) :=
{ covtc :=  λ a b c bc, by { cases le_iff_eq_or_lt.mp bc with h h,
      { exact ((mul_left_inj a).mp h).le },
      { exact (contravariant_class.covtc _ h).le } } }
=======
lemma covariant_flip_mul_iff [comm_semigroup N] :
  covariant N N (flip (*)) (r) ↔ covariant N N (*) (r)  :=
by rw is_symm_op.flip_eq

@[to_additive]
lemma contravariant_flip_mul_iff [comm_semigroup N] :
  contravariant N N (flip (*)) (r) ↔ contravariant N N (*) (r) :=
by rw is_symm_op.flip_eq

@[to_additive]
instance contravariant_mul_lt_of_covariant_mul_le [has_mul N] [linear_order N]
  [covariant_class N N (*) (≤)] : contravariant_class N N (*) (<) :=
{ elim := (covariant_le_iff_contravariant_lt N N (*)).mp covariant_class.elim }

@[to_additive]
instance covariant_swap_mul_le_of_covariant_mul_le [comm_semigroup N] [has_le N]
  [covariant_class N N (*) (≤)] : covariant_class N N (function.swap (*)) (≤) :=
{ elim := (covariant_flip_mul_iff N (≤)).mpr covariant_class.elim }

@[to_additive]
instance covariant_swap_mul_lt_of_covariant_mul_lt [comm_semigroup N] [has_lt N]
  [covariant_class N N (*) (<)] : covariant_class N N (function.swap (*)) (<) :=
{ elim := (covariant_flip_mul_iff N (<)).mpr covariant_class.elim }

@[to_additive]
instance left_cancel_semigroup.covariant_mul_lt_of_covariant_mul_le
  [left_cancel_semigroup N] [partial_order N] [covariant_class N N (*) (≤)] :
  covariant_class N N (*) (<) :=
{ elim := λ a b c bc, by { cases lt_iff_le_and_ne.mp bc with bc cb,
    exact lt_iff_le_and_ne.mpr ⟨covariant_class.elim a bc, (mul_ne_mul_right a).mpr cb⟩ } }

@[to_additive]
instance right_cancel_semigroup.covariant_swap_mul_lt_of_covariant_swap_mul_le
  [right_cancel_semigroup N] [partial_order N] [covariant_class N N (function.swap (*)) (≤)] :
  covariant_class N N (function.swap (*)) (<) :=
{ elim := λ a b c bc, by { cases lt_iff_le_and_ne.mp bc with bc cb,
    exact lt_iff_le_and_ne.mpr ⟨covariant_class.elim a bc, (mul_ne_mul_left a).mpr cb⟩ } }

@[to_additive]
instance left_cancel_semigroup.contravariant_mul_le_of_contravariant_mul_lt
  [left_cancel_semigroup N] [partial_order N] [contravariant_class N N (*) (<)] :
  contravariant_class N N (*) (≤) :=
{ elim :=  λ  a b c bc, by { cases le_iff_eq_or_lt.mp bc with h h,
      { exact ((mul_right_inj a).mp h).le },
      { exact (contravariant_class.elim _ h).le } } }

@[to_additive]
instance right_cancel_semigroup.contravariant_swap_mul_le_of_contravariant_swap_mul_lt
  [right_cancel_semigroup N] [partial_order N] [contravariant_class N N (function.swap (*)) (<)] :
  contravariant_class N N (function.swap (*)) (≤) :=
{ elim :=  λ a b c bc, by { cases le_iff_eq_or_lt.mp bc with h h,
      { exact ((mul_left_inj a).mp h).le },
      { exact (contravariant_class.elim _ h).le } } }
>>>>>>> 6d2a0512

end variants<|MERGE_RESOLUTION|>--- conflicted
+++ resolved
@@ -82,13 +82,8 @@
 
 If `m : M` and `h : r n₁ n₂`, then `covariant_class.elim m h : r (μ m n₁) (μ m n₂)`.
 -/
-<<<<<<< HEAD
-class covariant_class : Prop :=
-(covc :  covariant M N μ r)
-=======
 @[protect_proj] class covariant_class : Prop :=
 (elim :  covariant M N μ r)
->>>>>>> 6d2a0512
 
 /--  Given an action `μ` of a Type `M` on a Type `N` and a relation `r` on `N`, informally, the
 `contravariant_class` says that "if the result of the action `μ` on a pair satisfies the
@@ -100,16 +95,6 @@
 `(μ m n₁, μ m n₂)` obtained from `(n₁, n₂)` by "acting upon it by `m`"", then, the relation `r`
 also holds for the pair `(n₁, n₂)`.
 
-<<<<<<< HEAD
-If `m : M` and `h : r (μ m n₁) (μ m n₂)`, then `contravariant_class.covtc m h : r n₁ n₂`.
--/
-class contravariant_class : Prop :=
-(covtc : contravariant M N μ r)
-
-lemma rel_iff_cov [covariant_class M N μ r] [contravariant_class M N μ r] (m : M) {a b : N} :
-  r (μ m a) (μ m b) ↔ r a b :=
-⟨contravariant_class.covtc _, covariant_class.covc _⟩
-=======
 If `m : M` and `h : r (μ m n₁) (μ m n₂)`, then `contravariant_class.elim m h : r n₁ n₂`.
 -/
 @[protect_proj] class contravariant_class : Prop :=
@@ -118,18 +103,13 @@
 lemma rel_iff_cov [covariant_class M N μ r] [contravariant_class M N μ r] (m : M) {a b : N} :
   r (μ m a) (μ m b) ↔ r a b :=
 ⟨contravariant_class.elim _, covariant_class.elim _⟩
->>>>>>> 6d2a0512
 
 section covariant
 variables {M N μ r} [covariant_class M N μ r]
 
 lemma act_rel_act_of_rel (m : M) {a b : N} (ab : r a b) :
   r (μ m a) (μ m b) :=
-<<<<<<< HEAD
-covariant_class.covc _ ab
-=======
 covariant_class.elim _ ab
->>>>>>> 6d2a0512
 
 lemma group.covariant_iff_contravariant [group N] :
   covariant N N (*) r ↔ contravariant N N (*) r :=
@@ -142,11 +122,7 @@
 end
 
 lemma covconv [group N] [cov : covariant_class N N (*) r] : contravariant_class N N (*) r :=
-<<<<<<< HEAD
-{ covtc := λ a b c bc, group.covariant_iff_contravariant.mp cov.covc _ bc }
-=======
 { elim := λ a b c bc, group.covariant_iff_contravariant.mp cov.elim _ bc }
->>>>>>> 6d2a0512
 
 
 section is_trans
@@ -181,11 +157,7 @@
 
 lemma rel_of_act_rel_act (m : M) {a b : N} (ab : r (μ m a) (μ m b)) :
   r a b :=
-<<<<<<< HEAD
-contravariant_class.covtc _ ab
-=======
 contravariant_class.elim _ ab
->>>>>>> 6d2a0512
 
 section is_trans
 variables [is_trans N r] (m n : M) {a b c d : N}
@@ -231,61 +203,6 @@
   λ h a b c bc, not_le.mp (λ k, not_le.mpr bc (h _ k))⟩
 
 @[to_additive]
-<<<<<<< HEAD
-lemma covariant_iff_covariant_mul [comm_semigroup N] :
-  covariant N N (*) (r) ↔ covariant N N (flip (*)) (r) :=
-by rw is_symm_op.flip_eq
-
-@[to_additive]
-lemma contravariant_mul_iff_flip [comm_semigroup N] :
-  contravariant N N (*) (r) ↔ contravariant N N (flip (*)) (r) :=
-by rw is_symm_op.flip_eq
-
-@[to_additive]
-instance covariant_mul_le.to_contravariant_lt_mul [has_mul N] [linear_order N]
-  [covariant_class N N (*) (≤)] : contravariant_class N N (*) (<) :=
-{ covtc := (covariant_le_iff_contravariant_lt N N (*)).mp covariant_class.covc }
-
-@[to_additive]
-instance covariant_mul_le_left.to_covariant_mul_le_right [comm_semigroup N] [has_le N]
-  [covariant_class N N (*) (≤)] : covariant_class N N (function.swap (*)) (≤) :=
-{ covc := (covariant_iff_covariant_mul N (≤)).mp covariant_class.covc }
-
-@[to_additive]
-instance covariant_mul_lt_left.to_covariant_mul_lt_right [comm_semigroup N] [has_lt N]
-  [covariant_class N N (*) (<)] : covariant_class N N (function.swap (*)) (<) :=
-{ covc := (covariant_iff_covariant_mul N (<)).mp covariant_class.covc }
-
-@[to_additive]
-instance left_cancel_semigroup.to_covariant_mul_le_left [left_cancel_semigroup N] [partial_order N]
-  [covariant_class N N (*) (≤)] :
-  covariant_class N N (*) (<) :=
-{ covc := λ a b c bc, by { cases lt_iff_le_and_ne.mp bc with bc cb,
-    exact lt_iff_le_and_ne.mpr ⟨covariant_class.covc a bc, (mul_ne_mul_right a).mpr cb⟩ } }
-
-@[to_additive]
-instance right_cancel_semigroup.to_covariant_mul_le_right [right_cancel_semigroup N]
-  [partial_order N] [covariant_class N N (function.swap (*)) (≤)] :
-  covariant_class N N (function.swap (*)) (<) :=
-{ covc := λ a b c bc, by { cases lt_iff_le_and_ne.mp bc with bc cb,
-    exact lt_iff_le_and_ne.mpr ⟨covariant_class.covc a bc, (mul_ne_mul_left a).mpr cb⟩ } }
-
-@[to_additive]
-instance left_cancel_semigroup.to_contravariant_mul_lt [left_cancel_semigroup N] [partial_order N]
-  [contravariant_class N N (*) (<)] :
-  contravariant_class N N (*) (≤) :=
-{ covtc :=  λ  a b c bc, by { cases le_iff_eq_or_lt.mp bc with h h,
-      { exact ((mul_right_inj a).mp h).le },
-      { exact (contravariant_class.covtc _ h).le } } }
-
-@[to_additive]
-instance right_cancel_semigroup.to_contravariant_mul_lt {α : Type*} [right_cancel_semigroup α]
-  [partial_order α] [contravariant_class α α (function.swap (*)) (<)] :
-  contravariant_class α α (function.swap (*)) (≤) :=
-{ covtc :=  λ a b c bc, by { cases le_iff_eq_or_lt.mp bc with h h,
-      { exact ((mul_left_inj a).mp h).le },
-      { exact (contravariant_class.covtc _ h).le } } }
-=======
 lemma covariant_flip_mul_iff [comm_semigroup N] :
   covariant N N (flip (*)) (r) ↔ covariant N N (*) (r)  :=
 by rw is_symm_op.flip_eq
@@ -339,6 +256,5 @@
 { elim :=  λ a b c bc, by { cases le_iff_eq_or_lt.mp bc with h h,
       { exact ((mul_left_inj a).mp h).le },
       { exact (contravariant_class.elim _ h).le } } }
->>>>>>> 6d2a0512
 
 end variants