--- conflicted
+++ resolved
@@ -600,39 +600,17 @@
 @is_basis_std_basis R η (λi:η, unit) (λi:η, R) _ _ _ _ _ (λ _ _, (1 : R))
   (assume i, @is_basis_singleton_one _ _ _ _)
 
-<<<<<<< HEAD
-lemma is_basis_fun : is_basis R (λ i, std_basis R (λi:η, R) i 1) :=
+lemma is_basis_fun [decidable_eq η] : is_basis R (λ i, std_basis R (λi:η, R) i 1) :=
 by convert (is_basis_fun₀ R η).comp ((equiv.sigma_equiv_prod _ _).trans (equiv.prod_punit η)).symm
   (equiv.bijective _)
 
 @[simp] lemma fun_basis_repr_apply (f : η → R) (i : η) :
   (is_basis_fun R η).repr _ f i = f i :=
-=======
-lemma is_basis_fun [decidable_eq η] : is_basis R (λ i, std_basis R (λi:η, R) i 1) :=
->>>>>>> ea5a110f
-begin
-  refine is_basis.repr_apply_eq _ _ _ _ _ _; try { intros; ext; simp },
-  clear i, intro i,
-  ext j,
-  by_cases hj : j = i,
-  { subst j, simp },
-  { simp [std_basis_apply, finsupp.single_apply, hj, ne.symm hj] },
-end
-
-@[simp] lemma is_basis_fun_repr [decidable_eq η] (x : η → R) (i : η) :
-  (pi.is_basis_fun R η).repr x i = x i :=
-begin
-  conv_rhs { rw ← (pi.is_basis_fun R η).total_repr x },
-  rw [finsupp.total_apply, finsupp.sum_fintype],
-  show (pi.is_basis_fun R η).repr x i =
-    (∑ j, λ i, (pi.is_basis_fun R η).repr x j • std_basis R (λ _, R) j 1 i) i,
-  rw [finset.sum_apply, finset.sum_eq_single i],
-  { simp only [pi.smul_apply, smul_eq_mul, std_basis_same, mul_one] },
-  { rintros b - hb, simp only [std_basis_ne _ _ _ _ hb.symm, smul_zero] },
-  { intro,
-    have := finset.mem_univ i,
-    contradiction },
-  { intros, apply zero_smul },
+begin
+  apply (is_basis_fun₀ R η).comp (λ i, ⟨i, punit.star⟩),
+  apply bijective_iff_has_inverse.2,
+  use sigma.fst,
+  simp [function.left_inverse, function.right_inverse]
 end
 
 end
