--- conflicted
+++ resolved
@@ -72,31 +72,15 @@
 
 local prefix `↑ₘ`:1024 := @coe _ (matrix n n R) _
 
-<<<<<<< HEAD
+-- no such lemma
 @[simp] lemma coe_matrix_apply (g : special_linear_group n R) (i : n) :
-  @coe _ (matrix n n R) _ g i = (g : n → n → R) i :=
-rfl
-
-/--
-  `to_lin' A` is matrix multiplication of vectors by `A`, as a linear map.
-
-  After the group structure on `special_linear_group n R` is defined,
-  we show in `to_linear_equiv` that this gives a linear equivalence.
--/
-def to_lin' (A : special_linear_group n R) := matrix.to_lin' (@coe _ (matrix n n R) _ A)
-
-lemma ext_iff (A B : special_linear_group n R) :
-  A = B ↔ (∀ i j, (@coe _ (matrix n n R) _ A) i j = (@coe _ (matrix n n R) _ B) i j) :=
-iff.trans subtype.ext_iff_val ⟨(λ h i j, congr_fun (congr_fun h i) j), matrix.ext⟩
-
-@[ext] lemma ext (A B : special_linear_group n R) :
-  (∀ i j, (@coe _ (matrix n n R) _ A) i j = (@coe _ (matrix n n R) _ B) i j) → A = B :=
-=======
+  ↑ₘg i = (g : n → n → R) i :=
+rfl
+
 lemma ext_iff (A B : special_linear_group n R) : A = B ↔ (∀ i j, ↑ₘA i j = ↑ₘB i j) :=
 iff.trans subtype.ext_iff_val ⟨(λ h i j, congr_fun (congr_fun h i) j), matrix.ext⟩
 
 @[ext] lemma ext (A B : special_linear_group n R) : (∀ i j, ↑ₘA i j = ↑ₘB i j) → A = B :=
->>>>>>> ce2c096e
 (special_linear_group.ext_iff A B).mpr
 
 instance has_inv : has_inv (special_linear_group n R) :=
@@ -114,35 +98,35 @@
 
 variables (A B : special_linear_group n R)
 
-<<<<<<< HEAD
-@[simp] lemma inv_val : ↑(A⁻¹) = adjugate (@coe _ (matrix n n R) _ A) := rfl
-=======
+-- in our branch,
+-- @[simp] lemma coe_inv : ↑(A⁻¹) = adjugate (@coe _ (matrix n n R) _ A) := rfl
 @[simp] lemma coe_inv : ↑ₘ(A⁻¹) = adjugate A := rfl
->>>>>>> ce2c096e
 
 @[simp] lemma coe_mul : ↑ₘ(A * B) = ↑ₘA ⬝ ↑ₘB := rfl
 
-<<<<<<< HEAD
-@[simp] lemma mul_val : ↑(A * B) = (@coe _ (matrix n _ _) _ A) ⬝ (@coe _ (matrix n n R) _ B) := rfl
-=======
 @[simp] lemma coe_one : ↑ₘ(1 : special_linear_group n R) = (1 : matrix n n R) := rfl
->>>>>>> ce2c096e
-
+
+-- in our branch,
+-- @[simp] lemma det_coe_matrix : det (@coe _ (matrix n n R) _ A) = 1 := A.2
 @[simp] lemma det_coe : det ↑ₘA = 1 := A.2
+
+lemma det_ne_zero [nontrivial R] (g : special_linear_group n R) :
+  det g ≠ 0 :=
+by { rw g.det_coe_fun, norm_num }
+
+lemma row_ne_zero [nontrivial R] (g : special_linear_group n R) (i : n):
+  g i ≠ 0 :=
+λ h, g.det_ne_zero $ det_eq_zero_of_row_eq_zero i $ by simp [h]
 
 end coe_lemmas
 
 instance : monoid (special_linear_group n R) :=
 function.injective.monoid coe subtype.coe_injective coe_one coe_mul
 
-<<<<<<< HEAD
-@[simp] lemma det_coe_matrix : det (@coe _ (matrix n n R) _ A) = 1 := A.2
-=======
 instance : group (special_linear_group n R) :=
 { mul_left_inv := λ A, by { ext1, simp [adjugate_mul] },
   ..special_linear_group.monoid,
   ..special_linear_group.has_inv }
->>>>>>> ce2c096e
 
 /-- `matrix.to_lin' A` is a linear equivalence on the special linear group. -/
 def to_lin' (A : special_linear_group n R) : (n → R) ≃ₗ[R] (n → R) :=
@@ -161,20 +145,9 @@
   (A * B).to_lin' = B.to_lin'.trans A.to_lin' :=
 linear_equiv.to_linear_map_injective $ matrix.to_lin'_mul A B
 
-<<<<<<< HEAD
-lemma det_ne_zero [nontrivial R] (g : special_linear_group n R) :
-  det g ≠ 0 :=
-by { rw g.det_coe_fun, norm_num }
-
-lemma row_ne_zero [nontrivial R] (g : special_linear_group n R) (i : n):
-  g i ≠ 0 :=
-λ h, g.det_ne_zero $ det_eq_zero_of_row_eq_zero i $ by simp [h]
-
 end coe_lemmas
-=======
 lemma to_lin'_apply (A : special_linear_group n R) (v : n → R) :
   A.to_lin' v = matrix.to_lin' ↑ₘA v := rfl
->>>>>>> ce2c096e
 
 lemma to_lin'_symm_apply (A : special_linear_group n R) (v : n → R) :
   A.to_lin'.symm v = matrix.to_lin' ↑ₘ(A⁻¹) v := rfl
