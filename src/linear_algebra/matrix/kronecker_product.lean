import linear_algebra.matrix

/-!
# Kronecker product of matrices, see https://en.wikipedia.org/wiki/Kronecker_product

-/


namespace matrix

open tensor_product
open_locale tensor_product

variables {α : Type*} [comm_semiring α]
variables {R S T : Type*} [semiring R] [semiring S] [semiring T]
variables [algebra α R] [algebra α S] [algebra α T]
variables {l m n o p q: Type*}
variables [fintype l] [fintype m] [fintype n] [fintype o] [fintype p] [fintype q]

def kronecker_bil : (matrix l m R) →ₗ[α] (matrix n o S) →ₗ[α] matrix (l × n) (m × o) (R ⊗[α] S) :=
{ to_fun :=
  begin
    intro A,
<<<<<<< HEAD
    use λ B, λ i j, A i.1 j.1 ⊗ₜ[α] B i.2 j.2,
    all_goals {intros _ _, ext},
    apply tmul_add,
    apply tmul_smul,
  end,
  map_add' := begin
                intros _ _,
                simp only [linear_map.coe_mk, dmatrix.add_apply],
                simp_rw add_tmul,
                refl,
              end,
  map_smul' := begin
                intros a A,
                simp only [pi.smul_apply],
                simp_rw [smul_tmul, tmul_smul],
                refl,
              end, }

def kronecker : (matrix l m R) ⊗[α] (matrix n o S) ≃ₗ[α] matrix (l × n) (m × o) (R ⊗[α] S) :=
{ to_fun := tensor_product.lift kronecker_bil,
  map_add' := by simp only [forall_const, eq_self_iff_true, linear_map.map_add],
  map_smul' := by simp only [forall_const, eq_self_iff_true, linear_map.map_smul],
  inv_fun := sorry,
  left_inv := sorry,
  right_inv := sorry }
=======
    let f : matrix n o S → matrix (l × n) (m × o) (R ⊗ S) := λ B : (matrix n o S),
      λ i j, A i.1 j.1 ⊗ₜ[α] B i.2 j.2,
    use f,
    all_goals {intros _ _,
      ext,
      dsimp only [f]},
    apply tmul_add,
    sorry,
    -- apply smul_tmul,
    -- },
    -- { intros _ _,
    --   ext,
    --   dsimp only [f],
    --   -- apply tmul_add,
    -- },
  end,
  map_add' := sorry,
  map_smul' := sorry }


-- def matrix_tensor_equiv : (matrix l m R) ⊗[α] (matrix n o S) ≃ₗ[α] matrix (l × n) (m × o) (R ⊗[α] S) :=
-- { to_fun :=
--         begin
--           intro A,
--           -- λ i j, A i.1 j.1 * f' i.2 j.2
--         end,
--   map_add' := sorry,
--   map_smul' := sorry,
--   inv_fun := sorry,
--   left_inv := sorry,
--   right_inv := sorry }
>>>>>>> a3cfd355


-- def matrix_tensor_equiv : (matrix l m R) ⊗[α] (matrix n o S) ≃ₗ[α] matrix (l × n) (m × o) (R ⊗[α] S) :=
-- { to_fun :=
--         begin
--           intro A,
--           -- λ i j, A i.1 j.1 * f' i.2 j.2
--         end,
--   map_add' := sorry,
--   map_smul' := sorry,
--   inv_fun := sorry,
--   left_inv := sorry,
--   right_inv := sorry }

-- def matrix_tensor_equiv_coe : (matrix l m A) ⊗[R] (matrix n o B) →ₗ[R] matrix (l × n) (m × o) (A ⊗[R] B) :=
-- matrix_tensor_equiv

-- def kronecker_prod : (matrix l m A) →ₗ[R] (matrix n o B) →ₗ[R] (matrix (l × n) (m × o) A ⊗[R] B) :=
-- { to_fun := begin
--           intro M,
--           let f : (matrix n o B) →ₗ[R] (matrix (l × n) (m × o) A ⊗[R] B)
--             := λ N : (matrix n o B), (coe : matrix_tensor_equiv _ → _) M ⊗ₜ N,

--           end, --λ M, λ N, matrix_tensor_equiv.to_fun (M ⊗ₜ[R] N),
--   map_add' := _,
--   map_smul' := _ }

-- lemma kronecker :

-- def





end matrix<|MERGE_RESOLUTION|>--- conflicted
+++ resolved
@@ -17,11 +17,10 @@
 variables {l m n o p q: Type*}
 variables [fintype l] [fintype m] [fintype n] [fintype o] [fintype p] [fintype q]
 
-def kronecker_bil : (matrix l m R) →ₗ[α] (matrix n o S) →ₗ[α] matrix (l × n) (m × o) (R ⊗[α] S) :=
+def matrix_tensor_bil : (matrix l m R) →ₗ[α] (matrix n o S) →ₗ[α] matrix (l × n) (m × o) (R ⊗[α] S) :=
 { to_fun :=
   begin
     intro A,
-<<<<<<< HEAD
     use λ B, λ i j, A i.1 j.1 ⊗ₜ[α] B i.2 j.2,
     all_goals {intros _ _, ext},
     apply tmul_add,
@@ -40,46 +39,14 @@
                 refl,
               end, }
 
-def kronecker : (matrix l m R) ⊗[α] (matrix n o S) ≃ₗ[α] matrix (l × n) (m × o) (R ⊗[α] S) :=
-{ to_fun := tensor_product.lift kronecker_bil,
+def matrix_tensor_equiv : (matrix l m R) ⊗[α] (matrix n o S) ≃ₗ[α] matrix (l × n) (m × o) (R ⊗[α] S) :=
+{ to_fun := tensor_product.lift matrix_tensor_bil,
   map_add' := by simp only [forall_const, eq_self_iff_true, linear_map.map_add],
   map_smul' := by simp only [forall_const, eq_self_iff_true, linear_map.map_smul],
   inv_fun := sorry,
   left_inv := sorry,
   right_inv := sorry }
-=======
-    let f : matrix n o S → matrix (l × n) (m × o) (R ⊗ S) := λ B : (matrix n o S),
-      λ i j, A i.1 j.1 ⊗ₜ[α] B i.2 j.2,
-    use f,
-    all_goals {intros _ _,
-      ext,
-      dsimp only [f]},
-    apply tmul_add,
-    sorry,
-    -- apply smul_tmul,
-    -- },
-    -- { intros _ _,
-    --   ext,
-    --   dsimp only [f],
-    --   -- apply tmul_add,
-    -- },
-  end,
-  map_add' := sorry,
-  map_smul' := sorry }
 
-
--- def matrix_tensor_equiv : (matrix l m R) ⊗[α] (matrix n o S) ≃ₗ[α] matrix (l × n) (m × o) (R ⊗[α] S) :=
--- { to_fun :=
---         begin
---           intro A,
---           -- λ i j, A i.1 j.1 * f' i.2 j.2
---         end,
---   map_add' := sorry,
---   map_smul' := sorry,
---   inv_fun := sorry,
---   left_inv := sorry,
---   right_inv := sorry }
->>>>>>> a3cfd355
 
 
 -- def matrix_tensor_equiv : (matrix l m R) ⊗[α] (matrix n o S) ≃ₗ[α] matrix (l × n) (m × o) (R ⊗[α] S) :=
