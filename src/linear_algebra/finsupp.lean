/-
Copyright (c) 2019 Johannes Hölzl. All rights reserved.
Released under Apache 2.0 license as described in the file LICENSE.
Authors: Johannes Hölzl
-/
import data.finsupp.basic
import linear_algebra.basic
import linear_algebra.pi

/-!
# Properties of the module `α →₀ M`

Given an `R`-module `M`, the `R`-module structure on `α →₀ M` is defined in
`data.finsupp.basic`.

In this file we define `finsupp.supported s` to be the set `{f : α →₀ M | f.support ⊆ s}`
interpreted as a submodule of `α →₀ M`. We also define `linear_map` versions of various maps:

* `finsupp.lsingle a : M →ₗ[R] ι →₀ M`: `finsupp.single a` as a linear map;

* `finsupp.lapply a : (ι →₀ M) →ₗ[R] M`: the map `λ f, f a` as a linear map;

* `finsupp.lsubtype_domain (s : set α) : (α →₀ M) →ₗ[R] (s →₀ M)`: restriction to a subtype as a
  linear map;

* `finsupp.restrict_dom`: `finsupp.filter` as a linear map to `finsupp.supported s`;

* `finsupp.lsum`: `finsupp.sum` or `finsupp.lift_add_hom` as a `linear_map`;

* `finsupp.total α M R (v : ι → M)`: sends `l : ι → R` to the linear combination of `v i` with
  coefficients `l i`;

* `finsupp.total_on`: a restricted version of `finsupp.total` with domain `finsupp.supported R R s`
  and codomain `submodule.span R (v '' s)`;

* `finsupp.supported_equiv_finsupp`: a linear equivalence between the functions `α →₀ M` supported
  on `s` and the functions `s →₀ M`;

* `finsupp.lmap_domain`: a linear map version of `finsupp.map_domain`;

* `finsupp.dom_lcongr`: a `linear_equiv` version of `finsupp.dom_congr`;

* `finsupp.congr`: if the sets `s` and `t` are equivalent, then `supported M R s` is equivalent to
  `supported M R t`;

* `finsupp.lcongr`: a `linear_equiv`alence between `α →₀ M` and `β →₀ N` constructed using `e : α ≃
  β` and `e' : M ≃ₗ[R] N`.

## Tags

function with finite support, module, linear algebra
-/

noncomputable theory

open set linear_map submodule

open_locale classical big_operators

namespace finsupp

variables {α : Type*} {M : Type*} {N : Type*} {P : Type*} {R : Type*} {S : Type*}
variables [semiring R] [semiring S] [add_comm_monoid M] [module R M]
variables [add_comm_monoid N] [module R N]
variables [add_comm_monoid P] [module R P]

/-- Interpret `finsupp.single a` as a linear map. -/
def lsingle (a : α) : M →ₗ[R] (α →₀ M) :=
{ map_smul' := assume a b, (smul_single _ _ _).symm, ..finsupp.single_add_hom a }

/-- Two `R`-linear maps from `finsupp X M` which agree on each `single x y` agree everywhere. -/
lemma lhom_ext ⦃φ ψ : (α →₀ M) →ₗ[R] N⦄ (h : ∀ a b, φ (single a b) = ψ (single a b)) :
  φ = ψ :=
linear_map.to_add_monoid_hom_injective $ add_hom_ext h

/-- Two `R`-linear maps from `finsupp X M` which agree on each `single x y` agree everywhere.

We formulate this fact using equality of linear maps `φ.comp (lsingle a)` and `ψ.comp (lsingle a)`
so that the `ext` tactic can apply a type-specific extensionality lemma to prove equality of these
maps. E.g., if `M = R`, then it suffices to verify `φ (single a 1) = ψ (single a 1)`. -/
@[ext] lemma lhom_ext' ⦃φ ψ : (α →₀ M) →ₗ[R] N⦄ (h : ∀ a, φ.comp (lsingle a) = ψ.comp (lsingle a)) :
  φ = ψ :=
lhom_ext $ λ a, linear_map.congr_fun (h a)

/-- Interpret `λ (f : α →₀ M), f a` as a linear map. -/
def lapply (a : α) : (α →₀ M) →ₗ[R] M :=
{ map_smul' := assume a b, rfl, ..finsupp.apply_add_hom a }

section lsubtype_domain
variables (s : set α)

/-- Interpret `finsupp.subtype_domain s` as a linear map. -/
def lsubtype_domain : (α →₀ M) →ₗ[R] (s →₀ M) :=
{ to_fun := subtype_domain (λx, x ∈ s),
  map_add' := λ a b, subtype_domain_add,
  map_smul' := λ c a, ext $ λ a, rfl }

lemma lsubtype_domain_apply (f : α →₀ M) :
  (lsubtype_domain s : (α →₀ M) →ₗ[R] (s →₀ M)) f = subtype_domain (λx, x ∈ s) f := rfl

end lsubtype_domain

@[simp] lemma lsingle_apply (a : α) (b : M) : (lsingle a : M →ₗ[R] (α →₀ M)) b = single a b  :=
rfl

@[simp] lemma lapply_apply (a : α) (f : α →₀ M) : (lapply a : (α →₀ M) →ₗ[R] M) f = f a  :=
rfl

@[simp] lemma ker_lsingle (a : α) : (lsingle a : M →ₗ[R] (α →₀ M)).ker = ⊥ :=
ker_eq_bot_of_injective (single_injective a)

lemma lsingle_range_le_ker_lapply (s t : set α) (h : disjoint s t) :
  (⨆a∈s, (lsingle a : M →ₗ[R] (α →₀ M)).range) ≤ (⨅a∈t, ker (lapply a)) :=
begin
  refine supr_le (assume a₁, supr_le $ assume h₁, range_le_iff_comap.2 _),
  simp only [(ker_comp _ _).symm, eq_top_iff, set_like.le_def, mem_ker, comap_infi, mem_infi],
  assume b hb a₂ h₂,
  have : a₁ ≠ a₂ := assume eq, h ⟨h₁, eq.symm ▸ h₂⟩,
  exact single_eq_of_ne this
end

lemma infi_ker_lapply_le_bot : (⨅a, ker (lapply a : (α →₀ M) →ₗ[R] M)) ≤ ⊥ :=
begin
  simp only [set_like.le_def, mem_infi, mem_ker, mem_bot, lapply_apply],
  exact assume a h, finsupp.ext h
end

lemma supr_lsingle_range : (⨆a, (lsingle a : M →ₗ[R] (α →₀ M)).range) = ⊤ :=
begin
  refine (eq_top_iff.2 $ set_like.le_def.2 $ assume f _, _),
  rw [← sum_single f],
  exact sum_mem _ (assume a ha, submodule.mem_supr_of_mem a ⟨_, rfl⟩),
end

lemma disjoint_lsingle_lsingle (s t : set α) (hs : disjoint s t) :
  disjoint (⨆a∈s, (lsingle a : M →ₗ[R] (α →₀ M)).range) (⨆a∈t, (lsingle a).range) :=
begin
  refine disjoint.mono
    (lsingle_range_le_ker_lapply _ _ $ disjoint_compl_right)
    (lsingle_range_le_ker_lapply _ _ $ disjoint_compl_right)
    (le_trans (le_infi $ assume i, _) infi_ker_lapply_le_bot),
  classical,
  by_cases his : i ∈ s,
  { by_cases hit : i ∈ t,
    { exact (hs ⟨his, hit⟩).elim },
    exact inf_le_of_right_le (infi_le_of_le i $ infi_le _ hit) },
  exact inf_le_of_left_le (infi_le_of_le i $ infi_le _ his)
end

lemma span_single_image (s : set M) (a : α) :
  submodule.span R (single a '' s) = (submodule.span R s).map (lsingle a) :=
by rw ← span_image; refl

variables (M R)

/-- `finsupp.supported M R s` is the `R`-submodule of all `p : α →₀ M` such that `p.support ⊆ s`. -/
def supported (s : set α) : submodule R (α →₀ M) :=
begin
  refine ⟨ {p | ↑p.support ⊆ s }, _, _, _ ⟩,
  { simp only [subset_def, finset.mem_coe, set.mem_set_of_eq, mem_support_iff, zero_apply],
    assume h ha, exact (ha rfl).elim },
  { assume p q hp hq,
    refine subset.trans
      (subset.trans (finset.coe_subset.2 support_add) _) (union_subset hp hq),
    rw [finset.coe_union] },
  { assume a p hp,
    refine subset.trans (finset.coe_subset.2 support_smul) hp }
end

variables {M}

lemma mem_supported {s : set α} (p : α →₀ M) : p ∈ (supported M R s) ↔ ↑p.support ⊆ s :=
iff.rfl

lemma mem_supported' {s : set α}  (p : α →₀ M) :
  p ∈ supported M R s ↔ ∀ x ∉ s, p x = 0 :=
by haveI := classical.dec_pred (λ (x : α), x ∈ s);
   simp [mem_supported, set.subset_def, not_imp_comm]

lemma mem_supported_support (p : α →₀ M) :
  p ∈ finsupp.supported M R (p.support : set α) :=
by rw finsupp.mem_supported

lemma single_mem_supported {s : set α} {a : α} (b : M) (h : a ∈ s) :
  single a b ∈ supported M R s :=
set.subset.trans support_single_subset (finset.singleton_subset_set_iff.2 h)

lemma supported_eq_span_single (s : set α) :
  supported R R s = span R ((λ i, single i 1) '' s) :=
begin
  refine (span_eq_of_le _ _ (set_like.le_def.2 $ λ l hl, _)).symm,
  { rintro _ ⟨_, hp, rfl ⟩ , exact single_mem_supported R 1 hp },
  { rw ← l.sum_single,
    refine sum_mem _ (λ i il, _),
    convert @smul_mem R (α →₀ R) _ _ _ _ (single i 1) (l i) _,
    { simp },
    apply subset_span,
    apply set.mem_image_of_mem _ (hl il) }
end

variables (M R)

/-- Interpret `finsupp.filter s` as a linear map from `α →₀ M` to `supported M R s`. -/
def restrict_dom (s : set α) : (α →₀ M) →ₗ supported M R s :=
linear_map.cod_restrict _
  { to_fun := filter (∈ s),
    map_add' := λ l₁ l₂, filter_add,
    map_smul' := λ a l, filter_smul }
  (λ l, (mem_supported' _ _).2 $ λ x, filter_apply_neg (∈ s) l)

variables {M R}

section
@[simp] theorem restrict_dom_apply (s : set α) (l : α →₀ M) :
  ((restrict_dom M R s : (α →₀ M) →ₗ supported M R s) l : α →₀ M) = finsupp.filter (∈ s) l := rfl
end

theorem restrict_dom_comp_subtype (s : set α) :
  (restrict_dom M R s).comp (submodule.subtype _) = linear_map.id :=
begin
  ext l a,
  by_cases a ∈ s; simp [h],
  exact ((mem_supported' R l.1).1 l.2 a h).symm
end

theorem range_restrict_dom (s : set α) :
  (restrict_dom M R s).range = ⊤ :=
range_eq_top.2 $ function.right_inverse.surjective $
  linear_map.congr_fun (restrict_dom_comp_subtype s)

theorem supported_mono {s t : set α} (st : s ⊆ t) :
  supported M R s ≤ supported M R t :=
λ l h, set.subset.trans h st

@[simp] theorem supported_empty : supported M R (∅ : set α) = ⊥ :=
eq_bot_iff.2 $ λ l h, (submodule.mem_bot R).2 $
by ext; simp [*, mem_supported'] at *

@[simp] theorem supported_univ : supported M R (set.univ : set α) = ⊤ :=
eq_top_iff.2 $ λ l _, set.subset_univ _

theorem supported_Union {δ : Type*} (s : δ → set α) :
  supported M R (⋃ i, s i) = ⨆ i, supported M R (s i) :=
begin
  refine le_antisymm _ (supr_le $ λ i, supported_mono $ set.subset_Union _ _),
  haveI := classical.dec_pred (λ x, x ∈ (⋃ i, s i)),
  suffices : ((submodule.subtype _).comp (restrict_dom M R (⋃ i, s i))).range ≤
    ⨆ i, supported M R (s i),
  { rwa [linear_map.range_comp, range_restrict_dom, map_top, range_subtype] at this },
  rw [range_le_iff_comap, eq_top_iff],
  rintro l ⟨⟩,
  apply finsupp.induction l, {exact zero_mem _},
  refine λ x a l hl a0, add_mem _ _,
  by_cases (∃ i, x ∈ s i); simp [h],
  { cases h with i hi,
    exact le_supr (λ i, supported M R (s i)) i (single_mem_supported R _ hi) }
end

theorem supported_union (s t : set α) :
  supported M R (s ∪ t) = supported M R s ⊔ supported M R t :=
by erw [set.union_eq_Union, supported_Union, supr_bool_eq]; refl

theorem supported_Inter {ι : Type*} (s : ι → set α) :
  supported M R (⋂ i, s i) = ⨅ i, supported M R (s i) :=
submodule.ext $ λ x, by simp [mem_supported, subset_Inter_iff]

theorem supported_inter (s t : set α) :
  supported M R (s ∩ t) = supported M R s ⊓ supported M R t :=
by rw [set.inter_eq_Inter, supported_Inter, infi_bool_eq]; refl

theorem disjoint_supported_supported {s t : set α} (h : disjoint s t) :
  disjoint (supported M R s) (supported M R t) :=
disjoint_iff.2 $ by rw [← supported_inter, disjoint_iff_inter_eq_empty.1 h, supported_empty]

theorem disjoint_supported_supported_iff [nontrivial M] {s t : set α} :
  disjoint (supported M R s) (supported M R t) ↔ disjoint s t :=
begin
  refine ⟨λ h x hx, _, disjoint_supported_supported⟩,
  rcases exists_ne (0 : M) with ⟨y, hy⟩,
  have := h ⟨single_mem_supported R y hx.1, single_mem_supported R y hx.2⟩,
  rw [mem_bot, single_eq_zero] at this,
  exact hy this
end

/-- Interpret `finsupp.restrict_support_equiv` as a linear equivalence between
`supported M R s` and `s →₀ M`. -/
def supported_equiv_finsupp (s : set α) : (supported M R s) ≃ₗ[R] (s →₀ M) :=
begin
  let F : (supported M R s) ≃ (s →₀ M) := restrict_support_equiv s M,
  refine F.to_linear_equiv _,
  have : (F : (supported M R s) → (↥s →₀ M)) = ((lsubtype_domain s : (α →₀ M) →ₗ[R] (s →₀ M)).comp
    (submodule.subtype (supported M R s))) := rfl,
  rw this,
  exact linear_map.is_linear _
end

section lsum

variables (S) [module S N] [smul_comm_class R S N]

/-- Lift a family of linear maps `M →ₗ[R] N` indexed by `x : α` to a linear map from `α →₀ M` to
`N` using `finsupp.sum`. This is an upgraded version of `finsupp.lift_add_hom`.

See note [bundled maps over different rings] for why separate `R` and `S` semirings are used.
-/
def lsum : (α → M →ₗ[R] N) ≃ₗ[S] ((α →₀ M) →ₗ[R] N) :=
{ to_fun := λ F, {
    to_fun := λ d, d.sum (λ i, F i),
    map_add' := (lift_add_hom (λ x, (F x).to_add_monoid_hom)).map_add,
    map_smul' := λ c f, by simp [sum_smul_index', smul_sum] },
  inv_fun := λ F x, F.comp (lsingle x),
  left_inv := λ F, by { ext x y, simp },
  right_inv := λ F, by { ext x y, simp },
  map_add' := λ F G, by { ext x y, simp },
  map_smul' := λ F G, by { ext x y, simp } }

@[simp] lemma coe_lsum (f : α → M →ₗ[R] N) : (lsum S f : (α →₀ M) → N) = λ d, d.sum (λ i, f i) :=
rfl

theorem lsum_apply (f : α → M →ₗ[R] N) (l : α →₀ M) :
  finsupp.lsum S f l = l.sum (λ b, f b) := rfl

theorem lsum_single (f : α → M →ₗ[R] N) (i : α) (m : M) :
  finsupp.lsum S f (finsupp.single i m) = f i m :=
finsupp.sum_single_index (f i).map_zero

theorem lsum_symm_apply (f : (α →₀ M) →ₗ[R] N) (x : α) :
  (lsum S).symm f x = f.comp (lsingle x) := rfl

end lsum

section
variables (M) (R) (X : Type*)

/--
A slight rearrangement from `lsum` gives us
the bijection underlying the free-forgetful adjunction for R-modules.
-/
noncomputable def lift : (X → M) ≃+ ((X →₀ R) →ₗ[R] M) :=
(add_equiv.arrow_congr (equiv.refl X) (ring_lmap_equiv_self R M ℕ).to_add_equiv.symm).trans
  (lsum _ : _ ≃ₗ[ℕ] _).to_add_equiv

@[simp]
lemma lift_symm_apply (f) (x) : ((lift M R X).symm f) x = f (single x 1) :=
rfl
@[simp]
lemma lift_apply (f) (g) :
  ((lift M R X) f) g = g.sum (λ x r, r • f x) :=
rfl

end

section lmap_domain
variables {α' : Type*} {α'' : Type*} (M R)

/-- Interpret `finsupp.map_domain` as a linear map. -/
def lmap_domain (f : α → α') : (α →₀ M) →ₗ[R] (α' →₀ M) :=
{ to_fun := map_domain f, map_add' := λ a b, map_domain_add, map_smul' := map_domain_smul }

@[simp] theorem lmap_domain_apply (f : α → α') (l : α →₀ M) :
  (lmap_domain M R f : (α →₀ M) →ₗ[R] (α' →₀ M)) l = map_domain f l := rfl

@[simp] theorem lmap_domain_id : (lmap_domain M R id : (α →₀ M) →ₗ[R] α →₀ M) = linear_map.id :=
linear_map.ext $ λ l, map_domain_id

theorem lmap_domain_comp (f : α → α') (g : α' → α'') :
  lmap_domain M R (g ∘ f) = (lmap_domain M R g).comp (lmap_domain M R f) :=
linear_map.ext $ λ l, map_domain_comp

theorem supported_comap_lmap_domain (f : α → α') (s : set α') :
  supported M R (f ⁻¹' s) ≤ (supported M R s).comap (lmap_domain M R f) :=
λ l (hl : ↑l.support ⊆ f ⁻¹' s),
show ↑(map_domain f l).support ⊆ s, begin
  rw [← set.image_subset_iff, ← finset.coe_image] at hl,
  exact set.subset.trans map_domain_support hl
end

theorem lmap_domain_supported [nonempty α] (f : α → α') (s : set α) :
  (supported M R s).map (lmap_domain M R f) = supported M R (f '' s) :=
begin
  inhabit α,
  refine le_antisymm (map_le_iff_le_comap.2 $
    le_trans (supported_mono $ set.subset_preimage_image _ _)
       (supported_comap_lmap_domain _ _ _ _)) _,
  intros l hl,
  refine ⟨(lmap_domain M R (function.inv_fun_on f s) : (α' →₀ M) →ₗ α →₀ M) l, λ x hx, _, _⟩,
  { rcases finset.mem_image.1 (map_domain_support hx) with ⟨c, hc, rfl⟩,
    exact function.inv_fun_on_mem (by simpa using hl hc) },
  { rw [← linear_map.comp_apply, ← lmap_domain_comp],
    refine (map_domain_congr $ λ c hc, _).trans map_domain_id,
    exact function.inv_fun_on_eq (by simpa using hl hc) }
end

theorem lmap_domain_disjoint_ker (f : α → α') {s : set α}
  (H : ∀ a b ∈ s, f a = f b → a = b) :
  disjoint (supported M R s) (lmap_domain M R f).ker :=
begin
  rintro l ⟨h₁, h₂⟩,
  rw [set_like.mem_coe, mem_ker, lmap_domain_apply, map_domain] at h₂,
  simp, ext x,
  haveI := classical.dec_pred (λ x, x ∈ s),
  by_cases xs : x ∈ s,
  { have : finsupp.sum l (λ a, finsupp.single (f a)) (f x) = 0, {rw h₂, refl},
    rw [finsupp.sum_apply, finsupp.sum, finset.sum_eq_single x] at this,
    { simpa [finsupp.single_apply] },
    { intros y hy xy, simp [mt (H _ _ (h₁ hy) xs) xy] },
    { simp {contextual := tt} } },
  { by_contra h, exact xs (h₁ $ finsupp.mem_support_iff.2 h) }
end

end lmap_domain

section total
variables (α) {α' : Type*} (M) {M' : Type*} (R)
          [add_comm_monoid M'] [module R M']
          (v : α → M) {v' : α' → M'}

/-- Interprets (l : α →₀ R) as linear combination of the elements in the family (v : α → M) and
    evaluates this linear combination. -/
protected def total : (α →₀ R) →ₗ[R] M := finsupp.lsum ℕ (λ i, linear_map.id.smul_right (v i))

variables {α M v}

theorem total_apply (l : α →₀ R) :
  finsupp.total α M R v l = l.sum (λ i a, a • v i) := rfl

theorem total_apply_of_mem_supported {l : α →₀ R} {s : finset α}
  (hs : l ∈ supported R R (↑s : set α)) :
  finsupp.total α M R v l = s.sum (λ i, l i • v i) :=
finset.sum_subset hs $ λ x _ hxg, show l x • v x = 0, by rw [not_mem_support_iff.1 hxg, zero_smul]

@[simp] theorem total_single (c : R) (a : α) :
  finsupp.total α M R v (single a c) = c • (v a) :=
by simp [total_apply, sum_single_index]

theorem apply_total (f : M →ₗ[R] M') (v) (l : α →₀ R) :
  f (finsupp.total α M R v l) = finsupp.total α M' R (f ∘ v) l :=
by apply finsupp.induction_linear l; simp { contextual := tt, }

theorem total_unique [unique α] (l : α →₀ R) (v) :
  finsupp.total α M R v l = l (default α) • v (default α) :=
by rw [← total_single, ← unique_single l]

lemma total_surjective (h : function.surjective v) : function.surjective (finsupp.total α M R v) :=
begin
  intro x,
  obtain ⟨y, hy⟩ := h x,
  exact ⟨finsupp.single y 1, by simp [hy]⟩
end

theorem total_range (h : function.surjective v) : (finsupp.total α M R v).range = ⊤ :=
range_eq_top.2 $ total_surjective R h

/-- Any module is a quotient of a free module. This is stated as surjectivity of
`finsupp.total M M R id : (M →₀ R) →ₗ[R] M`. -/
lemma total_id_surjective (M) [add_comm_monoid M] [module R M] :
  function.surjective (finsupp.total M M R id) :=
total_surjective R function.surjective_id

lemma range_total : (finsupp.total α M R v).range = span R (range v) :=
begin
  ext x,
  split,
  { intros hx,
    rw [linear_map.mem_range] at hx,
    rcases hx with ⟨l, hl⟩,
    rw ← hl,
    rw finsupp.total_apply,
    unfold finsupp.sum,
    apply sum_mem (span R (range v)),
    exact λ i hi, submodule.smul_mem _ _ (subset_span (mem_range_self i)) },
  { apply span_le.2,
    intros x hx,
    rcases hx with ⟨i, hi⟩,
    rw [set_like.mem_coe, linear_map.mem_range],
    use finsupp.single i 1,
    simp [hi] }
end

theorem lmap_domain_total (f : α → α') (g : M →ₗ[R] M') (h : ∀ i, g (v i) = v' (f i)) :
  (finsupp.total α' M' R v').comp (lmap_domain R R f) = g.comp (finsupp.total α M R v) :=
by ext l; simp [total_apply, finsupp.sum_map_domain_index, add_smul, h]

@[simp] theorem total_emb_domain (f : α ↪ α') (l : α →₀ R) :
  (finsupp.total α' M' R v') (emb_domain f l) = (finsupp.total α M' R (v' ∘ f)) l :=
by simp [total_apply, finsupp.sum, support_emb_domain, emb_domain_apply]

theorem total_map_domain (f : α → α') (hf : function.injective f) (l : α →₀ R) :
  (finsupp.total α' M' R v') (map_domain f l) = (finsupp.total α M' R (v' ∘ f)) l :=
begin
  have : map_domain f l = emb_domain ⟨f, hf⟩ l,
  { rw emb_domain_eq_map_domain ⟨f, hf⟩,
    refl },
  rw this,
  apply total_emb_domain R ⟨f, hf⟩ l
end

@[simp] theorem total_equiv_map_domain (f : α ≃ α') (l : α →₀ R) :
  (finsupp.total α' M' R v') (equiv_map_domain f l) = (finsupp.total α M' R (v' ∘ f)) l :=
by rw [equiv_map_domain_eq_map_domain, total_map_domain _ _ f.injective]

/-- A version of `finsupp.range_total` which is useful for going in the other direction -/
theorem span_eq_range_total (s : set M) :
  span R s = (finsupp.total s M R coe).range :=
by rw [range_total, subtype.range_coe_subtype, set.set_of_mem_eq]

theorem mem_span_iff_total (s : set M) (x : M) :
  x ∈ span R s ↔ ∃ l : s →₀ R, finsupp.total s M R coe l = x :=
(set_like.ext_iff.1 $ span_eq_range_total _ _) x

theorem span_image_eq_map_total (s : set α):
  span R (v '' s) = submodule.map (finsupp.total α M R v) (supported R R s) :=
begin
  apply span_eq_of_le,
  { intros x hx,
    rw set.mem_image at hx,
    apply exists.elim hx,
    intros i hi,
    exact ⟨_, finsupp.single_mem_supported R 1 hi.1, by simp [hi.2]⟩ },
  { refine map_le_iff_le_comap.2 (λ z hz, _),
    have : ∀i, z i • v i ∈ span R (v '' s),
    { intro c,
      haveI := classical.dec_pred (λ x, x ∈ s),
      by_cases c ∈ s,
      { exact smul_mem _ _ (subset_span (set.mem_image_of_mem _ h)) },
      { simp [(finsupp.mem_supported' R _).1 hz _ h] } },
    refine sum_mem _ _, simp [this] }
end

theorem mem_span_image_iff_total {s : set α} {x : M} :
  x ∈ span R (v '' s) ↔ ∃ l ∈ supported R R s, finsupp.total α M R v l = x :=
by { rw span_image_eq_map_total, simp, }

lemma total_option (v : option α → M) (f : option α →₀ R) :
  finsupp.total (option α) M R v f =
    f none • v none + finsupp.total α M R (v ∘ option.some) f.some :=
by rw [total_apply, sum_option_index_smul, total_apply]

lemma total_total {α β : Type*} (A : α → M) (B : β → (α →₀ R)) (f : β →₀ R) :
  finsupp.total α M R A ((finsupp.total β (α →₀ R) R B) f) =
    finsupp.total β M R (λ b, finsupp.total α M R A (B b)) f :=
begin
  simp only [finsupp.total_apply],
  apply finsupp.induction_linear f,
  { simp, },
  { intros f₁ f₂ h₁ h₂,
    simp [finsupp.sum_add_index, h₁, h₂, add_smul], },
  { simp [finsupp.sum_single_index, finsupp.sum_smul_index, finsupp.smul_sum, mul_smul], }
end

@[simp] lemma total_fin_zero (f : fin 0 → M) :
  finsupp.total (fin 0) M R f = 0 :=
by { ext i, apply fin_zero_elim i }

variables (α) (M) (v)

/-- `finsupp.total_on M v s` interprets `p : α →₀ R` as a linear combination of a
subset of the vectors in `v`, mapping it to the span of those vectors.

The subset is indicated by a set `s : set α` of indices.
-/
protected def total_on (s : set α) : supported R R s →ₗ[R] span R (v '' s) :=
linear_map.cod_restrict _ ((finsupp.total _ _ _ v).comp (submodule.subtype (supported R R s))) $
  λ ⟨l, hl⟩, (mem_span_image_iff_total _).2 ⟨l, hl, rfl⟩

variables {α} {M} {v}

theorem total_on_range (s : set α) : (finsupp.total_on α M R v s).range = ⊤ :=
begin
  rw [finsupp.total_on, linear_map.range_eq_map, linear_map.map_cod_restrict,
    ← linear_map.range_le_iff_comap, range_subtype, map_top, linear_map.range_comp, range_subtype],
  exact (span_image_eq_map_total _ _).le
end

theorem total_comp (f : α' → α) :
  (finsupp.total α' M R (v ∘ f)) = (finsupp.total α M R v).comp (lmap_domain R R f) :=
by { ext, simp [total_apply] }

lemma total_comap_domain
 (f : α → α') (l : α' →₀ R) (hf : set.inj_on f (f ⁻¹' ↑l.support)) :
 finsupp.total α M R v (finsupp.comap_domain f l hf) =
   (l.support.preimage f hf).sum (λ i, (l (f i)) • (v i)) :=
by rw finsupp.total_apply; refl

lemma total_on_finset
  {s : finset α} {f : α → R} (g : α → M) (hf : ∀ a, f a ≠ 0 → a ∈ s):
  finsupp.total α M R g (finsupp.on_finset s f hf) =
    finset.sum s (λ (x : α), f x • g x) :=
begin
  simp only [finsupp.total_apply, finsupp.sum, finsupp.on_finset_apply, finsupp.support_on_finset],
  rw finset.sum_filter_of_ne,
  intros x hx h,
  contrapose! h,
  simp [h],
end

end total

/-- An equivalence of domains induces a linear equivalence of finitely supported functions.

This is `finsupp.dom_congr` as a `linear_equiv`.-/
-- See also `linear_map.fun_congr_left` for the case of arbitrary functions.
protected def dom_lcongr {α₁ α₂ : Type*} (e : α₁ ≃ α₂) :
  (α₁ →₀ M) ≃ₗ[R] (α₂ →₀ M) :=
(finsupp.dom_congr e : (α₁ →₀ M) ≃+ (α₂ →₀ M)).to_linear_equiv $
by simpa only [equiv_map_domain_eq_map_domain, dom_congr_apply]
  using (lmap_domain M R e).map_smul

@[simp]
lemma dom_lcongr_apply {α₁ : Type*} {α₂ : Type*} (e : α₁ ≃ α₂) (v : α₁ →₀ M) :
  (finsupp.dom_lcongr e : _ ≃ₗ[R] _) v = finsupp.dom_congr e v :=
rfl

@[simp]
lemma dom_lcongr_refl : finsupp.dom_lcongr (equiv.refl α) = linear_equiv.refl R (α →₀ M) :=
linear_equiv.ext $ λ _, equiv_map_domain_refl _

lemma dom_lcongr_trans {α₁ α₂ α₃ : Type*} (f : α₁ ≃ α₂) (f₂ : α₂ ≃ α₃) :
  (finsupp.dom_lcongr f).trans (finsupp.dom_lcongr f₂) =
    (finsupp.dom_lcongr (f.trans f₂) : (_ →₀ M) ≃ₗ[R] _) :=
linear_equiv.ext $ λ _, (equiv_map_domain_trans _ _ _).symm

@[simp]
lemma dom_lcongr_symm {α₁ α₂ : Type*} (f : α₁ ≃ α₂) :
  ((finsupp.dom_lcongr f).symm : (_ →₀ M) ≃ₗ[R] _) = finsupp.dom_lcongr f.symm :=
linear_equiv.ext $ λ x, rfl

@[simp] theorem dom_lcongr_single {α₁ : Type*} {α₂ : Type*} (e : α₁ ≃ α₂) (i : α₁) (m : M) :
  (finsupp.dom_lcongr e : _ ≃ₗ[R] _) (finsupp.single i m) = finsupp.single (e i) m :=
by simp [finsupp.dom_lcongr, finsupp.dom_congr, equiv_map_domain_single]

/-- An equivalence of sets induces a linear equivalence of `finsupp`s supported on those sets. -/
noncomputable def congr {α' : Type*} (s : set α) (t : set α') (e : s ≃ t) :
  supported M R s ≃ₗ[R] supported M R t :=
begin
  haveI := classical.dec_pred (λ x, x ∈ s),
  haveI := classical.dec_pred (λ x, x ∈ t),
  refine linear_equiv.trans (finsupp.supported_equiv_finsupp s)
      (linear_equiv.trans _ (finsupp.supported_equiv_finsupp t).symm),
  exact finsupp.dom_lcongr e
end

/-- `finsupp.map_range` as a `linear_map`. -/
@[simps]
def map_range.linear_map (f : M →ₗ[R] N) : (α →₀ M) →ₗ[R] (α →₀ N) :=
{ to_fun := (map_range f f.map_zero : (α →₀ M) → (α →₀ N)),
  map_smul' := λ c v, map_range_smul c v (f.map_smul c),
  ..map_range.add_monoid_hom f.to_add_monoid_hom }

@[simp]
lemma map_range.linear_map_id :
  map_range.linear_map linear_map.id = (linear_map.id : (α →₀ M) →ₗ[R] _):=
linear_map.ext map_range_id

lemma map_range.linear_map_comp (f : N →ₗ[R] P) (f₂ : M →ₗ[R] N) :
  (map_range.linear_map (f.comp f₂) : (α →₀ _) →ₗ[R] _) =
    (map_range.linear_map f).comp (map_range.linear_map f₂) :=
linear_map.ext $ map_range_comp _ _ _ _ _

/-- `finsupp.map_range` as a `linear_equiv`. -/
@[simps apply]
def map_range.linear_equiv (e : M ≃ₗ[R] N) : (α →₀ M) ≃ₗ[R] (α →₀ N) :=
{ to_fun := map_range e e.map_zero,
  inv_fun := map_range e.symm e.symm.map_zero,
  ..map_range.linear_map e.to_linear_map,
  ..map_range.add_equiv e.to_add_equiv}

@[simp]
lemma map_range.linear_equiv_refl :
  map_range.linear_equiv (linear_equiv.refl R M) = linear_equiv.refl R (α →₀ M) :=
linear_equiv.ext map_range_id

lemma map_range.linear_equiv_trans (f : M ≃ₗ[R] N) (f₂ : N ≃ₗ[R] P) :
  (map_range.linear_equiv (f.trans f₂) : linear_equiv R (α →₀ _) _) =
    (map_range.linear_equiv f).trans (map_range.linear_equiv f₂) :=
linear_equiv.ext $ map_range_comp _ _ _ _ _

@[simp]
lemma map_range.linear_equiv_symm (f : M ≃ₗ[R] N) :
  ((map_range.linear_equiv f).symm : (α →₀ _) ≃ₗ[R] _) = map_range.linear_equiv f.symm :=
linear_equiv.ext $ λ x, rfl

/-- An equivalence of domain and a linear equivalence of codomain induce a linear equivalence of the
corresponding finitely supported functions. -/
def lcongr {ι κ : Sort*} (e₁ : ι ≃ κ) (e₂ : M ≃ₗ[R] N) : (ι →₀ M) ≃ₗ[R] (κ →₀ N) :=
(finsupp.dom_lcongr e₁).trans (map_range.linear_equiv e₂)

@[simp] theorem lcongr_single {ι κ : Sort*} (e₁ : ι ≃ κ) (e₂ : M ≃ₗ[R] N) (i : ι) (m : M) :
  lcongr e₁ e₂ (finsupp.single i m) = finsupp.single (e₁ i) (e₂ m) :=
by simp [lcongr]

@[simp] lemma lcongr_apply_apply {ι κ : Sort*} (e₁ : ι ≃ κ) (e₂ : M ≃ₗ[R] N) (f : ι →₀ M) (k : κ) :
  lcongr e₁ e₂ f k = e₂ (f (e₁.symm k)) :=
begin
  apply finsupp.induction_linear f,
  { simp, },
  { intros f g hf hg, simp [map_add, hf, hg], },
  { intros i m,
    simp only [finsupp.lcongr_single],
    simp only [finsupp.single, equiv.eq_symm_apply, finsupp.coe_mk],
    split_ifs; simp, },
end

theorem lcongr_symm_single {ι κ : Sort*} (e₁ : ι ≃ κ) (e₂ : M ≃ₗ[R] N) (k : κ) (n : N) :
  (lcongr e₁ e₂).symm (finsupp.single k n) = finsupp.single (e₁.symm k) (e₂.symm n) :=
begin
  apply_fun lcongr e₁ e₂ using (lcongr e₁ e₂).injective,
  simp,
end

@[simp] lemma lcongr_symm {ι κ : Sort*} (e₁ : ι ≃ κ) (e₂ : M ≃ₗ[R] N) :
  (lcongr e₁ e₂).symm = lcongr e₁.symm e₂.symm :=
begin
  ext f i,
  simp only [equiv.symm_symm, finsupp.lcongr_apply_apply],
  apply finsupp.induction_linear f,
  { simp, },
  { intros f g hf hg, simp [map_add, hf, hg], },
  { intros k m,
    simp only [finsupp.lcongr_symm_single],
    simp only [finsupp.single, equiv.symm_apply_eq, finsupp.coe_mk],
    split_ifs; simp, },
end

section sum

variables (R)

/-- The linear equivalence between `(α ⊕ β) →₀ M` and `(α →₀ M) × (β →₀ M)`.

This is the `linear_equiv` version of `finsupp.sum_finsupp_equiv_prod_finsupp`. -/
@[simps apply symm_apply] def sum_finsupp_lequiv_prod_finsupp {α β : Type*} :
  ((α ⊕ β) →₀ M) ≃ₗ[R] (α →₀ M) × (β →₀ M) :=
{ map_smul' :=
    by { intros, ext;
          simp only [add_equiv.to_fun_eq_coe, prod.smul_fst, prod.smul_snd, smul_apply,
              snd_sum_finsupp_add_equiv_prod_finsupp, fst_sum_finsupp_add_equiv_prod_finsupp] },
  .. sum_finsupp_add_equiv_prod_finsupp }

lemma fst_sum_finsupp_lequiv_prod_finsupp {α β : Type*}
  (f : (α ⊕ β) →₀ M) (x : α) :
  (sum_finsupp_lequiv_prod_finsupp R f).1 x = f (sum.inl x) :=
rfl

lemma snd_sum_finsupp_lequiv_prod_finsupp {α β : Type*}
  (f : (α ⊕ β) →₀ M) (y : β) :
  (sum_finsupp_lequiv_prod_finsupp R f).2 y = f (sum.inr y) :=
rfl

lemma sum_finsupp_lequiv_prod_finsupp_symm_inl {α β : Type*}
  (fg : (α →₀ M) × (β →₀ M)) (x : α) :
  ((sum_finsupp_lequiv_prod_finsupp R).symm fg) (sum.inl x) = fg.1 x :=
rfl

lemma sum_finsupp_lequiv_prod_finsupp_symm_inr {α β : Type*}
  (fg : (α →₀ M) × (β →₀ M)) (y : β) :
  ((sum_finsupp_lequiv_prod_finsupp R).symm fg) (sum.inr y) = fg.2 y :=
rfl

end sum

section sigma

variables {η : Type*} [fintype η] {ιs : η → Type*} [has_zero α]
variables (R)

/-- On a `fintype η`, `finsupp.split` is a linear equivalence between
`(Σ (j : η), ιs j) →₀ M` and `Π j, (ιs j →₀ M)`.

This is the `linear_equiv` version of `finsupp.sigma_finsupp_add_equiv_pi_finsupp`. -/
noncomputable def sigma_finsupp_lequiv_pi_finsupp
  {M : Type*} {ιs : η → Type*} [add_comm_monoid M] [module R M] :
  ((Σ j, ιs j) →₀ M) ≃ₗ[R] Π j, (ιs j →₀ M) :=
{ map_smul' := λ c f, by { ext, simp },
  .. sigma_finsupp_add_equiv_pi_finsupp }

@[simp] lemma sigma_finsupp_lequiv_pi_finsupp_apply
  {M : Type*} {ιs : η → Type*} [add_comm_monoid M] [module R M]
  (f : (Σ j, ιs j) →₀ M) (j i) :
  sigma_finsupp_lequiv_pi_finsupp R f j i = f ⟨j, i⟩ := rfl

@[simp] lemma sigma_finsupp_lequiv_pi_finsupp_symm_apply
  {M : Type*} {ιs : η → Type*} [add_comm_monoid M] [module R M]
  (f : Π j, (ιs j →₀ M)) (ji) :
  (finsupp.sigma_finsupp_lequiv_pi_finsupp R).symm f ji = f ji.1 ji.2 := rfl

end sigma

section prod

/-- The linear equivalence between `α × β →₀ M` and `α →₀ β →₀ M`.

This is the `linear_equiv` version of `finsupp.finsupp_prod_equiv`. -/
noncomputable def finsupp_prod_lequiv {α β : Type*} (R : Type*) {M : Type*}
  [semiring R] [add_comm_monoid M] [module R M] :
  (α × β →₀ M) ≃ₗ[R] (α →₀ β →₀ M) :=
{ map_add' := λ f g, by { ext, simp [finsupp_prod_equiv, curry_apply] },
  map_smul' := λ c f, by { ext, simp [finsupp_prod_equiv, curry_apply] },
  .. finsupp_prod_equiv }

@[simp] lemma finsupp_prod_lequiv_apply {α β R M : Type*}
  [semiring R] [add_comm_monoid M] [module R M] (f : α × β →₀ M) (x y) :
  finsupp_prod_lequiv R f x y = f (x, y) :=
by rw [finsupp_prod_lequiv, linear_equiv.coe_mk, finsupp_prod_equiv, finsupp.curry_apply]

@[simp] lemma finsupp_prod_lequiv_symm_apply {α β R M : Type*}
  [semiring R] [add_comm_monoid M] [module R M] (f : α →₀ β →₀ M) (xy) :
  (finsupp_prod_lequiv R).symm f xy = f xy.1 xy.2 :=
by conv_rhs
  { rw [← (finsupp_prod_lequiv R).apply_symm_apply f, finsupp_prod_lequiv_apply, prod.mk.eta] }

end prod

end finsupp

variables {R : Type*} {M : Type*} {N : Type*}
variables [semiring R] [add_comm_monoid M] [module R M] [add_comm_monoid N] [module R N]

section
variables (R)
/--
Pick some representation of `x : span R w` as a linear combination in `w`,
using the axiom of choice.
-/
<<<<<<< HEAD
def span.repr (w : set M) :
  span R w → (w →₀ R) :=
λ x, ((finsupp.mem_span_iff_total _ _ _).mp x.2).some
=======
def span.repr (w : set M) (x : span R w) :
  w →₀ R :=
((finsupp.mem_span_iff_total _ _ _).mp x.2).some
>>>>>>> 11af02c3

@[simp] lemma span.finsupp_total_repr {w : set M} (x : span R w) :
  finsupp.total w M R coe (span.repr R w x) = x :=
((finsupp.mem_span_iff_total _ _ _).mp x.2).some_spec

attribute [irreducible] span.repr

end

lemma submodule.finsupp_sum_mem {ι β : Type*} [has_zero β] (S : submodule R M) (f : ι →₀ β)
  (g : ι → β → M) (h : ∀ c, f c ≠ 0 → g c (f c) ∈ S) : f.sum g ∈ S :=
S.to_add_submonoid.finsupp_sum_mem f g h

lemma linear_map.map_finsupp_total
  (f : M →ₗ[R] N) {ι : Type*} {g : ι → M} (l : ι →₀ R) :
  f (finsupp.total ι M R g l) = finsupp.total ι N R (f ∘ g) l :=
by simp only [finsupp.total_apply, finsupp.total_apply, finsupp.sum, f.map_sum, f.map_smul]

lemma submodule.exists_finset_of_mem_supr
  {ι : Sort*} (p : ι → submodule R M) {m : M} (hm : m ∈ ⨆ i, p i) :
  ∃ s : finset ι, m ∈ ⨆ i ∈ s, p i :=
begin
  obtain ⟨f, hf, rfl⟩ : ∃ f ∈ finsupp.supported R R (⋃ i, ↑(p i)), finsupp.total M M R id f = m,
  { have aux : (id : M → M) '' (⋃ (i : ι), ↑(p i)) = (⋃ (i : ι), ↑(p i)) := set.image_id _,
    rwa [supr_eq_span, ← aux, finsupp.mem_span_image_iff_total R] at hm },
  let t : finset M := f.support,
  have ht : ∀ x : {x // x ∈ t}, ∃ i, ↑x ∈ p i,
  { intros x,
    rw finsupp.mem_supported at hf,
    specialize hf x.2,
    rwa set.mem_Union at hf },
  choose g hg using ht,
  let s : finset ι := finset.univ.image g,
  use s,
  simp only [mem_supr, supr_le_iff],
  assume N hN,
  rw [finsupp.total_apply, finsupp.sum, ← set_like.mem_coe],
  apply N.sum_mem,
  assume x hx,
  apply submodule.smul_mem,
  let i : ι := g ⟨x, hx⟩,
  have hi : i ∈ s, { rw finset.mem_image, exact ⟨⟨x, hx⟩, finset.mem_univ _, rfl⟩ },
  exact hN i hi (hg _),
end

/-- `submodule.exists_finset_of_mem_supr` as an `iff` -/
lemma submodule.mem_supr_iff_exists_finset
  {ι : Sort*} {p : ι → submodule R M} {m : M} :
  (m ∈ ⨆ i, p i) ↔ ∃ s : finset ι, m ∈ ⨆ i ∈ s, p i :=
⟨submodule.exists_finset_of_mem_supr p,
 λ ⟨_, hs⟩, supr_le_supr (λ i, (supr_const_le : _ ≤ p i)) hs⟩

lemma mem_span_finset {s : finset M} {x : M} :
  x ∈ span R (↑s : set M) ↔ ∃ f : M → R, ∑ i in s, f i • i = x :=
⟨λ hx, let ⟨v, hvs, hvx⟩ := (finsupp.mem_span_image_iff_total _).1
    (show x ∈ span R (id '' (↑s : set M)), by rwa set.image_id) in
  ⟨v, hvx ▸ (finsupp.total_apply_of_mem_supported _ hvs).symm⟩,
λ ⟨f, hf⟩, hf ▸ sum_mem _ (λ i hi, smul_mem _ _ $ subset_span hi)⟩

/-- An element `m ∈ M` is contained in the `R`-submodule spanned by a set `s ⊆ M`, if and only if
`m` can be written as a finite `R`-linear combination of elements of `s`.
The implementation uses `finsupp.sum`. -/
lemma mem_span_set {m : M} {s : set M} :
  m ∈ submodule.span R s ↔ ∃ c : M →₀ R, (c.support : set M) ⊆ s ∧ c.sum (λ mi r, r • mi) = m :=
begin
  conv_lhs { rw ←set.image_id s },
  simp_rw ←exists_prop,
  exact finsupp.mem_span_image_iff_total R,
end

/-- If `subsingleton R`, then `M ≃ₗ[R] ι →₀ R` for any type `ι`. -/
@[simps]
def module.subsingleton_equiv (R M ι: Type*) [semiring R] [subsingleton R] [add_comm_monoid M]
  [module R M] : M ≃ₗ[R] ι →₀ R :=
{ to_fun := λ m, 0,
  inv_fun := λ f, 0,
  left_inv := λ m, by { letI := module.subsingleton R M, simp only [eq_iff_true_of_subsingleton] },
  right_inv := λ f, by simp only [eq_iff_true_of_subsingleton],
  map_add' := λ m n, (add_zero 0).symm,
  map_smul' := λ r m, (smul_zero r).symm }

namespace linear_map

variables {R M} {α : Type*}
open finsupp function

/-- A surjective linear map to finitely supported functions has a splitting. -/
-- See also `linear_map.splitting_of_fun_on_fintype_surjective`
def splitting_of_finsupp_surjective (f : M →ₗ[R] (α →₀ R)) (s : surjective f) : (α →₀ R) →ₗ[R] M :=
finsupp.lift _ _ _ (λ x : α, (s (finsupp.single x 1)).some)

lemma splitting_of_finsupp_surjective_splits (f : M →ₗ[R] (α →₀ R)) (s : surjective f) :
  f.comp (splitting_of_finsupp_surjective f s) = linear_map.id :=
begin
  ext x y,
  dsimp [splitting_of_finsupp_surjective],
  congr,
  rw [sum_single_index, one_smul],
  { exact (s (finsupp.single x 1)).some_spec, },
  { rw zero_smul, },
end

lemma left_inverse_splitting_of_finsupp_surjective (f : M →ₗ[R] (α →₀ R)) (s : surjective f) :
  left_inverse f (splitting_of_finsupp_surjective f s) :=
λ g, linear_map.congr_fun (splitting_of_finsupp_surjective_splits f s) g

lemma splitting_of_finsupp_surjective_injective (f : M →ₗ[R] (α →₀ R)) (s : surjective f) :
  injective (splitting_of_finsupp_surjective f s) :=
(left_inverse_splitting_of_finsupp_surjective f s).injective

/-- A surjective linear map to functions on a finite type has a splitting. -/
-- See also `linear_map.splitting_of_finsupp_surjective`
def splitting_of_fun_on_fintype_surjective [fintype α] (f : M →ₗ[R] (α → R)) (s : surjective f) :
  (α → R) →ₗ[R] M :=
(finsupp.lift _ _ _ (λ x : α, (s (finsupp.single x 1)).some)).comp
  (linear_equiv_fun_on_fintype R R α).symm.to_linear_map

lemma splitting_of_fun_on_fintype_surjective_splits
  [fintype α] (f : M →ₗ[R] (α → R)) (s : surjective f) :
  f.comp (splitting_of_fun_on_fintype_surjective f s) = linear_map.id :=
begin
  ext x y,
  dsimp [splitting_of_fun_on_fintype_surjective],
  rw [linear_equiv_fun_on_fintype_symm_single, finsupp.sum_single_index, one_smul,
    linear_map.id_coe, id_def,
    (s (finsupp.single x 1)).some_spec, finsupp.single_eq_pi_single],
  rw [zero_smul],
end

lemma left_inverse_splitting_of_fun_on_fintype_surjective
  [fintype α] (f : M →ₗ[R] (α → R)) (s : surjective f) :
  left_inverse f (splitting_of_fun_on_fintype_surjective f s) :=
λ g, linear_map.congr_fun (splitting_of_fun_on_fintype_surjective_splits f s) g

lemma splitting_of_fun_on_fintype_surjective_injective
  [fintype α] (f : M →ₗ[R] (α → R)) (s : surjective f) :
  injective (splitting_of_fun_on_fintype_surjective f s) :=
(left_inverse_splitting_of_fun_on_fintype_surjective f s).injective

end linear_map<|MERGE_RESOLUTION|>--- conflicted
+++ resolved
@@ -822,15 +822,8 @@
 Pick some representation of `x : span R w` as a linear combination in `w`,
 using the axiom of choice.
 -/
-<<<<<<< HEAD
-def span.repr (w : set M) :
-  span R w → (w →₀ R) :=
-λ x, ((finsupp.mem_span_iff_total _ _ _).mp x.2).some
-=======
-def span.repr (w : set M) (x : span R w) :
-  w →₀ R :=
+def span.repr (w : set M) (x : span R w) : w →₀ R :=
 ((finsupp.mem_span_iff_total _ _ _).mp x.2).some
->>>>>>> 11af02c3
 
 @[simp] lemma span.finsupp_total_repr {w : set M} (x : span R w) :
   finsupp.total w M R coe (span.repr R w x) = x :=
