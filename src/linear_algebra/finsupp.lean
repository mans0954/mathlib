/-
Copyright (c) 2019 Johannes Hölzl. All rights reserved.
Released under Apache 2.0 license as described in the file LICENSE.
Authors: Johannes Hölzl
-/
import data.finsupp.basic
import linear_algebra.basic
import linear_algebra.pi

/-!
# Properties of the module `α →₀ M`

Given an `R`-module `M`, the `R`-module structure on `α →₀ M` is defined in
`data.finsupp.basic`.

In this file we define `finsupp.supported s` to be the set `{f : α →₀ M | f.support ⊆ s}`
interpreted as a submodule of `α →₀ M`. We also define `linear_map` versions of various maps:

* `finsupp.lsingle a : M →ₗ[R] ι →₀ M`: `finsupp.single a` as a linear map;

* `finsupp.lapply a : (ι →₀ M) →ₗ[R] M`: the map `λ f, f a` as a linear map;

* `finsupp.lsubtype_domain (s : set α) : (α →₀ M) →ₗ[R] (s →₀ M)`: restriction to a subtype as a
  linear map;

* `finsupp.restrict_dom`: `finsupp.filter` as a linear map to `finsupp.supported s`;

* `finsupp.lsum`: `finsupp.sum` or `finsupp.lift_add_hom` as a `linear_map`;

* `finsupp.total α M R (v : ι → M)`: sends `l : ι → R` to the linear combination of `v i` with
  coefficients `l i`;

* `finsupp.total_on`: a restricted version of `finsupp.total` with domain `finsupp.supported R R s`
  and codomain `submodule.span R (v '' s)`;

* `finsupp.supported_equiv_finsupp`: a linear equivalence between the functions `α →₀ M` supported
  on `s` and the functions `s →₀ M`;

* `finsupp.lmap_domain`: a linear map version of `finsupp.map_domain`;

* `finsupp.dom_lcongr`: a `linear_equiv` version of `finsupp.dom_congr`;

* `finsupp.congr`: if the sets `s` and `t` are equivalent, then `supported M R s` is equivalent to
  `supported M R t`;

* `finsupp.lcongr`: a `linear_equiv`alence between `α →₀ M` and `β →₀ N` constructed using `e : α ≃
  β` and `e' : M ≃ₗ[R] N`.

## Tags

function with finite support, module, linear algebra
-/

noncomputable theory

open set linear_map submodule

open_locale classical big_operators

namespace finsupp

variables {α : Type*} {M : Type*} {N : Type*} {P : Type*} {R : Type*} {S : Type*}
variables [semiring R] [semiring S] [add_comm_monoid M] [module R M]
variables [add_comm_monoid N] [module R N]
variables [add_comm_monoid P] [module R P]

/-- Interpret `finsupp.single a` as a linear map. -/
def lsingle (a : α) : M →ₗ[R] (α →₀ M) :=
{ map_smul' := assume a b, (smul_single _ _ _).symm, ..finsupp.single_add_hom a }

/-- Two `R`-linear maps from `finsupp X M` which agree on each `single x y` agree everywhere. -/
lemma lhom_ext ⦃φ ψ : (α →₀ M) →ₗ[R] N⦄ (h : ∀ a b, φ (single a b) = ψ (single a b)) :
  φ = ψ :=
linear_map.to_add_monoid_hom_injective $ add_hom_ext h

/-- Two `R`-linear maps from `finsupp X M` which agree on each `single x y` agree everywhere.

We formulate this fact using equality of linear maps `φ.comp (lsingle a)` and `ψ.comp (lsingle a)`
so that the `ext` tactic can apply a type-specific extensionality lemma to prove equality of these
maps. E.g., if `M = R`, then it suffices to verify `φ (single a 1) = ψ (single a 1)`. -/
@[ext] lemma lhom_ext' ⦃φ ψ : (α →₀ M) →ₗ[R] N⦄ (h : ∀ a, φ.comp (lsingle a) = ψ.comp (lsingle a)) :
  φ = ψ :=
lhom_ext $ λ a, linear_map.congr_fun (h a)

/-- Interpret `λ (f : α →₀ M), f a` as a linear map. -/
def lapply (a : α) : (α →₀ M) →ₗ[R] M :=
{ map_smul' := assume a b, rfl, ..finsupp.apply_add_hom a }

section lsubtype_domain
variables (s : set α)

/-- Interpret `finsupp.subtype_domain s` as a linear map. -/
def lsubtype_domain : (α →₀ M) →ₗ[R] (s →₀ M) :=
{ to_fun := subtype_domain (λx, x ∈ s),
  map_add' := λ a b, subtype_domain_add,
  map_smul' := λ c a, ext $ λ a, rfl }

lemma lsubtype_domain_apply (f : α →₀ M) :
  (lsubtype_domain s : (α →₀ M) →ₗ[R] (s →₀ M)) f = subtype_domain (λx, x ∈ s) f := rfl

end lsubtype_domain

@[simp] lemma lsingle_apply (a : α) (b : M) : (lsingle a : M →ₗ[R] (α →₀ M)) b = single a b  :=
rfl

@[simp] lemma lapply_apply (a : α) (f : α →₀ M) : (lapply a : (α →₀ M) →ₗ[R] M) f = f a  :=
rfl

@[simp] lemma ker_lsingle (a : α) : (lsingle a : M →ₗ[R] (α →₀ M)).ker = ⊥ :=
ker_eq_bot_of_injective (single_injective a)

lemma lsingle_range_le_ker_lapply (s t : set α) (h : disjoint s t) :
  (⨆a∈s, (lsingle a : M →ₗ[R] (α →₀ M)).range) ≤ (⨅a∈t, ker (lapply a)) :=
begin
  refine supr_le (assume a₁, supr_le $ assume h₁, range_le_iff_comap.2 _),
  simp only [(ker_comp _ _).symm, eq_top_iff, set_like.le_def, mem_ker, comap_infi, mem_infi],
  assume b hb a₂ h₂,
  have : a₁ ≠ a₂ := assume eq, h ⟨h₁, eq.symm ▸ h₂⟩,
  exact single_eq_of_ne this
end

lemma infi_ker_lapply_le_bot : (⨅a, ker (lapply a : (α →₀ M) →ₗ[R] M)) ≤ ⊥ :=
begin
  simp only [set_like.le_def, mem_infi, mem_ker, mem_bot, lapply_apply],
  exact assume a h, finsupp.ext h
end

lemma supr_lsingle_range : (⨆a, (lsingle a : M →ₗ[R] (α →₀ M)).range) = ⊤ :=
begin
  refine (eq_top_iff.2 $ set_like.le_def.2 $ assume f _, _),
  rw [← sum_single f],
  exact sum_mem _ (assume a ha, submodule.mem_supr_of_mem a ⟨_, rfl⟩),
end

lemma disjoint_lsingle_lsingle (s t : set α) (hs : disjoint s t) :
  disjoint (⨆a∈s, (lsingle a : M →ₗ[R] (α →₀ M)).range) (⨆a∈t, (lsingle a).range) :=
begin
  refine disjoint.mono
    (lsingle_range_le_ker_lapply _ _ $ disjoint_compl_right)
    (lsingle_range_le_ker_lapply _ _ $ disjoint_compl_right)
    (le_trans (le_infi $ assume i, _) infi_ker_lapply_le_bot),
  classical,
  by_cases his : i ∈ s,
  { by_cases hit : i ∈ t,
    { exact (hs ⟨his, hit⟩).elim },
    exact inf_le_of_right_le (infi_le_of_le i $ infi_le _ hit) },
  exact inf_le_of_left_le (infi_le_of_le i $ infi_le _ his)
end

lemma span_single_image (s : set M) (a : α) :
  submodule.span R (single a '' s) = (submodule.span R s).map (lsingle a) :=
by rw ← span_image; refl

variables (M R)

/-- `finsupp.supported M R s` is the `R`-submodule of all `p : α →₀ M` such that `p.support ⊆ s`. -/
def supported (s : set α) : submodule R (α →₀ M) :=
begin
  refine ⟨ {p | ↑p.support ⊆ s }, _, _, _ ⟩,
  { simp only [subset_def, finset.mem_coe, set.mem_set_of_eq, mem_support_iff, zero_apply],
    assume h ha, exact (ha rfl).elim },
  { assume p q hp hq,
    refine subset.trans
      (subset.trans (finset.coe_subset.2 support_add) _) (union_subset hp hq),
    rw [finset.coe_union] },
  { assume a p hp,
    refine subset.trans (finset.coe_subset.2 support_smul) hp }
end

variables {M}

lemma mem_supported {s : set α} (p : α →₀ M) : p ∈ (supported M R s) ↔ ↑p.support ⊆ s :=
iff.rfl

lemma mem_supported' {s : set α}  (p : α →₀ M) :
  p ∈ supported M R s ↔ ∀ x ∉ s, p x = 0 :=
by haveI := classical.dec_pred (λ (x : α), x ∈ s);
   simp [mem_supported, set.subset_def, not_imp_comm]

lemma mem_supported_support (p : α →₀ M) :
  p ∈ finsupp.supported M R (p.support : set α) :=
by rw finsupp.mem_supported

lemma single_mem_supported {s : set α} {a : α} (b : M) (h : a ∈ s) :
  single a b ∈ supported M R s :=
set.subset.trans support_single_subset (finset.singleton_subset_set_iff.2 h)

lemma supported_eq_span_single (s : set α) :
  supported R R s = span R ((λ i, single i 1) '' s) :=
begin
  refine (span_eq_of_le _ _ (set_like.le_def.2 $ λ l hl, _)).symm,
  { rintro _ ⟨_, hp, rfl ⟩ , exact single_mem_supported R 1 hp },
  { rw ← l.sum_single,
    refine sum_mem _ (λ i il, _),
    convert @smul_mem R (α →₀ R) _ _ _ _ (single i 1) (l i) _,
    { simp },
    apply subset_span,
    apply set.mem_image_of_mem _ (hl il) }
end

variables (M R)

/-- Interpret `finsupp.filter s` as a linear map from `α →₀ M` to `supported M R s`. -/
def restrict_dom (s : set α) : (α →₀ M) →ₗ supported M R s :=
linear_map.cod_restrict _
  { to_fun := filter (∈ s),
    map_add' := λ l₁ l₂, filter_add,
    map_smul' := λ a l, filter_smul }
  (λ l, (mem_supported' _ _).2 $ λ x, filter_apply_neg (∈ s) l)

variables {M R}

section
@[simp] theorem restrict_dom_apply (s : set α) (l : α →₀ M) :
  ((restrict_dom M R s : (α →₀ M) →ₗ supported M R s) l : α →₀ M) = finsupp.filter (∈ s) l := rfl
end

theorem restrict_dom_comp_subtype (s : set α) :
  (restrict_dom M R s).comp (submodule.subtype _) = linear_map.id :=
begin
  ext l a,
  by_cases a ∈ s; simp [h],
  exact ((mem_supported' R l.1).1 l.2 a h).symm
end

theorem range_restrict_dom (s : set α) :
  (restrict_dom M R s).range = ⊤ :=
range_eq_top.2 $ function.right_inverse.surjective $
  linear_map.congr_fun (restrict_dom_comp_subtype s)

theorem supported_mono {s t : set α} (st : s ⊆ t) :
  supported M R s ≤ supported M R t :=
λ l h, set.subset.trans h st

@[simp] theorem supported_empty : supported M R (∅ : set α) = ⊥ :=
eq_bot_iff.2 $ λ l h, (submodule.mem_bot R).2 $
by ext; simp [*, mem_supported'] at *

@[simp] theorem supported_univ : supported M R (set.univ : set α) = ⊤ :=
eq_top_iff.2 $ λ l _, set.subset_univ _

theorem supported_Union {δ : Type*} (s : δ → set α) :
  supported M R (⋃ i, s i) = ⨆ i, supported M R (s i) :=
begin
  refine le_antisymm _ (supr_le $ λ i, supported_mono $ set.subset_Union _ _),
  haveI := classical.dec_pred (λ x, x ∈ (⋃ i, s i)),
  suffices : ((submodule.subtype _).comp (restrict_dom M R (⋃ i, s i))).range ≤
    ⨆ i, supported M R (s i),
  { rwa [linear_map.range_comp, range_restrict_dom, map_top, range_subtype] at this },
  rw [range_le_iff_comap, eq_top_iff],
  rintro l ⟨⟩,
  apply finsupp.induction l, {exact zero_mem _},
  refine λ x a l hl a0, add_mem _ _,
  by_cases (∃ i, x ∈ s i); simp [h],
  { cases h with i hi,
    exact le_supr (λ i, supported M R (s i)) i (single_mem_supported R _ hi) }
end

theorem supported_union (s t : set α) :
  supported M R (s ∪ t) = supported M R s ⊔ supported M R t :=
by erw [set.union_eq_Union, supported_Union, supr_bool_eq]; refl

theorem supported_Inter {ι : Type*} (s : ι → set α) :
  supported M R (⋂ i, s i) = ⨅ i, supported M R (s i) :=
submodule.ext $ λ x, by simp [mem_supported, subset_Inter_iff]

theorem supported_inter (s t : set α) :
  supported M R (s ∩ t) = supported M R s ⊓ supported M R t :=
by rw [set.inter_eq_Inter, supported_Inter, infi_bool_eq]; refl

theorem disjoint_supported_supported {s t : set α} (h : disjoint s t) :
  disjoint (supported M R s) (supported M R t) :=
disjoint_iff.2 $ by rw [← supported_inter, disjoint_iff_inter_eq_empty.1 h, supported_empty]

theorem disjoint_supported_supported_iff [nontrivial M] {s t : set α} :
  disjoint (supported M R s) (supported M R t) ↔ disjoint s t :=
begin
  refine ⟨λ h x hx, _, disjoint_supported_supported⟩,
  rcases exists_ne (0 : M) with ⟨y, hy⟩,
  have := h ⟨single_mem_supported R y hx.1, single_mem_supported R y hx.2⟩,
  rw [mem_bot, single_eq_zero] at this,
  exact hy this
end

/-- Interpret `finsupp.restrict_support_equiv` as a linear equivalence between
`supported M R s` and `s →₀ M`. -/
def supported_equiv_finsupp (s : set α) : (supported M R s) ≃ₗ[R] (s →₀ M) :=
begin
  let F : (supported M R s) ≃ (s →₀ M) := restrict_support_equiv s M,
  refine F.to_linear_equiv _,
  have : (F : (supported M R s) → (↥s →₀ M)) = ((lsubtype_domain s : (α →₀ M) →ₗ[R] (s →₀ M)).comp
    (submodule.subtype (supported M R s))) := rfl,
  rw this,
  exact linear_map.is_linear _
end

section lsum

variables (S) [module S N] [smul_comm_class R S N]

/-- Lift a family of linear maps `M →ₗ[R] N` indexed by `x : α` to a linear map from `α →₀ M` to
`N` using `finsupp.sum`. This is an upgraded version of `finsupp.lift_add_hom`.

See note [bundled maps over different rings] for why separate `R` and `S` semirings are used.
-/
def lsum : (α → M →ₗ[R] N) ≃ₗ[S] ((α →₀ M) →ₗ[R] N) :=
{ to_fun := λ F, {
    to_fun := λ d, d.sum (λ i, F i),
    map_add' := (lift_add_hom (λ x, (F x).to_add_monoid_hom)).map_add,
    map_smul' := λ c f, by simp [sum_smul_index', smul_sum] },
  inv_fun := λ F x, F.comp (lsingle x),
  left_inv := λ F, by { ext x y, simp },
  right_inv := λ F, by { ext x y, simp },
  map_add' := λ F G, by { ext x y, simp },
  map_smul' := λ F G, by { ext x y, simp } }

@[simp] lemma coe_lsum (f : α → M →ₗ[R] N) : (lsum S f : (α →₀ M) → N) = λ d, d.sum (λ i, f i) :=
rfl

theorem lsum_apply (f : α → M →ₗ[R] N) (l : α →₀ M) :
  finsupp.lsum S f l = l.sum (λ b, f b) := rfl

theorem lsum_single (f : α → M →ₗ[R] N) (i : α) (m : M) :
  finsupp.lsum S f (finsupp.single i m) = f i m :=
finsupp.sum_single_index (f i).map_zero

theorem lsum_symm_apply (f : (α →₀ M) →ₗ[R] N) (x : α) :
  (lsum S).symm f x = f.comp (lsingle x) := rfl

end lsum

section
variables (M) (R) (X : Type*)

/--
A slight rearrangement from `lsum` gives us
the bijection underlying the free-forgetful adjunction for R-modules.
-/
noncomputable def lift : (X → M) ≃+ ((X →₀ R) →ₗ[R] M) :=
(add_equiv.arrow_congr (equiv.refl X) (ring_lmap_equiv_self R M ℕ).to_add_equiv.symm).trans
  (lsum _ : _ ≃ₗ[ℕ] _).to_add_equiv

@[simp]
lemma lift_symm_apply (f) (x) : ((lift M R X).symm f) x = f (single x 1) :=
rfl
@[simp]
lemma lift_apply (f) (g) :
  ((lift M R X) f) g = g.sum (λ x r, r • f x) :=
rfl

end

section lmap_domain
variables {α' : Type*} {α'' : Type*} (M R)

/-- Interpret `finsupp.map_domain` as a linear map. -/
def lmap_domain (f : α → α') : (α →₀ M) →ₗ[R] (α' →₀ M) :=
{ to_fun := map_domain f, map_add' := λ a b, map_domain_add, map_smul' := map_domain_smul }

@[simp] theorem lmap_domain_apply (f : α → α') (l : α →₀ M) :
  (lmap_domain M R f : (α →₀ M) →ₗ[R] (α' →₀ M)) l = map_domain f l := rfl

@[simp] theorem lmap_domain_id : (lmap_domain M R id : (α →₀ M) →ₗ[R] α →₀ M) = linear_map.id :=
linear_map.ext $ λ l, map_domain_id

theorem lmap_domain_comp (f : α → α') (g : α' → α'') :
  lmap_domain M R (g ∘ f) = (lmap_domain M R g).comp (lmap_domain M R f) :=
linear_map.ext $ λ l, map_domain_comp

theorem supported_comap_lmap_domain (f : α → α') (s : set α') :
  supported M R (f ⁻¹' s) ≤ (supported M R s).comap (lmap_domain M R f) :=
λ l (hl : ↑l.support ⊆ f ⁻¹' s),
show ↑(map_domain f l).support ⊆ s, begin
  rw [← set.image_subset_iff, ← finset.coe_image] at hl,
  exact set.subset.trans map_domain_support hl
end

theorem lmap_domain_supported [nonempty α] (f : α → α') (s : set α) :
  (supported M R s).map (lmap_domain M R f) = supported M R (f '' s) :=
begin
  inhabit α,
  refine le_antisymm (map_le_iff_le_comap.2 $
    le_trans (supported_mono $ set.subset_preimage_image _ _)
       (supported_comap_lmap_domain _ _ _ _)) _,
  intros l hl,
  refine ⟨(lmap_domain M R (function.inv_fun_on f s) : (α' →₀ M) →ₗ α →₀ M) l, λ x hx, _, _⟩,
  { rcases finset.mem_image.1 (map_domain_support hx) with ⟨c, hc, rfl⟩,
    exact function.inv_fun_on_mem (by simpa using hl hc) },
  { rw [← linear_map.comp_apply, ← lmap_domain_comp],
    refine (map_domain_congr $ λ c hc, _).trans map_domain_id,
    exact function.inv_fun_on_eq (by simpa using hl hc) }
end

theorem lmap_domain_disjoint_ker (f : α → α') {s : set α}
  (H : ∀ a b ∈ s, f a = f b → a = b) :
  disjoint (supported M R s) (lmap_domain M R f).ker :=
begin
  rintro l ⟨h₁, h₂⟩,
  rw [set_like.mem_coe, mem_ker, lmap_domain_apply, map_domain] at h₂,
  simp, ext x,
  haveI := classical.dec_pred (λ x, x ∈ s),
  by_cases xs : x ∈ s,
  { have : finsupp.sum l (λ a, finsupp.single (f a)) (f x) = 0, {rw h₂, refl},
    rw [finsupp.sum_apply, finsupp.sum, finset.sum_eq_single x] at this,
    { simpa [finsupp.single_apply] },
    { intros y hy xy, simp [mt (H _ _ (h₁ hy) xs) xy] },
    { simp {contextual := tt} } },
  { by_contra h, exact xs (h₁ $ finsupp.mem_support_iff.2 h) }
end

end lmap_domain

section total
variables (α) {α' : Type*} (M) {M' : Type*} (R)
          [add_comm_monoid M'] [module R M']
          (v : α → M) {v' : α' → M'}

/-- Interprets (l : α →₀ R) as linear combination of the elements in the family (v : α → M) and
    evaluates this linear combination. -/
protected def total : (α →₀ R) →ₗ[R] M := finsupp.lsum ℕ (λ i, linear_map.id.smul_right (v i))

variables {α M v}

theorem total_apply (l : α →₀ R) :
  finsupp.total α M R v l = l.sum (λ i a, a • v i) := rfl

theorem total_apply_of_mem_supported {l : α →₀ R} {s : finset α}
  (hs : l ∈ supported R R (↑s : set α)) :
  finsupp.total α M R v l = s.sum (λ i, l i • v i) :=
finset.sum_subset hs $ λ x _ hxg, show l x • v x = 0, by rw [not_mem_support_iff.1 hxg, zero_smul]

@[simp] theorem total_single (c : R) (a : α) :
  finsupp.total α M R v (single a c) = c • (v a) :=
by simp [total_apply, sum_single_index]

theorem apply_total (f : M →ₗ[R] M') (v) (l : α →₀ R) :
  f (finsupp.total α M R v l) = finsupp.total α M' R (f ∘ v) l :=
by apply finsupp.induction_linear l; simp { contextual := tt, }

theorem total_unique [unique α] (l : α →₀ R) (v) :
  finsupp.total α M R v l = l (default α) • v (default α) :=
by rw [← total_single, ← unique_single l]

lemma total_surjective (h : function.surjective v) : function.surjective (finsupp.total α M R v) :=
begin
  intro x,
  obtain ⟨y, hy⟩ := h x,
  exact ⟨finsupp.single y 1, by simp [hy]⟩
end

theorem total_range (h : function.surjective v) : (finsupp.total α M R v).range = ⊤ :=
range_eq_top.2 $ total_surjective R h

/-- Any module is a quotient of a free module. This is stated as surjectivity of
`finsupp.total M M R id : (M →₀ R) →ₗ[R] M`. -/
lemma total_id_surjective (M) [add_comm_monoid M] [module R M] :
  function.surjective (finsupp.total M M R id) :=
total_surjective R function.surjective_id

lemma range_total : (finsupp.total α M R v).range = span R (range v) :=
begin
  ext x,
  split,
  { intros hx,
    rw [linear_map.mem_range] at hx,
    rcases hx with ⟨l, hl⟩,
    rw ← hl,
    rw finsupp.total_apply,
    unfold finsupp.sum,
    apply sum_mem (span R (range v)),
    exact λ i hi, submodule.smul_mem _ _ (subset_span (mem_range_self i)) },
  { apply span_le.2,
    intros x hx,
    rcases hx with ⟨i, hi⟩,
    rw [set_like.mem_coe, linear_map.mem_range],
    use finsupp.single i 1,
    simp [hi] }
end

theorem lmap_domain_total (f : α → α') (g : M →ₗ[R] M') (h : ∀ i, g (v i) = v' (f i)) :
  (finsupp.total α' M' R v').comp (lmap_domain R R f) = g.comp (finsupp.total α M R v) :=
by ext l; simp [total_apply, finsupp.sum_map_domain_index, add_smul, h]

theorem total_emb_domain (f : α ↪ α') (l : α →₀ R) :
  (finsupp.total α' M' R v') (emb_domain f l) = (finsupp.total α M' R (v' ∘ f)) l :=
by simp [total_apply, finsupp.sum, support_emb_domain, emb_domain_apply]

theorem total_map_domain (f : α → α') (hf : function.injective f) (l : α →₀ R) :
  (finsupp.total α' M' R v') (map_domain f l) = (finsupp.total α M' R (v' ∘ f)) l :=
begin
  have : map_domain f l = emb_domain ⟨f, hf⟩ l,
  { rw emb_domain_eq_map_domain ⟨f, hf⟩,
    refl },
  rw this,
  apply total_emb_domain R ⟨f, hf⟩ l
end

/-- A version of `finsupp.range_total` which is useful for going in the other direction -/
theorem span_eq_range_total (s : set M) :
  span R s = (finsupp.total s M R coe).range :=
by rw [range_total, subtype.range_coe_subtype, set.set_of_mem_eq]

theorem mem_span_iff_total (s : set M) (x : M) :
  x ∈ span R s ↔ ∃ l : s →₀ R, finsupp.total s M R coe l = x :=
(set_like.ext_iff.1 $ span_eq_range_total _ _) x

theorem span_image_eq_map_total (s : set α):
  span R (v '' s) = submodule.map (finsupp.total α M R v) (supported R R s) :=
begin
  apply span_eq_of_le,
  { intros x hx,
    rw set.mem_image at hx,
    apply exists.elim hx,
    intros i hi,
    exact ⟨_, finsupp.single_mem_supported R 1 hi.1, by simp [hi.2]⟩ },
  { refine map_le_iff_le_comap.2 (λ z hz, _),
    have : ∀i, z i • v i ∈ span R (v '' s),
    { intro c,
      haveI := classical.dec_pred (λ x, x ∈ s),
      by_cases c ∈ s,
      { exact smul_mem _ _ (subset_span (set.mem_image_of_mem _ h)) },
      { simp [(finsupp.mem_supported' R _).1 hz _ h] } },
    refine sum_mem _ _, simp [this] }
end

theorem mem_span_image_iff_total {s : set α} {x : M} :
  x ∈ span R (v '' s) ↔ ∃ l ∈ supported R R s, finsupp.total α M R v l = x :=
by { rw span_image_eq_map_total, simp, }

<<<<<<< HEAD
lemma total_option (v : option α → M) (f : option α →₀ R) :
  finsupp.total (option α) M R v f =
    f none • v none + finsupp.total α M R (v ∘ option.some) f.some :=
by rw [total_apply, sum_option', total_apply]

lemma total_total {α β : Type*} (A : α → M) (B : β → (α →₀ R)) (f : β →₀ R) :
  finsupp.total α M R A ((finsupp.total β (α →₀ R) R B) f) =
    finsupp.total β M R (λ b, finsupp.total α M R A (B b)) f :=
begin
  simp only [finsupp.total_apply],
  apply finsupp.induction_linear f,
  { simp, },
  { intros f₁ f₂ h₁ h₂,
    simp [finsupp.sum_add_index, h₁, h₂, add_smul], },
  { simp [finsupp.sum_single_index, finsupp.sum_smul_index, finsupp.smul_sum, mul_smul], }
end
=======
@[simp] lemma total_fin_zero (f : fin 0 → M) :
  finsupp.total (fin 0) M R f = 0 :=
by { ext i, apply fin_zero_elim i }
>>>>>>> 9dfb9a6e

variables (α) (M) (v)

/-- `finsupp.total_on M v s` interprets `p : α →₀ R` as a linear combination of a
subset of the vectors in `v`, mapping it to the span of those vectors.

The subset is indicated by a set `s : set α` of indices.
-/
protected def total_on (s : set α) : supported R R s →ₗ[R] span R (v '' s) :=
linear_map.cod_restrict _ ((finsupp.total _ _ _ v).comp (submodule.subtype (supported R R s))) $
  λ ⟨l, hl⟩, (mem_span_image_iff_total _).2 ⟨l, hl, rfl⟩

variables {α} {M} {v}

theorem total_on_range (s : set α) : (finsupp.total_on α M R v s).range = ⊤ :=
begin
  rw [finsupp.total_on, linear_map.range_eq_map, linear_map.map_cod_restrict,
    ← linear_map.range_le_iff_comap, range_subtype, map_top, linear_map.range_comp, range_subtype],
  exact (span_image_eq_map_total _ _).le
end

theorem total_comp (f : α' → α) :
  (finsupp.total α' M R (v ∘ f)) = (finsupp.total α M R v).comp (lmap_domain R R f) :=
by { ext, simp [total_apply] }

lemma total_comap_domain
 (f : α → α') (l : α' →₀ R) (hf : set.inj_on f (f ⁻¹' ↑l.support)) :
 finsupp.total α M R v (finsupp.comap_domain f l hf) =
   (l.support.preimage f hf).sum (λ i, (l (f i)) • (v i)) :=
by rw finsupp.total_apply; refl

lemma total_on_finset
  {s : finset α} {f : α → R} (g : α → M) (hf : ∀ a, f a ≠ 0 → a ∈ s):
  finsupp.total α M R g (finsupp.on_finset s f hf) =
    finset.sum s (λ (x : α), f x • g x) :=
begin
  simp only [finsupp.total_apply, finsupp.sum, finsupp.on_finset_apply, finsupp.support_on_finset],
  rw finset.sum_filter_of_ne,
  intros x hx h,
  contrapose! h,
  simp [h],
end

end total

/-- An equivalence of domains induces a linear equivalence of finitely supported functions.

This is `finsupp.dom_congr` as a `linear_equiv`.-/
-- See also `linear_map.fun_congr_left` for the case of arbitrary functions.
protected def dom_lcongr {α₁ α₂ : Type*} (e : α₁ ≃ α₂) :
  (α₁ →₀ M) ≃ₗ[R] (α₂ →₀ M) :=
(finsupp.dom_congr e : (α₁ →₀ M) ≃+ (α₂ →₀ M)).to_linear_equiv $
by simpa only [equiv_map_domain_eq_map_domain, dom_congr_apply]
  using (lmap_domain M R e).map_smul

@[simp]
lemma dom_lcongr_apply {α₁ : Type*} {α₂ : Type*} (e : α₁ ≃ α₂) (v : α₁ →₀ M) :
  (finsupp.dom_lcongr e : _ ≃ₗ[R] _) v = finsupp.dom_congr e v :=
rfl

@[simp]
lemma dom_lcongr_refl : finsupp.dom_lcongr (equiv.refl α) = linear_equiv.refl R (α →₀ M) :=
linear_equiv.ext $ λ _, equiv_map_domain_refl _

lemma dom_lcongr_trans {α₁ α₂ α₃ : Type*} (f : α₁ ≃ α₂) (f₂ : α₂ ≃ α₃) :
  (finsupp.dom_lcongr f).trans (finsupp.dom_lcongr f₂) =
    (finsupp.dom_lcongr (f.trans f₂) : (_ →₀ M) ≃ₗ[R] _) :=
linear_equiv.ext $ λ _, (equiv_map_domain_trans _ _ _).symm

@[simp]
lemma dom_lcongr_symm {α₁ α₂ : Type*} (f : α₁ ≃ α₂) :
  ((finsupp.dom_lcongr f).symm : (_ →₀ M) ≃ₗ[R] _) = finsupp.dom_lcongr f.symm :=
linear_equiv.ext $ λ x, rfl

@[simp] theorem dom_lcongr_single {α₁ : Type*} {α₂ : Type*} (e : α₁ ≃ α₂) (i : α₁) (m : M) :
  (finsupp.dom_lcongr e : _ ≃ₗ[R] _) (finsupp.single i m) = finsupp.single (e i) m :=
by simp [finsupp.dom_lcongr, finsupp.dom_congr, equiv_map_domain_single]

/-- An equivalence of sets induces a linear equivalence of `finsupp`s supported on those sets. -/
noncomputable def congr {α' : Type*} (s : set α) (t : set α') (e : s ≃ t) :
  supported M R s ≃ₗ[R] supported M R t :=
begin
  haveI := classical.dec_pred (λ x, x ∈ s),
  haveI := classical.dec_pred (λ x, x ∈ t),
  refine linear_equiv.trans (finsupp.supported_equiv_finsupp s)
      (linear_equiv.trans _ (finsupp.supported_equiv_finsupp t).symm),
  exact finsupp.dom_lcongr e
end

/-- `finsupp.map_range` as a `linear_map`. -/
@[simps]
def map_range.linear_map (f : M →ₗ[R] N) : (α →₀ M) →ₗ[R] (α →₀ N) :=
{ to_fun := (map_range f f.map_zero : (α →₀ M) → (α →₀ N)),
  map_smul' := λ c v, map_range_smul c v (f.map_smul c),
  ..map_range.add_monoid_hom f.to_add_monoid_hom }

@[simp]
lemma map_range.linear_map_id :
  map_range.linear_map linear_map.id = (linear_map.id : (α →₀ M) →ₗ[R] _):=
linear_map.ext map_range_id

lemma map_range.linear_map_comp (f : N →ₗ[R] P) (f₂ : M →ₗ[R] N) :
  (map_range.linear_map (f.comp f₂) : (α →₀ _) →ₗ[R] _) =
    (map_range.linear_map f).comp (map_range.linear_map f₂) :=
linear_map.ext $ map_range_comp _ _ _ _ _

/-- `finsupp.map_range` as a `linear_equiv`. -/
@[simps apply]
def map_range.linear_equiv (e : M ≃ₗ[R] N) : (α →₀ M) ≃ₗ[R] (α →₀ N) :=
{ to_fun := map_range e e.map_zero,
  inv_fun := map_range e.symm e.symm.map_zero,
  ..map_range.linear_map e.to_linear_map,
  ..map_range.add_equiv e.to_add_equiv}

@[simp]
lemma map_range.linear_equiv_refl :
  map_range.linear_equiv (linear_equiv.refl R M) = linear_equiv.refl R (α →₀ M) :=
linear_equiv.ext map_range_id

lemma map_range.linear_equiv_trans (f : M ≃ₗ[R] N) (f₂ : N ≃ₗ[R] P) :
  (map_range.linear_equiv (f.trans f₂) : linear_equiv R (α →₀ _) _) =
    (map_range.linear_equiv f).trans (map_range.linear_equiv f₂) :=
linear_equiv.ext $ map_range_comp _ _ _ _ _

@[simp]
lemma map_range.linear_equiv_symm (f : M ≃ₗ[R] N) :
  ((map_range.linear_equiv f).symm : (α →₀ _) ≃ₗ[R] _) = map_range.linear_equiv f.symm :=
linear_equiv.ext $ λ x, rfl

/-- An equivalence of domain and a linear equivalence of codomain induce a linear equivalence of the
corresponding finitely supported functions. -/
def lcongr {ι κ : Sort*} (e₁ : ι ≃ κ) (e₂ : M ≃ₗ[R] N) : (ι →₀ M) ≃ₗ[R] (κ →₀ N) :=
(finsupp.dom_lcongr e₁).trans (map_range.linear_equiv e₂)

@[simp] theorem lcongr_single {ι κ : Sort*} (e₁ : ι ≃ κ) (e₂ : M ≃ₗ[R] N) (i : ι) (m : M) :
  lcongr e₁ e₂ (finsupp.single i m) = finsupp.single (e₁ i) (e₂ m) :=
by simp [lcongr]

@[simp] lemma lcongr_apply_apply {ι κ : Sort*} (e₁ : ι ≃ κ) (e₂ : M ≃ₗ[R] N) (f : ι →₀ M) (k : κ) :
  lcongr e₁ e₂ f k = e₂ (f (e₁.symm k)) :=
begin
  apply finsupp.induction_linear f,
  { simp, },
  { intros f g hf hg, simp [map_add, hf, hg], },
  { intros i m,
    simp only [finsupp.lcongr_single],
    simp only [finsupp.single, equiv.eq_symm_apply, finsupp.coe_mk],
    split_ifs; simp, },
end

theorem lcongr_symm_single {ι κ : Sort*} (e₁ : ι ≃ κ) (e₂ : M ≃ₗ[R] N) (k : κ) (n : N) :
  (lcongr e₁ e₂).symm (finsupp.single k n) = finsupp.single (e₁.symm k) (e₂.symm n) :=
begin
  apply_fun lcongr e₁ e₂ using (lcongr e₁ e₂).injective,
  simp,
end

@[simp] lemma lcongr_symm {ι κ : Sort*} (e₁ : ι ≃ κ) (e₂ : M ≃ₗ[R] N) :
  (lcongr e₁ e₂).symm = lcongr e₁.symm e₂.symm :=
begin
  ext f i,
  simp only [equiv.symm_symm, finsupp.lcongr_apply_apply],
  apply finsupp.induction_linear f,
  { simp, },
  { intros f g hf hg, simp [map_add, hf, hg], },
  { intros k m,
    simp only [finsupp.lcongr_symm_single],
    simp only [finsupp.single, equiv.symm_apply_eq, finsupp.coe_mk],
    split_ifs; simp, },
end

section sum

variables (R)

/-- The linear equivalence between `(α ⊕ β) →₀ M` and `(α →₀ M) × (β →₀ M)`.

This is the `linear_equiv` version of `finsupp.sum_finsupp_equiv_prod_finsupp`. -/
@[simps apply symm_apply] def sum_finsupp_lequiv_prod_finsupp {α β : Type*} :
  ((α ⊕ β) →₀ M) ≃ₗ[R] (α →₀ M) × (β →₀ M) :=
{ map_smul' :=
    by { intros, ext;
          simp only [add_equiv.to_fun_eq_coe, prod.smul_fst, prod.smul_snd, smul_apply,
              snd_sum_finsupp_add_equiv_prod_finsupp, fst_sum_finsupp_add_equiv_prod_finsupp] },
  .. sum_finsupp_add_equiv_prod_finsupp }

lemma fst_sum_finsupp_lequiv_prod_finsupp {α β : Type*}
  (f : (α ⊕ β) →₀ M) (x : α) :
  (sum_finsupp_lequiv_prod_finsupp R f).1 x = f (sum.inl x) :=
rfl

lemma snd_sum_finsupp_lequiv_prod_finsupp {α β : Type*}
  (f : (α ⊕ β) →₀ M) (y : β) :
  (sum_finsupp_lequiv_prod_finsupp R f).2 y = f (sum.inr y) :=
rfl

lemma sum_finsupp_lequiv_prod_finsupp_symm_inl {α β : Type*}
  (fg : (α →₀ M) × (β →₀ M)) (x : α) :
  ((sum_finsupp_lequiv_prod_finsupp R).symm fg) (sum.inl x) = fg.1 x :=
rfl

lemma sum_finsupp_lequiv_prod_finsupp_symm_inr {α β : Type*}
  (fg : (α →₀ M) × (β →₀ M)) (y : β) :
  ((sum_finsupp_lequiv_prod_finsupp R).symm fg) (sum.inr y) = fg.2 y :=
rfl

end sum

section sigma

variables {η : Type*} [fintype η] {ιs : η → Type*} [has_zero α]
variables (R)

/-- On a `fintype η`, `finsupp.split` is a linear equivalence between
`(Σ (j : η), ιs j) →₀ M` and `Π j, (ιs j →₀ M)`.

This is the `linear_equiv` version of `finsupp.sigma_finsupp_add_equiv_pi_finsupp`. -/
noncomputable def sigma_finsupp_lequiv_pi_finsupp
  {M : Type*} {ιs : η → Type*} [add_comm_monoid M] [module R M] :
  ((Σ j, ιs j) →₀ M) ≃ₗ[R] Π j, (ιs j →₀ M) :=
{ map_smul' := λ c f, by { ext, simp },
  .. sigma_finsupp_add_equiv_pi_finsupp }

@[simp] lemma sigma_finsupp_lequiv_pi_finsupp_apply
  {M : Type*} {ιs : η → Type*} [add_comm_monoid M] [module R M]
  (f : (Σ j, ιs j) →₀ M) (j i) :
  sigma_finsupp_lequiv_pi_finsupp R f j i = f ⟨j, i⟩ := rfl

@[simp] lemma sigma_finsupp_lequiv_pi_finsupp_symm_apply
  {M : Type*} {ιs : η → Type*} [add_comm_monoid M] [module R M]
  (f : Π j, (ιs j →₀ M)) (ji) :
  (finsupp.sigma_finsupp_lequiv_pi_finsupp R).symm f ji = f ji.1 ji.2 := rfl

end sigma

section prod

/-- The linear equivalence between `α × β →₀ M` and `α →₀ β →₀ M`.

This is the `linear_equiv` version of `finsupp.finsupp_prod_equiv`. -/
noncomputable def finsupp_prod_lequiv {α β : Type*} (R : Type*) {M : Type*}
  [semiring R] [add_comm_monoid M] [module R M] :
  (α × β →₀ M) ≃ₗ[R] (α →₀ β →₀ M) :=
{ map_add' := λ f g, by { ext, simp [finsupp_prod_equiv, curry_apply] },
  map_smul' := λ c f, by { ext, simp [finsupp_prod_equiv, curry_apply] },
  .. finsupp_prod_equiv }

@[simp] lemma finsupp_prod_lequiv_apply {α β R M : Type*}
  [semiring R] [add_comm_monoid M] [module R M] (f : α × β →₀ M) (x y) :
  finsupp_prod_lequiv R f x y = f (x, y) :=
by rw [finsupp_prod_lequiv, linear_equiv.coe_mk, finsupp_prod_equiv, finsupp.curry_apply]

@[simp] lemma finsupp_prod_lequiv_symm_apply {α β R M : Type*}
  [semiring R] [add_comm_monoid M] [module R M] (f : α →₀ β →₀ M) (xy) :
  (finsupp_prod_lequiv R).symm f xy = f xy.1 xy.2 :=
by conv_rhs
  { rw [← (finsupp_prod_lequiv R).apply_symm_apply f, finsupp_prod_lequiv_apply, prod.mk.eta] }

end prod

end finsupp

variables {R : Type*} {M : Type*} {N : Type*}
variables [semiring R] [add_comm_monoid M] [module R M] [add_comm_monoid N] [module R N]

<<<<<<< HEAD
section
variables (R)
/--
Pick some representation of `x : span R w` as a linear combination in `w`,
using the axiom of choice.
-/
def span.repr (w : set M) :
  span R w → (w →₀ R) :=
λ x, ((finsupp.mem_span_iff_total _ _ _).mp x.2).some

@[simp] lemma span.finsupp_total_repr {w : set M} (x : span R w) :
  finsupp.total w M R coe (span.repr R w x) = x :=
((finsupp.mem_span_iff_total _ _ _).mp x.2).some_spec

attribute [irreducible] span.repr

end
=======
lemma submodule.finsupp_sum_mem {ι β : Type*} [has_zero β] (S : submodule R M) (f : ι →₀ β)
  (g : ι → β → M) (h : ∀ c, f c ≠ 0 → g c (f c) ∈ S) : f.sum g ∈ S :=
S.to_add_submonoid.finsupp_sum_mem f g h
>>>>>>> 9dfb9a6e

lemma linear_map.map_finsupp_total
  (f : M →ₗ[R] N) {ι : Type*} {g : ι → M} (l : ι →₀ R) :
  f (finsupp.total ι M R g l) = finsupp.total ι N R (f ∘ g) l :=
by simp only [finsupp.total_apply, finsupp.total_apply, finsupp.sum, f.map_sum, f.map_smul]

lemma submodule.exists_finset_of_mem_supr
  {ι : Sort*} (p : ι → submodule R M) {m : M} (hm : m ∈ ⨆ i, p i) :
  ∃ s : finset ι, m ∈ ⨆ i ∈ s, p i :=
begin
  obtain ⟨f, hf, rfl⟩ : ∃ f ∈ finsupp.supported R R (⋃ i, ↑(p i)), finsupp.total M M R id f = m,
  { have aux : (id : M → M) '' (⋃ (i : ι), ↑(p i)) = (⋃ (i : ι), ↑(p i)) := set.image_id _,
    rwa [supr_eq_span, ← aux, finsupp.mem_span_image_iff_total R] at hm },
  let t : finset M := f.support,
  have ht : ∀ x : {x // x ∈ t}, ∃ i, ↑x ∈ p i,
  { intros x,
    rw finsupp.mem_supported at hf,
    specialize hf x.2,
    rwa set.mem_Union at hf },
  choose g hg using ht,
  let s : finset ι := finset.univ.image g,
  use s,
  simp only [mem_supr, supr_le_iff],
  assume N hN,
  rw [finsupp.total_apply, finsupp.sum, ← set_like.mem_coe],
  apply N.sum_mem,
  assume x hx,
  apply submodule.smul_mem,
  let i : ι := g ⟨x, hx⟩,
  have hi : i ∈ s, { rw finset.mem_image, exact ⟨⟨x, hx⟩, finset.mem_univ _, rfl⟩ },
  exact hN i hi (hg _),
end

lemma mem_span_finset {s : finset M} {x : M} :
  x ∈ span R (↑s : set M) ↔ ∃ f : M → R, ∑ i in s, f i • i = x :=
⟨λ hx, let ⟨v, hvs, hvx⟩ := (finsupp.mem_span_image_iff_total _).1
    (show x ∈ span R (id '' (↑s : set M)), by rwa set.image_id) in
  ⟨v, hvx ▸ (finsupp.total_apply_of_mem_supported _ hvs).symm⟩,
λ ⟨f, hf⟩, hf ▸ sum_mem _ (λ i hi, smul_mem _ _ $ subset_span hi)⟩

/-- An element `m ∈ M` is contained in the `R`-submodule spanned by a set `s ⊆ M`, if and only if
`m` can be written as a finite `R`-linear combination of elements of `s`.
The implementation uses `finsupp.sum`. -/
lemma mem_span_set {m : M} {s : set M} :
  m ∈ submodule.span R s ↔ ∃ c : M →₀ R, (c.support : set M) ⊆ s ∧ c.sum (λ mi r, r • mi) = m :=
begin
  conv_lhs { rw ←set.image_id s },
  simp_rw ←exists_prop,
  exact finsupp.mem_span_image_iff_total R,
end

/-- If `subsingleton R`, then `M ≃ₗ[R] ι →₀ R` for any type `ι`. -/
@[simps]
def module.subsingleton_equiv (R M ι: Type*) [semiring R] [subsingleton R] [add_comm_monoid M]
  [module R M] : M ≃ₗ[R] ι →₀ R :=
{ to_fun := λ m, 0,
  inv_fun := λ f, 0,
  left_inv := λ m, by { letI := module.subsingleton R M, simp only [eq_iff_true_of_subsingleton] },
  right_inv := λ f, by simp only [eq_iff_true_of_subsingleton],
  map_add' := λ m n, (add_zero 0).symm,
  map_smul' := λ r m, (smul_zero r).symm }

namespace linear_map

variables {R M} {α : Type*}
open finsupp function

/-- A surjective linear map to finitely supported functions has a splitting. -/
-- See also `linear_map.splitting_of_fun_on_fintype_surjective`
def splitting_of_finsupp_surjective (f : M →ₗ[R] (α →₀ R)) (s : surjective f) : (α →₀ R) →ₗ[R] M :=
finsupp.lift _ _ _ (λ x : α, (s (finsupp.single x 1)).some)

lemma splitting_of_finsupp_surjective_splits (f : M →ₗ[R] (α →₀ R)) (s : surjective f) :
  f.comp (splitting_of_finsupp_surjective f s) = linear_map.id :=
begin
  ext x y,
  dsimp [splitting_of_finsupp_surjective],
  congr,
  rw [sum_single_index, one_smul],
  { exact (s (finsupp.single x 1)).some_spec, },
  { rw zero_smul, },
end

lemma left_inverse_splitting_of_finsupp_surjective (f : M →ₗ[R] (α →₀ R)) (s : surjective f) :
  left_inverse f (splitting_of_finsupp_surjective f s) :=
λ g, linear_map.congr_fun (splitting_of_finsupp_surjective_splits f s) g

lemma splitting_of_finsupp_surjective_injective (f : M →ₗ[R] (α →₀ R)) (s : surjective f) :
  injective (splitting_of_finsupp_surjective f s) :=
(left_inverse_splitting_of_finsupp_surjective f s).injective

/-- A surjective linear map to functions on a finite type has a splitting. -/
-- See also `linear_map.splitting_of_finsupp_surjective`
def splitting_of_fun_on_fintype_surjective [fintype α] (f : M →ₗ[R] (α → R)) (s : surjective f) :
  (α → R) →ₗ[R] M :=
(finsupp.lift _ _ _ (λ x : α, (s (finsupp.single x 1)).some)).comp
  (linear_equiv_fun_on_fintype R R α).symm.to_linear_map

lemma splitting_of_fun_on_fintype_surjective_splits
  [fintype α] (f : M →ₗ[R] (α → R)) (s : surjective f) :
  f.comp (splitting_of_fun_on_fintype_surjective f s) = linear_map.id :=
begin
  ext x y,
  dsimp [splitting_of_fun_on_fintype_surjective],
  rw [linear_equiv_fun_on_fintype_symm_single, finsupp.sum_single_index, one_smul,
    linear_map.id_coe, id_def,
    (s (finsupp.single x 1)).some_spec, finsupp.single_eq_pi_single],
  rw [zero_smul],
end

lemma left_inverse_splitting_of_fun_on_fintype_surjective
  [fintype α] (f : M →ₗ[R] (α → R)) (s : surjective f) :
  left_inverse f (splitting_of_fun_on_fintype_surjective f s) :=
λ g, linear_map.congr_fun (splitting_of_fun_on_fintype_surjective_splits f s) g

lemma splitting_of_fun_on_fintype_surjective_injective
  [fintype α] (f : M →ₗ[R] (α → R)) (s : surjective f) :
  injective (splitting_of_fun_on_fintype_surjective f s) :=
(left_inverse_splitting_of_fun_on_fintype_surjective f s).injective

end linear_map<|MERGE_RESOLUTION|>--- conflicted
+++ resolved
@@ -527,7 +527,6 @@
   x ∈ span R (v '' s) ↔ ∃ l ∈ supported R R s, finsupp.total α M R v l = x :=
 by { rw span_image_eq_map_total, simp, }
 
-<<<<<<< HEAD
 lemma total_option (v : option α → M) (f : option α →₀ R) :
   finsupp.total (option α) M R v f =
     f none • v none + finsupp.total α M R (v ∘ option.some) f.some :=
@@ -544,11 +543,10 @@
     simp [finsupp.sum_add_index, h₁, h₂, add_smul], },
   { simp [finsupp.sum_single_index, finsupp.sum_smul_index, finsupp.smul_sum, mul_smul], }
 end
-=======
+
 @[simp] lemma total_fin_zero (f : fin 0 → M) :
   finsupp.total (fin 0) M R f = 0 :=
 by { ext i, apply fin_zero_elim i }
->>>>>>> 9dfb9a6e
 
 variables (α) (M) (v)
 
@@ -814,7 +812,6 @@
 variables {R : Type*} {M : Type*} {N : Type*}
 variables [semiring R] [add_comm_monoid M] [module R M] [add_comm_monoid N] [module R N]
 
-<<<<<<< HEAD
 section
 variables (R)
 /--
@@ -832,11 +829,10 @@
 attribute [irreducible] span.repr
 
 end
-=======
+
 lemma submodule.finsupp_sum_mem {ι β : Type*} [has_zero β] (S : submodule R M) (f : ι →₀ β)
   (g : ι → β → M) (h : ∀ c, f c ≠ 0 → g c (f c) ∈ S) : f.sum g ∈ S :=
 S.to_add_submonoid.finsupp_sum_mem f g h
->>>>>>> 9dfb9a6e
 
 lemma linear_map.map_finsupp_total
   (f : M →ₗ[R] N) {ι : Type*} {g : ι → M} (l : ι →₀ R) :
