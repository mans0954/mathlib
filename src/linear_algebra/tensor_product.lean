/-
Copyright (c) 2018 Kenny Lau. All rights reserved.
Released under Apache 2.0 license as described in the file LICENSE.
Authors: Kenny Lau, Mario Carneiro
-/

import group_theory.congruence
import linear_algebra.basic

/-!
# Tensor product of semimodules over commutative semirings.

This file constructs the tensor product of semimodules over commutative semirings. Given a semiring
`R` and semimodules over it `M` and `N`, the standard construction of the tensor product is
`tensor_product R M N`. It is also a semimodule over `R`.

It comes with a canonical bilinear map `M → N → tensor_product R M N`.

Given any bilinear map `M → N → P`, there is a unique linear map `tensor_product R M N → P` whose
composition with the canonical bilinear map `M → N → tensor_product R M N` is the given bilinear
map `M → N → P`.

We start by proving basic lemmas about bilinear maps.

## Notations

This file uses the localized notation `M ⊗ N` and `M ⊗[R] N` for `tensor_product R M N`, as well
as `m ⊗ₜ n` and `m ⊗ₜ[R] n` for `tensor_product.tmul R m n`.

## Tags

bilinear, tensor, tensor product
-/

namespace linear_map

variables {R : Type*} [comm_semiring R]
variables {M : Type*} {N : Type*} {P : Type*} {Q : Type*} {S : Type*}

variables [add_comm_monoid M] [add_comm_monoid N] [add_comm_monoid P] [add_comm_monoid Q]
  [add_comm_monoid S]
variables [semimodule R M] [semimodule R N] [semimodule R P] [semimodule R Q] [semimodule R S]
include R

variables (R)
/-- Create a bilinear map from a function that is linear in each component. -/
def mk₂ (f : M → N → P)
  (H1 : ∀ m₁ m₂ n, f (m₁ + m₂) n = f m₁ n + f m₂ n)
  (H2 : ∀ (c:R) m n, f (c • m) n = c • f m n)
  (H3 : ∀ m n₁ n₂, f m (n₁ + n₂) = f m n₁ + f m n₂)
  (H4 : ∀ (c:R) m n, f m (c • n) = c • f m n) : M →ₗ N →ₗ P :=
⟨λ m, ⟨f m, H3 m, λ c, H4 c m⟩,
λ m₁ m₂, linear_map.ext $ H1 m₁ m₂,
λ c m, linear_map.ext $ H2 c m⟩
variables {R}

@[simp] theorem mk₂_apply
  (f : M → N → P) {H1 H2 H3 H4} (m : M) (n : N) :
  (mk₂ R f H1 H2 H3 H4 : M →ₗ[R] N →ₗ P) m n = f m n := rfl

theorem ext₂ {f g : M →ₗ[R] N →ₗ[R] P}
  (H : ∀ m n, f m n = g m n) : f = g :=
linear_map.ext (λ m, linear_map.ext $ λ n, H m n)

/-- Given a linear map from `M` to linear maps from `N` to `P`, i.e., a bilinear map from `M × N` to
`P`, change the order of variables and get a linear map from `N` to linear maps from `M` to `P`. -/
def flip (f : M →ₗ[R] N →ₗ[R] P) : N →ₗ M →ₗ P :=
mk₂ R (λ n m, f m n)
  (λ n₁ n₂ m, (f m).map_add _ _)
  (λ c n m, (f m).map_smul _ _)
  (λ n m₁ m₂, by rw f.map_add; refl)
  (λ c n m, by rw f.map_smul; refl)

variable (f : M →ₗ[R] N →ₗ[R] P)

@[simp] theorem flip_apply (m : M) (n : N) : flip f n m = f m n := rfl

variables {R}
theorem flip_inj {f g : M →ₗ[R] N →ₗ P} (H : flip f = flip g) : f = g :=
ext₂ $ λ m n, show flip f n m = flip g n m, by rw H

variables (R M N P)
/-- Given a linear map from `M` to linear maps from `N` to `P`, i.e., a bilinear map `M → N → P`,
change the order of variables and get a linear map from `N` to linear maps from `M` to `P`. -/
def lflip : (M →ₗ[R] N →ₗ P) →ₗ[R] N →ₗ M →ₗ P :=
⟨flip, λ _ _, rfl, λ _ _, rfl⟩
variables {R M N P}

@[simp] theorem lflip_apply (m : M) (n : N) : lflip R M N P f n m = f m n := rfl

theorem map_zero₂ (y) : f 0 y = 0 := (flip f y).map_zero

theorem map_neg₂ {R : Type*} [comm_semiring R] {M N P : Type*}
  [add_comm_group M] [add_comm_monoid N] [add_comm_group P]
  [semimodule R M] [semimodule R N] [semimodule R P] (f : M →ₗ[R] N →ₗ[R] P) (x y) :
  f (-x) y = -f x y :=
(flip f y).map_neg _

theorem map_sub₂ {R : Type*} [comm_semiring R] {M N P : Type*}
  [add_comm_group M] [add_comm_monoid N] [add_comm_group P]
  [semimodule R M] [semimodule R N] [semimodule R P] (f : M →ₗ[R] N →ₗ[R] P) (x y z) :
  f (x - y) z = f x z - f y z :=
(flip f z).map_sub _ _

theorem map_add₂ (x₁ x₂ y) : f (x₁ + x₂) y = f x₁ y + f x₂ y := (flip f y).map_add _ _

theorem map_smul₂ (r:R) (x y) : f (r • x) y = r • f x y := (flip f y).map_smul _ _

variables (R P)
/-- Composing a linear map `M → N` and a linear map `N → P` to form a linear map `M → P`. -/
def lcomp (f : M →ₗ[R] N) : (N →ₗ[R] P) →ₗ[R] M →ₗ[R] P :=
flip $ linear_map.comp (flip id) f

variables {R P}

@[simp] theorem lcomp_apply (f : M →ₗ[R] N) (g : N →ₗ P) (x : M) :
  lcomp R P f g x = g (f x) := rfl

variables (R M N P)
/-- Composing a linear map `M → N` and a linear map `N → P` to form a linear map `M → P`. -/
def llcomp : (N →ₗ[R] P) →ₗ[R] (M →ₗ[R] N) →ₗ M →ₗ P :=
flip ⟨lcomp R P,
  λ f f', ext₂ $ λ g x, g.map_add _ _,
  λ c f, ext₂ $ λ g x, g.map_smul _ _⟩
variables {R M N P}

section
@[simp] theorem llcomp_apply (f : N →ₗ[R] P) (g : M →ₗ[R] N) (x : M) :
  llcomp R M N P f g x = f (g x) := rfl
end

/-- Composing a linear map `Q → N` and a bilinear map `M → N → P` to
form a bilinear map `M → Q → P`. -/
def compl₂ (g : Q →ₗ N) : M →ₗ Q →ₗ P := (lcomp R _ g).comp f

@[simp] theorem compl₂_apply (g : Q →ₗ[R] N) (m : M) (q : Q) :
  f.compl₂ g m q = f m (g q) := rfl

/-- Composing a linear map `P → Q` and a bilinear map `M × N → P` to
form a bilinear map `M → N → Q`. -/
def compr₂ (g : P →ₗ Q) : M →ₗ N →ₗ Q :=
linear_map.comp (llcomp R N P Q g) f

@[simp] theorem compr₂_apply (g : P →ₗ[R] Q) (m : M) (n : N) :
  f.compr₂ g m n = g (f m n) := rfl

variables (R M)
/-- Scalar multiplication as a bilinear map `R → M → M`. -/
def lsmul : R →ₗ M →ₗ M :=
mk₂ R (•) add_smul (λ _ _ _, mul_smul _ _ _) smul_add
(λ r s m, by simp only [smul_smul, smul_eq_mul, mul_comm])
variables {R M}

@[simp] theorem lsmul_apply (r : R) (m : M) : lsmul R M r m = r • m := rfl

end linear_map

section semiring
variables {R : Type*} [comm_semiring R]
variables {R' : Type*} [comm_semiring R']
variables {M : Type*} {N : Type*} {P : Type*} {Q : Type*} {S : Type*}

variables [add_comm_monoid M] [add_comm_monoid N] [add_comm_monoid P] [add_comm_monoid Q]
  [add_comm_monoid S]
variables [semimodule R M] [semimodule R N] [semimodule R P] [semimodule R Q] [semimodule R S]
variables [semimodule R' M] [semimodule R' N]
include R

variables (M N)

namespace tensor_product

section
-- open free_add_monoid
variables (R)

/-- The relation on `free_add_monoid (M × N)` that generates a congruence whose quotient is
the tensor product. -/
inductive eqv : free_add_monoid (M × N) → free_add_monoid (M × N) → Prop
| of_zero_left : ∀ n : N, eqv (free_add_monoid.of (0, n)) 0
| of_zero_right : ∀ m : M, eqv (free_add_monoid.of (m, 0)) 0
| of_add_left : ∀ (m₁ m₂ : M) (n : N), eqv
    (free_add_monoid.of (m₁, n) + free_add_monoid.of (m₂, n)) (free_add_monoid.of (m₁ + m₂, n))
| of_add_right : ∀ (m : M) (n₁ n₂ : N), eqv
    (free_add_monoid.of (m, n₁) + free_add_monoid.of (m, n₂)) (free_add_monoid.of (m, n₁ + n₂))
| of_smul : ∀ (r : R) (m : M) (n : N), eqv
    (free_add_monoid.of (r • m, n)) (free_add_monoid.of (m, r • n))
| add_comm : ∀ x y, eqv (x + y) (y + x)
end

end tensor_product

variables (R)

/-- The tensor product of two semimodules `M` and `N` over the same commutative semiring `R`.
The localized notations are `M ⊗ N` and `M ⊗[R] N`, accessed by `open_locale tensor_product`. -/
def tensor_product : Type* :=
(add_con_gen (tensor_product.eqv R M N)).quotient

variables {R}

localized "infix ` ⊗ `:100 := tensor_product _" in tensor_product
localized "notation M ` ⊗[`:100 R `] `:0 N:100 := tensor_product R M N" in tensor_product

namespace tensor_product

section module

instance : add_comm_monoid (M ⊗[R] N) :=
{ add_comm := λ x y, add_con.induction_on₂ x y $ λ x y, quotient.sound' $
    add_con_gen.rel.of _ _ $ eqv.add_comm _ _,
  .. (add_con_gen (tensor_product.eqv R M N)).add_monoid }

instance : inhabited (M ⊗[R] N) := ⟨0⟩

variables (R) {M N}
/-- The canonical function `M → N → M ⊗ N`. The localized notations are `m ⊗ₜ n` and `m ⊗ₜ[R] n`,
accessed by `open_locale tensor_product`. -/
def tmul (m : M) (n : N) : M ⊗[R] N := add_con.mk' _ $ free_add_monoid.of (m, n)
variables {R}

infix ` ⊗ₜ `:100 := tmul _
notation x ` ⊗ₜ[`:100 R `] `:0 y:100 := tmul R x y

@[elab_as_eliminator]
protected theorem induction_on
  {C : (M ⊗[R] N) → Prop}
  (z : M ⊗[R] N)
  (C0 : C 0)
  (C1 : ∀ {x y}, C $ x ⊗ₜ[R] y)
  (Cp : ∀ {x y}, C x → C y → C (x + y)) : C z :=
add_con.induction_on z $ λ x, free_add_monoid.rec_on x C0 $ λ ⟨m, n⟩ y ih,
by { rw add_con.coe_add, exact Cp C1 ih }

variables (M)
@[simp] lemma zero_tmul (n : N) : (0 : M) ⊗ₜ[R] n = 0 :=
quotient.sound' $ add_con_gen.rel.of _ _ $ eqv.of_zero_left _
variables {M}

lemma add_tmul (m₁ m₂ : M) (n : N) : (m₁ + m₂) ⊗ₜ n = m₁ ⊗ₜ n + m₂ ⊗ₜ[R] n :=
eq.symm $ quotient.sound' $ add_con_gen.rel.of _ _ $ eqv.of_add_left _ _ _

variables (N)
@[simp] lemma tmul_zero (m : M) : m ⊗ₜ[R] (0 : N) = 0 :=
quotient.sound' $ add_con_gen.rel.of _ _ $ eqv.of_zero_right _
variables {N}

lemma tmul_add (m : M) (n₁ n₂ : N) : m ⊗ₜ (n₁ + n₂) = m ⊗ₜ n₁ + m ⊗ₜ[R] n₂ :=
eq.symm $ quotient.sound' $ add_con_gen.rel.of _ _ $ eqv.of_add_right _ _ _

section

variables (R R' M N)

/--
A typeclass for `has_scalar` structures which can be moved across a tensor product.

This typeclass is generated automatically from a `is_scalar_tower` instance, but exists so that
we can also add an instance for `add_comm_group.int_module`, allowing `z •` to be moved even if
`R` does not support negation.

Note that `semimodule R' (M ⊗[R] N)` is available even without this typeclass on `R'`; it's only
needed if `tensor_product.smul_tmul`, `tensor_product.smul_tmul'`, or `tensor_product.tmul_smul` is
used.
-/
class compatible_smul :=
(smul_tmul : ∀ (r : R') (m : M) (n : N), (r • m) ⊗ₜ n = m ⊗ₜ[R] (r • n))

end

/-- Note that this provides the default `compatible_smul R R M N` instance through
`mul_action.is_scalar_tower.left`. -/
@[priority 100]
instance compatible_smul.is_scalar_tower
  [has_scalar R' R] [is_scalar_tower R' R M] [is_scalar_tower R' R N] :
  compatible_smul R R' M N :=
⟨λ r m n, begin
  conv_lhs {rw ← one_smul R m},
  conv_rhs {rw ← one_smul R n},
  rw [←smul_assoc, ←smul_assoc],
  exact (quotient.sound' $ add_con_gen.rel.of _ _ $ eqv.of_smul _ _ _),
end⟩

/-- `smul` can be moved from one side of the product to the other .-/
lemma smul_tmul [compatible_smul R R' M N] (r : R') (m : M) (n : N) :
  (r • m) ⊗ₜ n = m ⊗ₜ[R] (r • n) :=
compatible_smul.smul_tmul _ _ _

/-- Auxiliary function to defining scalar multiplication on tensor product. -/
def smul.aux {R' : Type*} [has_scalar R' M] (r : R') : free_add_monoid (M × N) →+ M ⊗[R] N :=
free_add_monoid.lift $ λ p : M × N, (r • p.1) ⊗ₜ p.2

theorem smul.aux_of {R' : Type*} [has_scalar R' M] (r : R') (m : M) (n : N) :
  smul.aux r (free_add_monoid.of (m, n)) = (r • m) ⊗ₜ[R] n :=
rfl

variables [smul_comm_class R R' M] [smul_comm_class R R' N]

-- Most of the time we want the instance below this one, which is easier for typeclass resolution
-- to find. The `unused_arguments` is from one of the two comm_classes - while we only make use
-- of one, it makes sense to make the API symmetric.
@[priority 900, nolint unused_arguments]
instance has_scalar' : has_scalar R' (M ⊗[R] N) :=
⟨λ r, (add_con_gen (tensor_product.eqv R M N)).lift (smul.aux r : _ →+ M ⊗[R] N) $
add_con.add_con_gen_le $ λ x y hxy, match x, y, hxy with
| _, _, (eqv.of_zero_left n)       := (add_con.ker_rel _).2 $
    by simp_rw [add_monoid_hom.map_zero, smul.aux_of, smul_zero, zero_tmul]
| _, _, (eqv.of_zero_right m)      := (add_con.ker_rel _).2 $
    by simp_rw [add_monoid_hom.map_zero, smul.aux_of, tmul_zero]
| _, _, (eqv.of_add_left m₁ m₂ n)  := (add_con.ker_rel _).2 $
    by simp_rw [add_monoid_hom.map_add, smul.aux_of, smul_add, add_tmul]
| _, _, (eqv.of_add_right m n₁ n₂) := (add_con.ker_rel _).2 $
    by simp_rw [add_monoid_hom.map_add, smul.aux_of, tmul_add]
| _, _, (eqv.of_smul s m n)        := (add_con.ker_rel _).2 $
    by rw [smul.aux_of, smul.aux_of, ←smul_comm, smul_tmul]
| _, _, (eqv.add_comm x y)         := (add_con.ker_rel _).2 $
    by simp_rw [add_monoid_hom.map_add, add_comm]
end⟩

instance : has_scalar R (M ⊗[R] N) := tensor_product.has_scalar'

protected theorem smul_zero (r : R') : (r • 0 : M ⊗[R] N) = 0 :=
add_monoid_hom.map_zero _

protected theorem smul_add (r : R') (x y : M ⊗[R] N) :
  r • (x + y) = r • x + r • y :=
add_monoid_hom.map_add _ _ _

<<<<<<< HEAD
theorem smul_tmul' (r : R') (m : M) (n : N) :
  r • (m ⊗ₜ[R] n) = (r • m) ⊗ₜ n :=
rfl

=======
>>>>>>> 2894260b
-- Most of the time we want the instance below this one, which is easier for typeclass resolution
-- to find.
@[priority 900]
instance semimodule' : semimodule R' (M ⊗[R] N) :=
have ∀ (r : R') (m : M) (n : N), r • (m ⊗ₜ[R] n) = (r • m) ⊗ₜ n := λ _ _ _, rfl,
{ smul := (•),
  smul_add := λ r x y, tensor_product.smul_add r x y,
  mul_smul := λ r s x, tensor_product.induction_on x
    (by simp_rw tensor_product.smul_zero)
    (λ m n, by simp_rw [this, mul_smul])
    (λ x y ihx ihy, by { simp_rw tensor_product.smul_add, rw [ihx, ihy] }),
  one_smul := λ x, tensor_product.induction_on x
    (by rw tensor_product.smul_zero)
    (λ m n, by rw [this, one_smul])
    (λ x y ihx ihy, by rw [tensor_product.smul_add, ihx, ihy]),
  add_smul := λ r s x, tensor_product.induction_on x
    (by simp_rw [tensor_product.smul_zero, add_zero])
    (λ m n, by simp_rw [this, add_smul, add_tmul])
    (λ x y ihx ihy, by { simp_rw tensor_product.smul_add, rw [ihx, ihy, add_add_add_comm] }),
  smul_zero := λ r, tensor_product.smul_zero r,
  zero_smul := λ x, tensor_product.induction_on x
    (by rw tensor_product.smul_zero)
    (λ m n, by rw [this, zero_smul, zero_tmul])
    (λ x y ihx ihy, by rw [tensor_product.smul_add, ihx, ihy, add_zero]) }

instance : semimodule R (M ⊗[R] N) := tensor_product.semimodule'

-- note that we don't actually need `compatible_smul` here, but we include it for symmetry
-- with `tmul_smul` to avoid exposing our asymmetric definition.
@[nolint unused_arguments]
theorem smul_tmul' [compatible_smul R R' M N] (r : R') (m : M) (n : N) :
  r • (m ⊗ₜ[R] n) = (r • m) ⊗ₜ n :=
rfl

@[simp] lemma tmul_smul [compatible_smul R R' M N] (r : R') (x : M) (y : N) :
  x ⊗ₜ (r • y) = r • (x ⊗ₜ[R] y) :=
(smul_tmul _ _ _).symm

variables (R M N)
/-- The canonical bilinear map `M → N → M ⊗[R] N`. -/
def mk : M →ₗ N →ₗ M ⊗[R] N :=
linear_map.mk₂ R (⊗ₜ) add_tmul (λ c m n, by rw [smul_tmul, tmul_smul]) tmul_add tmul_smul
variables {R M N}

@[simp] lemma mk_apply (m : M) (n : N) : mk R M N m n = m ⊗ₜ n := rfl

lemma ite_tmul (x₁ : M) (x₂ : N) (P : Prop) [decidable P] :
  (if P then x₁ else 0) ⊗ₜ[R] x₂ = if P then x₁ ⊗ₜ x₂ else 0 :=
by { split_ifs; simp }

lemma tmul_ite (x₁ : M) (x₂ : N) (P : Prop) [decidable P] :
  x₁ ⊗ₜ[R] (if P then x₂ else 0) = if P then x₁ ⊗ₜ x₂ else 0 :=
by { split_ifs; simp }

section
open_locale big_operators

lemma sum_tmul {α : Type*} (s : finset α) (m : α → M) (n : N) :
  (∑ a in s, m a) ⊗ₜ[R] n = ∑ a in s, m a ⊗ₜ[R] n :=
begin
  classical,
  induction s using finset.induction with a s has ih h,
  { simp, },
  { simp [finset.sum_insert has, add_tmul, ih], },
end

lemma tmul_sum (m : M) {α : Type*} (s : finset α) (n : α → N) :
  m ⊗ₜ[R] (∑ a in s, n a) = ∑ a in s, m ⊗ₜ[R] n a :=
begin
  classical,
  induction s using finset.induction with a s has ih h,
  { simp, },
  { simp [finset.sum_insert has, tmul_add, ih], },
end
end

end module

section UMP

variables {M N P Q}
variables (f : M →ₗ[R] N →ₗ[R] P)

/-- Auxiliary function to constructing a linear map `M ⊗ N → P` given a bilinear map `M → N → P`
with the property that its composition with the canonical bilinear map `M → N → M ⊗ N` is
the given bilinear map `M → N → P`. -/
def lift_aux : (M ⊗[R] N) →+ P :=
(add_con_gen (tensor_product.eqv R M N)).lift (free_add_monoid.lift $ λ p : M × N, f p.1 p.2) $
add_con.add_con_gen_le $ λ x y hxy, match x, y, hxy with
| _, _, (eqv.of_zero_left n)       := (add_con.ker_rel _).2 $
    by simp_rw [add_monoid_hom.map_zero, free_add_monoid.lift_eval_of, f.map_zero₂]
| _, _, (eqv.of_zero_right m)      := (add_con.ker_rel _).2 $
    by simp_rw [add_monoid_hom.map_zero, free_add_monoid.lift_eval_of, (f m).map_zero]
| _, _, (eqv.of_add_left m₁ m₂ n)  := (add_con.ker_rel _).2 $
    by simp_rw [add_monoid_hom.map_add, free_add_monoid.lift_eval_of, f.map_add₂]
| _, _, (eqv.of_add_right m n₁ n₂) := (add_con.ker_rel _).2 $
    by simp_rw [add_monoid_hom.map_add, free_add_monoid.lift_eval_of, (f m).map_add]
| _, _, (eqv.of_smul r m n)        := (add_con.ker_rel _).2 $
    by simp_rw [free_add_monoid.lift_eval_of, f.map_smul₂, (f m).map_smul]
| _, _, (eqv.add_comm x y)         := (add_con.ker_rel _).2 $
    by simp_rw [add_monoid_hom.map_add, add_comm]
end

lemma lift_aux_tmul (m n) : lift_aux f (m ⊗ₜ n) = f m n :=
zero_add _

variable {f}

@[simp] lemma lift_aux.smul (r : R) (x) : lift_aux f (r • x) = r • lift_aux f x :=
tensor_product.induction_on x (smul_zero _).symm
  (λ p q, by rw [← tmul_smul, lift_aux_tmul, lift_aux_tmul, (f p).map_smul])
  (λ p q ih1 ih2, by rw [smul_add, (lift_aux f).map_add, ih1, ih2, (lift_aux f).map_add, smul_add])

variable (f)
/-- Constructing a linear map `M ⊗ N → P` given a bilinear map `M → N → P` with the property that
its composition with the canonical bilinear map `M → N → M ⊗ N` is
the given bilinear map `M → N → P`. -/
def lift : M ⊗ N →ₗ P :=
{ map_smul' := lift_aux.smul,
  .. lift_aux f }
variable {f}

@[simp] lemma lift.tmul (x y) : lift f (x ⊗ₜ y) = f x y :=
zero_add _

@[simp] lemma lift.tmul' (x y) : (lift f).1 (x ⊗ₜ y) = f x y :=
lift.tmul _ _

@[ext]
theorem ext {g h : (M ⊗[R] N) →ₗ[R] P}
  (H : ∀ x y, g (x ⊗ₜ y) = h (x ⊗ₜ y)) : g = h :=
linear_map.ext $ λ z, tensor_product.induction_on z (by simp_rw linear_map.map_zero) H $
λ x y ihx ihy, by rw [g.map_add, h.map_add, ihx, ihy]

theorem lift.unique {g : (M ⊗[R] N) →ₗ[R] P} (H : ∀ x y, g (x ⊗ₜ y) = f x y) :
  g = lift f :=
ext $ λ m n, by rw [H, lift.tmul]

theorem lift_mk : lift (mk R M N) = linear_map.id :=
eq.symm $ lift.unique $ λ x y, rfl

theorem lift_compr₂ (g : P →ₗ Q) : lift (f.compr₂ g) = g.comp (lift f) :=
eq.symm $ lift.unique $ λ x y, by simp

theorem lift_mk_compr₂ (f : M ⊗ N →ₗ P) : lift ((mk R M N).compr₂ f) = f :=
by rw [lift_compr₂ f, lift_mk, linear_map.comp_id]

theorem mk_compr₂_inj {g h : M ⊗ N →ₗ P}
  (H : (mk R M N).compr₂ g = (mk R M N).compr₂ h) : g = h :=
by rw [← lift_mk_compr₂ g, H, lift_mk_compr₂]

example : M → N → (M → N → P) → P :=
λ m, flip $ λ f, f m

variables (R M N P)
/-- Linearly constructing a linear map `M ⊗ N → P` given a bilinear map `M → N → P`
with the property that its composition with the canonical bilinear map `M → N → M ⊗ N` is
the given bilinear map `M → N → P`. -/
def uncurry : (M →ₗ[R] N →ₗ[R] P) →ₗ[R] M ⊗[R] N →ₗ[R] P :=
linear_map.flip $ lift $ (linear_map.lflip _ _ _ _).comp (linear_map.flip linear_map.id)
variables {R M N P}

@[simp] theorem uncurry_apply (f : M →ₗ[R] N →ₗ[R] P) (m : M) (n : N) :
  uncurry R M N P f (m ⊗ₜ n) = f m n :=
by rw [uncurry, linear_map.flip_apply, lift.tmul]; refl

variables (R M N P)
/-- A linear equivalence constructing a linear map `M ⊗ N → P` given a bilinear map `M → N → P`
with the property that its composition with the canonical bilinear map `M → N → M ⊗ N` is
the given bilinear map `M → N → P`. -/
def lift.equiv : (M →ₗ N →ₗ P) ≃ₗ (M ⊗ N →ₗ P) :=
{ inv_fun := λ f, (mk R M N).compr₂ f,
  left_inv := λ f, linear_map.ext₂ $ λ m n, lift.tmul _ _,
  right_inv := λ f, ext $ λ m n, lift.tmul _ _,
  .. uncurry R M N P }

/-- Given a linear map `M ⊗ N → P`, compose it with the canonical bilinear map `M → N → M ⊗ N` to
form a bilinear map `M → N → P`. -/
def lcurry : (M ⊗[R] N →ₗ[R] P) →ₗ[R] M →ₗ[R] N →ₗ[R] P :=
(lift.equiv R M N P).symm
variables {R M N P}

@[simp] theorem lcurry_apply (f : M ⊗[R] N →ₗ[R] P) (m : M) (n : N) :
  lcurry R M N P f m n = f (m ⊗ₜ n) := rfl

/-- Given a linear map `M ⊗ N → P`, compose it with the canonical bilinear map `M → N → M ⊗ N` to
form a bilinear map `M → N → P`. -/
def curry (f : M ⊗ N →ₗ P) : M →ₗ N →ₗ P := lcurry R M N P f

@[simp] theorem curry_apply (f : M ⊗ N →ₗ[R] P) (m : M) (n : N) :
  curry f m n = f (m ⊗ₜ n) := rfl

theorem ext_threefold {g h : (M ⊗[R] N) ⊗[R] P →ₗ[R] Q}
  (H : ∀ x y z, g ((x ⊗ₜ y) ⊗ₜ z) = h ((x ⊗ₜ y) ⊗ₜ z)) : g = h :=
begin
  let e := linear_equiv.to_equiv (lift.equiv R (M ⊗[R] N) P Q),
  apply e.symm.injective,
  refine ext _,
  intros x y,
  ext z,
  exact H x y z
end

-- We'll need this one for checking the pentagon identity!
theorem ext_fourfold {g h : ((M ⊗[R] N) ⊗[R] P) ⊗[R] Q →ₗ[R] S}
  (H : ∀ w x y z, g (((w ⊗ₜ x) ⊗ₜ y) ⊗ₜ z) = h (((w ⊗ₜ x) ⊗ₜ y) ⊗ₜ z)) : g = h :=
begin
  let e := linear_equiv.to_equiv (lift.equiv R ((M ⊗[R] N) ⊗[R] P) Q S),
  apply e.symm.injective,
  refine ext_threefold _,
  intros x y z,
  ext w,
  exact H x y z w,
end

end UMP

variables {M N}
section
variables (R M)

/--
The base ring is a left identity for the tensor product of modules, up to linear equivalence.
-/
protected def lid : R ⊗ M ≃ₗ M :=
linear_equiv.of_linear (lift $ linear_map.lsmul R M) (mk R R M 1)
  (linear_map.ext $ λ _, by simp)
  (ext $ λ r m, by simp; rw [← tmul_smul, ← smul_tmul, smul_eq_mul, mul_one])
end

@[simp] theorem lid_tmul (m : M) (r : R) :
  ((tensor_product.lid R M) : (R ⊗ M → M)) (r ⊗ₜ m) = r • m :=
begin
  dsimp [tensor_product.lid],
  simp,
end

@[simp] lemma lid_symm_apply (m : M) :
  (tensor_product.lid R M).symm m = 1 ⊗ₜ m := rfl

section
variables (R M N)

/--
The tensor product of modules is commutative, up to linear equivalence.
-/
protected def comm : M ⊗ N ≃ₗ N ⊗ M :=
linear_equiv.of_linear (lift (mk R N M).flip) (lift (mk R M N).flip)
  (ext $ λ m n, rfl)
  (ext $ λ m n, rfl)

@[simp] theorem comm_tmul (m : M) (n : N) :
  (tensor_product.comm R M N) (m ⊗ₜ n) = n ⊗ₜ m := rfl

@[simp] theorem comm_symm_tmul (m : M) (n : N) :
  (tensor_product.comm R M N).symm (n ⊗ₜ m) = m ⊗ₜ n := rfl

end

section
variables (R M)

/--
The base ring is a right identity for the tensor product of modules, up to linear equivalence.
-/
protected def rid : M ⊗[R] R ≃ₗ M :=
linear_equiv.trans (tensor_product.comm R M R) (tensor_product.lid R M)
end

@[simp] theorem rid_tmul (m : M) (r : R) :
  (tensor_product.rid R M) (m ⊗ₜ r) = r • m :=
begin
  dsimp [tensor_product.rid, tensor_product.comm, tensor_product.lid],
  simp,
end

@[simp] lemma rid_symm_apply (m : M) :
  (tensor_product.rid R M).symm m = m ⊗ₜ 1 := rfl

open linear_map
section
variables (R M N P)

/-- The associator for tensor product of R-modules, as a linear equivalence. -/
protected def assoc : (M ⊗[R] N) ⊗[R] P ≃ₗ[R] M ⊗[R] (N ⊗[R] P) :=
begin
  refine linear_equiv.of_linear
    (lift $ lift $ comp (lcurry R _ _ _) $ mk _ _ _)
    (lift $ comp (uncurry R _ _ _) $ curry $ mk _ _ _)
    (mk_compr₂_inj $ linear_map.ext $ λ m, ext $ λ n p, _)
    (mk_compr₂_inj $ flip_inj $ linear_map.ext $ λ p, ext $ λ m n, _);
  repeat { rw lift.tmul <|> rw compr₂_apply <|> rw comp_apply <|>
    rw mk_apply <|> rw flip_apply <|> rw lcurry_apply <|>
    rw uncurry_apply <|> rw curry_apply <|> rw id_apply }
end
end

@[simp] theorem assoc_tmul (m : M) (n : N) (p : P) :
  (tensor_product.assoc R M N P) ((m ⊗ₜ n) ⊗ₜ p) = m ⊗ₜ (n ⊗ₜ p) := rfl

@[simp] theorem assoc_symm_tmul (m : M) (n : N) (p : P) :
  (tensor_product.assoc R M N P).symm (m ⊗ₜ (n ⊗ₜ p)) = (m ⊗ₜ n) ⊗ₜ p := rfl

/-- The tensor product of a pair of linear maps between modules. -/
def map (f : M →ₗ[R] P) (g : N →ₗ Q) : M ⊗ N →ₗ[R] P ⊗ Q :=
lift $ comp (compl₂ (mk _ _ _) g) f

@[simp] theorem map_tmul (f : M →ₗ[R] P) (g : N →ₗ[R] Q) (m : M) (n : N) :
  map f g (m ⊗ₜ n) = f m ⊗ₜ g n :=
rfl

section
variables {P' Q' : Type*}
variables [add_comm_monoid P'] [semimodule R P']
variables [add_comm_monoid Q'] [semimodule R Q']

lemma map_comp (f₂ : P →ₗ[R] P') (f₁ : M →ₗ[R] P) (g₂ : Q →ₗ[R] Q') (g₁ : N →ₗ[R] Q) :
  map (f₂.comp f₁) (g₂.comp g₁) = (map f₂ g₂).comp (map f₁ g₁) :=
by { ext1, simp only [linear_map.comp_apply, map_tmul] }

lemma lift_comp_map (i : P →ₗ[R] Q →ₗ[R] Q') (f : M →ₗ[R] P) (g : N →ₗ[R] Q) :
  (lift i).comp (map f g) = lift ((i.comp f).compl₂ g) :=
by { ext1, simp only [lift.tmul, map_tmul, linear_map.compl₂_apply, linear_map.comp_apply] }

end

/-- If `M` and `P` are linearly equivalent and `N` and `Q` are linearly equivalent
then `M ⊗ N` and `P ⊗ Q` are linearly equivalent. -/
def congr (f : M ≃ₗ[R] P) (g : N ≃ₗ[R] Q) : M ⊗ N ≃ₗ[R] P ⊗ Q :=
linear_equiv.of_linear (map f g) (map f.symm g.symm)
  (ext $ λ m n, by simp; simp only [linear_equiv.apply_symm_apply])
  (ext $ λ m n, by simp; simp only [linear_equiv.symm_apply_apply])

@[simp] theorem congr_tmul (f : M ≃ₗ[R] P) (g : N ≃ₗ[R] Q) (m : M) (n : N) :
  congr f g (m ⊗ₜ n) = f m ⊗ₜ g n :=
rfl

@[simp] theorem congr_symm_tmul (f : M ≃ₗ[R] P) (g : N ≃ₗ[R] Q) (p : P) (q : Q) :
  (congr f g).symm (p ⊗ₜ q) = f.symm p ⊗ₜ g.symm q :=
rfl

end tensor_product

namespace linear_map

variables {R} (M) {N P Q}

/-- `ltensor M f : M ⊗ N →ₗ M ⊗ P` is the natural linear map induced by `f : N →ₗ P`. -/
def ltensor (f : N →ₗ[R] P) : M ⊗ N →ₗ[R] M ⊗ P :=
tensor_product.map id f

/-- `rtensor f M : N₁ ⊗ M →ₗ N₂ ⊗ M` is the natural linear map induced by `f : N₁ →ₗ N₂`. -/
def rtensor (f : N →ₗ[R] P) : N ⊗ M →ₗ[R] P ⊗ M :=
tensor_product.map f id

variables (g : P →ₗ[R] Q) (f : N →ₗ[R] P)

@[simp] lemma ltensor_tmul (m : M) (n : N) : f.ltensor M (m ⊗ₜ n) = m ⊗ₜ (f n) := rfl

@[simp] lemma rtensor_tmul (m : M) (n : N) : f.rtensor M (n ⊗ₜ m) = (f n) ⊗ₜ m := rfl

open tensor_product

/-- `ltensor_hom M` is the natural linear map that sends a linear map `f : N →ₗ P` to `M ⊗ f`. -/
def ltensor_hom : (N →ₗ[R] P) →ₗ[R] (M ⊗[R] N →ₗ[R] M ⊗[R] P) :=
{ to_fun := ltensor M,
  map_add' := λ f g, by { ext x y, simp only [add_apply, ltensor_tmul, tmul_add] },
  map_smul' := λ r f, by { ext x y, simp only [tmul_smul, smul_apply, ltensor_tmul] } }

/-- `rtensor_hom M` is the natural linear map that sends a linear map `f : N →ₗ P` to `M ⊗ f`. -/
def rtensor_hom : (N →ₗ[R] P) →ₗ[R] (N ⊗[R] M →ₗ[R] P ⊗[R] M) :=
{ to_fun := λ f, f.rtensor M,
  map_add' := λ f g, by { ext x y, simp only [add_apply, rtensor_tmul, add_tmul] },
  map_smul' := λ r f, by { ext x y, simp only [smul_tmul, tmul_smul, smul_apply, rtensor_tmul] } }

@[simp] lemma coe_ltensor_hom :
  (ltensor_hom M : (N →ₗ[R] P) → (M ⊗[R] N →ₗ[R] M ⊗[R] P)) = ltensor M := rfl

@[simp] lemma coe_rtensor_hom :
  (rtensor_hom M : (N →ₗ[R] P) → (N ⊗[R] M →ₗ[R] P ⊗[R] M)) = rtensor M := rfl

@[simp] lemma ltensor_add (f g : N →ₗ[R] P) : (f + g).ltensor M = f.ltensor M + g.ltensor M :=
(ltensor_hom M).map_add f g

@[simp] lemma rtensor_add (f g : N →ₗ[R] P) : (f + g).rtensor M = f.rtensor M + g.rtensor M :=
(rtensor_hom M).map_add f g

@[simp] lemma ltensor_zero : ltensor M (0 : N →ₗ[R] P) = 0 :=
(ltensor_hom M).map_zero

@[simp] lemma rtensor_zero : rtensor M (0 : N →ₗ[R] P) = 0 :=
(rtensor_hom M).map_zero

@[simp] lemma ltensor_smul (r : R) (f : N →ₗ[R] P) : (r • f).ltensor M = r • (f.ltensor M) :=
(ltensor_hom M).map_smul r f

@[simp] lemma rtensor_smul (r : R) (f : N →ₗ[R] P) : (r • f).rtensor M = r • (f.rtensor M) :=
(rtensor_hom M).map_smul r f

lemma ltensor_comp : (g.comp f).ltensor M = (g.ltensor M).comp (f.ltensor M) :=
by { ext m n, simp only [comp_apply, ltensor_tmul] }

lemma rtensor_comp : (g.comp f).rtensor M = (g.rtensor M).comp (f.rtensor M) :=
by { ext m n, simp only [comp_apply, rtensor_tmul] }

variables (N)

@[simp] lemma ltensor_id : (id : N →ₗ[R] N).ltensor M = id :=
by { ext m n, simp only [id_coe, id.def, ltensor_tmul] }

@[simp] lemma rtensor_id : (id : N →ₗ[R] N).rtensor M = id :=
by { ext m n, simp only [id_coe, id.def, rtensor_tmul] }

variables {N}

@[simp] lemma ltensor_comp_rtensor (f : M →ₗ[R] P) (g : N →ₗ[R] Q) :
  (g.ltensor P).comp (f.rtensor N) = map f g :=
by simp only [ltensor, rtensor, ← map_comp, id_comp, comp_id]

@[simp] lemma rtensor_comp_ltensor (f : M →ₗ[R] P) (g : N →ₗ[R] Q) :
  (f.rtensor Q).comp (g.ltensor M) = map f g :=
by simp only [ltensor, rtensor, ← map_comp, id_comp, comp_id]

@[simp] lemma map_comp_rtensor (f : M →ₗ[R] P) (g : N →ₗ[R] Q) (f' : S →ₗ[R] M) :
  (map f g).comp (f'.rtensor _) = map (f.comp f') g :=
by simp only [ltensor, rtensor, ← map_comp, id_comp, comp_id]

@[simp] lemma map_comp_ltensor (f : M →ₗ[R] P) (g : N →ₗ[R] Q) (g' : S →ₗ[R] N) :
  (map f g).comp (g'.ltensor _) = map f (g.comp g') :=
by simp only [ltensor, rtensor, ← map_comp, id_comp, comp_id]

@[simp] lemma rtensor_comp_map (f' : P →ₗ[R] S) (f : M →ₗ[R] P) (g : N →ₗ[R] Q) :
  (f'.rtensor _).comp (map f g) = map (f'.comp f) g :=
by simp only [ltensor, rtensor, ← map_comp, id_comp, comp_id]

@[simp] lemma ltensor_comp_map (g' : Q →ₗ[R] S) (f : M →ₗ[R] P) (g : N →ₗ[R] Q) :
  (g'.ltensor _).comp (map f g) = map f (g'.comp g) :=
by simp only [ltensor, rtensor, ← map_comp, id_comp, comp_id]

end linear_map

end semiring

section ring

variables {R : Type*} [comm_semiring R]
variables {M : Type*} {N : Type*} {P : Type*} {Q : Type*} {S : Type*}

variables [add_comm_group M] [add_comm_group N] [add_comm_group P] [add_comm_group Q]
  [add_comm_group S]
variables [semimodule R M] [semimodule R N] [semimodule R P] [semimodule R Q] [semimodule R S]

namespace tensor_product

open_locale tensor_product
open linear_map

variables (R)

/-- Auxiliary function to defining negation multiplication on tensor product. -/
def neg.aux : free_add_monoid (M × N) →+ M ⊗[R] N :=
free_add_monoid.lift $ λ p : M × N, (-p.1) ⊗ₜ p.2

variables {R}

theorem neg.aux_of (m : M) (n : N) :
  neg.aux R (free_add_monoid.of (m, n)) = (-m) ⊗ₜ[R] n :=
rfl

instance : has_neg (M ⊗[R] N) :=
{ neg := (add_con_gen (tensor_product.eqv R M N)).lift (neg.aux R) $ add_con.add_con_gen_le $
    λ x y hxy, match x, y, hxy with
    | _, _, (eqv.of_zero_left n)       := (add_con.ker_rel _).2 $
        by simp_rw [add_monoid_hom.map_zero, neg.aux_of, neg_zero, zero_tmul]
    | _, _, (eqv.of_zero_right m)      := (add_con.ker_rel _).2 $
        by simp_rw [add_monoid_hom.map_zero, neg.aux_of, tmul_zero]
    | _, _, (eqv.of_add_left m₁ m₂ n)  := (add_con.ker_rel _).2 $
        by simp_rw [add_monoid_hom.map_add, neg.aux_of, neg_add, add_tmul]
    | _, _, (eqv.of_add_right m n₁ n₂) := (add_con.ker_rel _).2 $
        by simp_rw [add_monoid_hom.map_add, neg.aux_of, tmul_add]
    | _, _, (eqv.of_smul s m n)        := (add_con.ker_rel _).2 $
        by simp_rw [neg.aux_of, tmul_smul s, smul_tmul', smul_neg]
    | _, _, (eqv.add_comm x y)         := (add_con.ker_rel _).2 $
        by simp_rw [add_monoid_hom.map_add, add_comm]
    end }

instance : add_comm_group (M ⊗[R] N) :=
{ neg := has_neg.neg,
  sub := _,
  sub_eq_add_neg := λ _ _, rfl,
  add_left_neg := λ x, tensor_product.induction_on x
    (by { rw [add_zero], apply (neg.aux R).map_zero, })
    (λ x y, by { convert (add_tmul (-x) x y).symm, rw [add_left_neg, zero_tmul], })
    (λ x y hx hy, by {
      unfold has_neg.neg sub_neg_monoid.neg,
      rw add_monoid_hom.map_add,
      ac_change (-x + x) + (-y + y) = 0,
      rw [hx, hy, add_zero], }),
  ..(infer_instance : add_comm_monoid (M ⊗[R] N)) }

lemma neg_tmul (m : M) (n : N) : (-m) ⊗ₜ n = -(m ⊗ₜ[R] n) := rfl

lemma tmul_neg (m : M) (n : N) : m ⊗ₜ (-n) = -(m ⊗ₜ[R] n) := (mk R M N _).map_neg _

lemma tmul_sub (m : M) (n₁ n₂ : N) : m ⊗ₜ (n₁ - n₂) = (m ⊗ₜ[R] n₁) - (m ⊗ₜ[R] n₂) :=
(mk R M N _).map_sub _ _

lemma sub_tmul (m₁ m₂ : M) (n : N) : (m₁ - m₂) ⊗ₜ n = (m₁ ⊗ₜ[R] n) - (m₂ ⊗ₜ[R] n) :=
(mk R M N).map_sub₂ _ _ _

/--
While the tensor product will automatically inherit a ℤ-module structure from
`add_comm_group.int_module`, that structure won't be compatible with lemmas like `tmul_smul` unless
we use a `ℤ-module` instance provided by `tensor_product.semimodule'`.

When `R` is a `ring` we get the required `tensor_product.compatible_smul` instance through
`is_scalar_tower`, but when it is only a `semiring` we need to build it from scratch.
The instance diamond in `compatible_smul` doesn't matter because it's in `Prop`.
-/
instance compatible_smul.int [semimodule ℤ M] [semimodule ℤ N] : compatible_smul R ℤ M N :=
⟨λ r m n, int.induction_on r
  (by simp)
  (λ r ih, by simpa [add_smul, tmul_add, add_tmul] using ih)
  (λ r ih, by simpa [sub_smul, tmul_sub, sub_tmul] using ih)⟩

end tensor_product

namespace linear_map

@[simp] lemma ltensor_sub (f g : N →ₗ[R] P) : (f - g).ltensor M = f.ltensor M - g.ltensor M :=
by simp only [← coe_ltensor_hom, map_sub]

@[simp] lemma rtensor_sub (f g : N →ₗ[R] P) : (f - g).rtensor M = f.rtensor M - g.rtensor M :=
by simp only [← coe_rtensor_hom, map_sub]

@[simp] lemma ltensor_neg (f : N →ₗ[R] P) : (-f).ltensor M = -(f.ltensor M) :=
by simp only [← coe_ltensor_hom, map_neg]

@[simp] lemma rtensor_neg (f : N →ₗ[R] P) : (-f).rtensor M = -(f.rtensor M) :=
by simp only [← coe_rtensor_hom, map_neg]

end linear_map

end ring<|MERGE_RESOLUTION|>--- conflicted
+++ resolved
@@ -326,13 +326,6 @@
   r • (x + y) = r • x + r • y :=
 add_monoid_hom.map_add _ _ _
 
-<<<<<<< HEAD
-theorem smul_tmul' (r : R') (m : M) (n : N) :
-  r • (m ⊗ₜ[R] n) = (r • m) ⊗ₜ n :=
-rfl
-
-=======
->>>>>>> 2894260b
 -- Most of the time we want the instance below this one, which is easier for typeclass resolution
 -- to find.
 @[priority 900]
