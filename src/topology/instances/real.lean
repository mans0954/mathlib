--- conflicted
+++ resolved
@@ -265,11 +265,7 @@
   assume bdd,
   rcases (bounded_iff_subset_ball 0).1 bdd with ⟨r, hr⟩, -- hr : s ⊆ closed_ball 0 r
   rw closed_ball_Icc at hr, -- hr : s ⊆ Icc (0 - r) (0 + r)
-<<<<<<< HEAD
-  exact ⟨⟨0 - r, λy hy, (hr hy).1⟩, ⟨0 + r, λy hy, (hr hy).2⟩⟩
-=======
   exact ⟨bdd_below_Icc.mono hr, bdd_above_Icc.mono hr⟩
->>>>>>> 5954e0bb
 end,
 begin
   intro h,
@@ -282,41 +278,6 @@
 subset_Icc_cInf_cSup (real.bounded_iff_bdd_below_bdd_above.1 h).1
   (real.bounded_iff_bdd_below_bdd_above.1 h).2
 
-<<<<<<< HEAD
-/-- For a bounded set `s`, its `emetric.diam` is equal to `Sup s - Inf s` reinterpreted as
-`ℝ≥0∞`. -/
-lemma real.ediam_eq {s : set ℝ} (h : bounded s) :
-  emetric.diam s = ennreal.of_real (Sup s - Inf s) :=
-begin
-  have h' := real.bounded_iff_bdd_below_bdd_above.1 h,
-  rcases eq_empty_or_nonempty s with rfl|hne, { simp },
-  refine le_antisymm (metric.ediam_le_of_forall_dist_le _) _,
-  { suffices : ∀ (x ∈ s) (y ∈ s), x - y ≤ Sup s - Inf s,
-    { intros x hx y hy,
-      exact abs_sub_le_iff.2 ⟨this x hx y hy, this y hy x hx⟩ },
-    exact λ x hx y hy, sub_le_sub (le_cSup h'.2 hx) (cInf_le h'.1 hy) },
-  { apply ennreal.of_real_le_of_le_to_real, rw [← diam],
-    refine le_of_forall_pos_le_add (λ ε ε0, _),
-    rcases exists_lt_of_lt_cSup hne (sub_lt_self _ (half_pos ε0)) with ⟨y, hys, hlty⟩,
-    rcases exists_lt_of_cInf_lt hne (lt_add_of_pos_right _ (half_pos ε0)) with ⟨x, hxs, hxlt⟩,
-    calc Sup s - Inf s ≤ (y + ε / 2) - (x - ε / 2) :
-      (sub_lt_sub (sub_lt_iff_lt_add.1 hlty) (sub_lt_iff_lt_add.2 hxlt)).le
-    ... = y - x + ε :
-      by rw [← sub_add, sub_add_eq_add_sub, add_assoc, add_halves, sub_add_eq_add_sub]
-    ... ≤ dist y x + ε : add_le_add_right (le_abs_self _) _
-    ... ≤ diam s + ε : add_le_add_right (dist_le_diam_of_mem h hys hxs) _ }
-end
-
-/-- For a bounded set `s`, its `metric.diam` is equal to `Sup s - Inf s`. -/
-lemma real.diam_eq {s : set ℝ} (h : bounded s) : metric.diam s = Sup s - Inf s :=
-begin
-  rw [metric.diam, real.ediam_eq h, ennreal.to_real_of_real],
-  rw real.bounded_iff_bdd_below_bdd_above at h,
-  exact sub_nonneg.2 (real.Inf_le_Sup s h.1 h.2)
-end
-
-=======
->>>>>>> 5954e0bb
 lemma real.image_Icc {f : ℝ → ℝ} {a b : ℝ} (hab : a ≤ b) (h : continuous_on f $ Icc a b) :
   f '' Icc a b = Icc (Inf $ f '' Icc a b) (Sup $ f '' Icc a b) :=
 eq_Icc_of_connected_compact ⟨(nonempty_Icc.2 hab).image f, is_preconnected_Icc.image f h⟩
